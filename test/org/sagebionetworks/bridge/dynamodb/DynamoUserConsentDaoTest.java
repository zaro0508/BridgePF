package org.sagebionetworks.bridge.dynamodb;

import static org.junit.Assert.assertEquals;
import static org.junit.Assert.assertFalse;
import static org.junit.Assert.assertNull;
import static org.junit.Assert.assertTrue;

import javax.annotation.Resource;

import org.junit.After;
import org.junit.Before;
import org.junit.Test;
import org.junit.runner.RunWith;
import org.sagebionetworks.bridge.dao.ConsentAlreadyExistsException;
import org.sagebionetworks.bridge.dao.ConsentNotFoundException;
import org.sagebionetworks.bridge.models.ConsentSignature;
import org.springframework.test.context.ContextConfiguration;
import org.springframework.test.context.junit4.SpringJUnit4ClassRunner;

@ContextConfiguration("classpath:test-context.xml")
@RunWith(SpringJUnit4ClassRunner.class)
public class DynamoUserConsentDaoTest {

    @Resource
    private DynamoUserConsentDao userConsentDao;

    @Before
    public void before() {
        DynamoInitializer.init("org.sagebionetworks.bridge.dynamodb");
        DynamoTestUtil.clearTable(DynamoUserConsent.class, "name", "birthdate", "give", "studyKey", "consentTimestamp",
                "version");
        DynamoTestUtil.clearTable(DynamoUserConsent2.class, "signedOn", "dataSharing", "name", "birthdate", "studyKey",
                "healthCode", "consentCreatedOn", "version");
    }

    @After
    public void after() {
        DynamoTestUtil.clearTable(DynamoUserConsent.class, "name", "birthdate", "give", "studyKey", "consentTimestamp",
                "version");
        DynamoTestUtil.clearTable(DynamoUserConsent2.class, "signedOn", "dataSharing", "name", "birthdate", "studyKey",
                "healthCode", "consentCreatedOn", "version");
    }

    @Test
    public void test() {

        // Not consented yet
        final String healthCode = "hc789";
        final DynamoStudyConsent1 consent = new DynamoStudyConsent1();
        consent.setStudyKey("study123");
        consent.setCreatedOn(123L);
        assertFalse(userConsentDao.hasConsented(healthCode, consent));
        assertFalse(userConsentDao.hasConsentedNew(healthCode, consent));
        assertNull(userConsentDao.getConsentCreatedOn(healthCode, consent.getStudyKey()));

        // Give consent
        final ConsentSignature consentSignature = new ConsentSignature("John Smith", "1999-12-01");
        userConsentDao.giveConsent(healthCode, consent, consentSignature);
        assertTrue(userConsentDao.hasConsented(healthCode, consent));
        assertTrue(userConsentDao.hasConsentedNew(healthCode, consent));
        assertEquals(Long.valueOf(123), userConsentDao.getConsentCreatedOn(healthCode, consent.getStudyKey()));
        ConsentSignature cs = userConsentDao.getConsentSignature(healthCode, consent);
        assertEquals(consentSignature.getName(), cs.getName());

        // Cannot give consent again if already consented
        try {
            userConsentDao.giveConsent(healthCode, consent, consentSignature);
        } catch (ConsentAlreadyExistsException e) {
            assertTrue(true); // Expected
        }
        try {
            userConsentDao.giveConsentNew(healthCode, consent, consentSignature);
        } catch (ConsentAlreadyExistsException e) {
            assertTrue(true); // Expected
        }

        // Withdraw
        userConsentDao.withdrawConsent(healthCode, consent);
        assertFalse(userConsentDao.hasConsented(healthCode, consent));
        assertFalse(userConsentDao.hasConsentedNew(healthCode, consent));

        // Can give consent again if the previous consent is withdrawn
        userConsentDao.giveConsent(healthCode, consent, consentSignature);
        assertTrue(userConsentDao.hasConsented(healthCode, consent));
        assertTrue(userConsentDao.hasConsentedNew(healthCode, consent));

        // Withdraw again
        userConsentDao.withdrawConsent(healthCode, consent);
        assertFalse(userConsentDao.hasConsented(healthCode, consent));
        assertFalse(userConsentDao.hasConsentedNew(healthCode, consent));

    }

    @Test
    public void testDataSharing() {

        // Not consented yet
        final String healthCode = "hc123";
        final DynamoStudyConsent1 consent = new DynamoStudyConsent1();
        consent.setStudyKey("study789");
        consent.setCreatedOn(456L);
        assertFalse(userConsentDao.hasConsented(healthCode, consent));

        // Must consent first
        assertFalse(userConsentDao.isSharingData(healthCode, consent));
        try {
            userConsentDao.getConsentSignature(healthCode, consent);
        } catch (ConsentNotFoundException e) {
            assertTrue(true); // Expected
        }

        // Must consent first before sharing data
        assertFalse(userConsentDao.isSharingData(healthCode, consent));
        try {
            userConsentDao.resumeSharing(healthCode, consent);
        } catch (ConsentNotFoundException e) {
            assertTrue(true); // Expected
        }
        try {
            userConsentDao.suspendSharing(healthCode, consent);
        } catch (ConsentNotFoundException e) {
            assertTrue(true); // Expected
        }

        // Give consent
        final ConsentSignature consentSignature = new ConsentSignature("John Smith", "2009-12-01");
        userConsentDao.giveConsent(healthCode, consent, consentSignature);
        assertTrue(userConsentDao.hasConsented(healthCode, consent));
        assertTrue(userConsentDao.isSharingData(healthCode, consent));

        // Share data
        userConsentDao.resumeSharing(healthCode, consent);
        assertTrue(userConsentDao.isSharingData(healthCode, consent));
        userConsentDao.suspendSharing(healthCode, consent);
        assertFalse(userConsentDao.isSharingData(healthCode, consent));
        userConsentDao.resumeSharing(healthCode, consent);
        assertTrue(userConsentDao.isSharingData(healthCode, consent));
    }
<<<<<<< HEAD

    @Test
    public void testBackfill() {
        final String healthCode = "hc123";
        final DynamoStudyConsent1 consent = new DynamoStudyConsent1();
        consent.setStudyKey("study789");
        consent.setCreatedOn(456L);
        ConsentSignature researchConsent = new ConsentSignature("John Smith", "2009-12-01");
        assertFalse(userConsentDao.hasConsented(healthCode, consent));
        userConsentDao.giveConsentOld(healthCode, consent, researchConsent);
        assertFalse(userConsentDao.hasConsentedNew(healthCode, consent));
        assertEquals(1, userConsentDao.backfill());
        assertTrue(userConsentDao.hasConsentedNew(healthCode, consent));
        assertTrue(userConsentDao.getConsentCreatedOnNew(healthCode, consent.getStudyKey()) > 0L);
        ConsentSignature signature = userConsentDao.getConsentSignatureNew(healthCode, consent);
        assertEquals("John Smith", signature.getName());
        assertEquals("2009-12-01T00:00:00.000-08:00", signature.getBirthdate());
    }
=======
>>>>>>> fe22f0fa
}<|MERGE_RESOLUTION|>--- conflicted
+++ resolved
@@ -136,25 +136,5 @@
         userConsentDao.resumeSharing(healthCode, consent);
         assertTrue(userConsentDao.isSharingData(healthCode, consent));
     }
-<<<<<<< HEAD
 
-    @Test
-    public void testBackfill() {
-        final String healthCode = "hc123";
-        final DynamoStudyConsent1 consent = new DynamoStudyConsent1();
-        consent.setStudyKey("study789");
-        consent.setCreatedOn(456L);
-        ConsentSignature researchConsent = new ConsentSignature("John Smith", "2009-12-01");
-        assertFalse(userConsentDao.hasConsented(healthCode, consent));
-        userConsentDao.giveConsentOld(healthCode, consent, researchConsent);
-        assertFalse(userConsentDao.hasConsentedNew(healthCode, consent));
-        assertEquals(1, userConsentDao.backfill());
-        assertTrue(userConsentDao.hasConsentedNew(healthCode, consent));
-        assertTrue(userConsentDao.getConsentCreatedOnNew(healthCode, consent.getStudyKey()) > 0L);
-        ConsentSignature signature = userConsentDao.getConsentSignatureNew(healthCode, consent);
-        assertEquals("John Smith", signature.getName());
-        assertEquals("2009-12-01T00:00:00.000-08:00", signature.getBirthdate());
-    }
-=======
->>>>>>> fe22f0fa
 }