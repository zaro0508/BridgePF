package org.sagebionetworks.bridge.dynamodb;

import static org.junit.Assert.assertEquals;
import static org.junit.Assert.assertNotNull;
import static org.junit.Assert.fail;
import static org.sagebionetworks.bridge.TestConstants.TEST_STUDY_KEY;

import java.util.List;

import javax.annotation.Resource;

import org.junit.Before;
import org.junit.Test;
import org.junit.runner.RunWith;
import org.sagebionetworks.bridge.exceptions.EntityNotFoundException;
import org.sagebionetworks.bridge.models.Study;
import org.sagebionetworks.bridge.models.schedules.SchedulePlan;
import org.sagebionetworks.bridge.models.schedules.SimpleScheduleStrategy;
import org.sagebionetworks.bridge.models.schedules.TestABSchedulePlan;
import org.sagebionetworks.bridge.models.schedules.TestSimpleSchedulePlan;
import org.sagebionetworks.bridge.services.StudyServiceImpl;
import org.springframework.test.context.ContextConfiguration;
import org.springframework.test.context.junit4.SpringJUnit4ClassRunner;

import com.fasterxml.jackson.databind.ObjectMapper;
import com.google.common.base.Preconditions;

@ContextConfiguration("classpath:test-context.xml")
@RunWith(SpringJUnit4ClassRunner.class)
public class DynamoSchedulePlanDaoTest {

    ObjectMapper mapping = new ObjectMapper();
    
    @Resource
    DynamoSchedulePlanDao schedulePlanDao;
    
    @Resource
    StudyServiceImpl studyService;
    
    private Study study;
    
    @Before
    public void before() {
<<<<<<< HEAD
        DynamoInitializer.init("org.sagebionetworks.bridge.dynamodb");
        DynamoTestUtil.clearTable(DynamoSchedulePlan.class, "modifiedOn", "version", "strategy");
        study = studyService.getStudyByKey(TEST_STUDY_KEY);
        Preconditions.checkNotNull(study);
=======
        DynamoInitializer.init(DynamoSchedulePlan.class);
        DynamoTestUtil.clearTable(DynamoSchedulePlan.class);
>>>>>>> 7912eb41
    }
    
    @Test
    public void canSerializeAndDeserializeSchedulePlan() throws Exception {
        TestABSchedulePlan abPlan = new TestABSchedulePlan();
        String output = mapping.writeValueAsString(abPlan);
        
        TestABSchedulePlan newPlan = mapping.readValue(output, TestABSchedulePlan.class);
        
        assertEquals("Schedule plans are equal", abPlan.hashCode(), newPlan.hashCode());
    }
    
    @Test
    public void canCrudOneSchedulePlan() {
        TestABSchedulePlan abPlan = new TestABSchedulePlan();
        
        SchedulePlan savedPlan = schedulePlanDao.createSchedulePlan(abPlan);
        assertNotNull("Creates and returns a GUID", abPlan.getGuid());
        assertEquals("GUID is the same", savedPlan.getGuid(), abPlan.getGuid());
        
        // Update the plan... to a simple strategy
        TestSimpleSchedulePlan simplePlan = new TestSimpleSchedulePlan();
        abPlan.setStrategy(simplePlan.getStrategy());
        schedulePlanDao.updateSchedulePlan(abPlan);
        
        // Get it from DynamoDB
        SchedulePlan newPlan = schedulePlanDao.getSchedulePlan(study, abPlan.getGuid());
        assertEquals("Schedule plan contains correct strategy class type", SimpleScheduleStrategy.class, newPlan.getStrategy().getClass());
        
        assertEquals("The strategy has been updated", simplePlan.getStrategy().hashCode(), newPlan.getStrategy().hashCode());
        
        // delete, throws exception
        schedulePlanDao.deleteSchedulePlan(study, newPlan.getGuid());
        try {
            schedulePlanDao.getSchedulePlan(study, newPlan.getGuid());
            fail("Should have thrown an entity not found exception");
        } catch(EntityNotFoundException e) {
        }
    }
    
    @Test
    public void getAllSchedulePlans() {
        TestABSchedulePlan abPlan = new TestABSchedulePlan();
        TestSimpleSchedulePlan simplePlan = new TestSimpleSchedulePlan();
        
        schedulePlanDao.createSchedulePlan(abPlan);
        schedulePlanDao.createSchedulePlan(simplePlan);
        
        List<SchedulePlan> plans = schedulePlanDao.getSchedulePlans(study);
        assertEquals("2 plans exist", 2, plans.size());
    }

}<|MERGE_RESOLUTION|>--- conflicted
+++ resolved
@@ -41,15 +41,9 @@
     
     @Before
     public void before() {
-<<<<<<< HEAD
-        DynamoInitializer.init("org.sagebionetworks.bridge.dynamodb");
-        DynamoTestUtil.clearTable(DynamoSchedulePlan.class, "modifiedOn", "version", "strategy");
-        study = studyService.getStudyByKey(TEST_STUDY_KEY);
-        Preconditions.checkNotNull(study);
-=======
         DynamoInitializer.init(DynamoSchedulePlan.class);
         DynamoTestUtil.clearTable(DynamoSchedulePlan.class);
->>>>>>> 7912eb41
+        study = studyService.getStudyByKey(TEST_STUDY_KEY);
     }
     
     @Test
