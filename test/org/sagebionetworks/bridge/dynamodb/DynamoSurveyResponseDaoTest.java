--- conflicted
+++ resolved
@@ -71,18 +71,11 @@
 
     @After
     public void after() {
-<<<<<<< HEAD
         // These have to be deleted or the survey won't delete. In practice you can't
         // delete these without deleting a user, and that isn't going to happen in production.
         DynamoInitializer.init(DynamoSurvey.class, DynamoSurveyResponse.class);
         DynamoTestUtil.clearTable(DynamoSurvey.class);
         DynamoTestUtil.clearTable(DynamoSurveyResponse.class);
-        survey = null;
-=======
-        if (surveyDao != null) {
-            surveyDao.deleteSurvey(new StudyIdentifierImpl(survey.getStudyIdentifier()), survey);    
-        }
->>>>>>> 9dc013cb
     }
 
     @Test
