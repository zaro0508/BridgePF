--- conflicted
+++ resolved
@@ -40,14 +40,9 @@
     
     @Before
     public void before() {
-<<<<<<< HEAD
-        DynamoInitializer.init("org.sagebionetworks.bridge.dynamodb");
-        DynamoTestUtil.clearTable(DynamoSchedule.class, "schedulePlanGuid", "data");
-        study = studyService.getStudyByKey(TEST_STUDY_KEY);
-=======
         DynamoInitializer.init(DynamoSchedule.class);
         DynamoTestUtil.clearTable(DynamoSchedule.class);
->>>>>>> 7912eb41
+        study = studyService.getStudyByKey(TEST_STUDY_KEY);
     }
     
     @Test(expected = InvalidEntityException.class)
