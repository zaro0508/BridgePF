--- conflicted
+++ resolved
@@ -76,12 +76,8 @@
     public void studyFullySerializesForCaching() throws Exception {
         final DynamoStudy study = TestUtils.getValidStudy(DynamoStudyTest.class);
         
-<<<<<<< HEAD
         OAuthProvider oauthProvider = new OAuthProvider("clientId", "secret", "endpoint",
                 OAuthProviderTest.CALLBACK_URL);
-=======
-        OAuthProvider oauthProvider = new OAuthProvider("clientId", "secret", "endpoint", "callbackUrl");
->>>>>>> dae8e111
         study.getOAuthProviders().put("myProvider", oauthProvider);
         
         study.setVersion(2L);
