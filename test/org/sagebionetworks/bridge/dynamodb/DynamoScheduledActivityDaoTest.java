package org.sagebionetworks.bridge.dynamodb;

import static org.junit.Assert.assertEquals;
import static org.sagebionetworks.bridge.TestConstants.ENROLLMENT;
import static org.sagebionetworks.bridge.TestConstants.TEST_STUDY;
import static org.sagebionetworks.bridge.TestConstants.TEST_STUDY_IDENTIFIER;

import java.util.List;
import java.util.Map;

import javax.annotation.Resource;

import org.joda.time.DateTime;
import org.joda.time.DateTimeZone;
import org.joda.time.Period;
import org.junit.After;
import org.junit.Before;
import org.junit.Test;
import org.junit.runner.RunWith;
import org.sagebionetworks.bridge.BridgeUtils;
import org.sagebionetworks.bridge.TestConstants;
import org.sagebionetworks.bridge.TestUtils;
import org.sagebionetworks.bridge.models.ClientInfo;
<<<<<<< HEAD
=======
import org.sagebionetworks.bridge.models.accounts.User;
import org.sagebionetworks.bridge.models.accounts.UserConsent;
>>>>>>> e28612d7
import org.sagebionetworks.bridge.models.schedules.Activity;
import org.sagebionetworks.bridge.models.schedules.Schedule;
import org.sagebionetworks.bridge.models.schedules.ScheduleContext;
import org.sagebionetworks.bridge.models.schedules.SchedulePlan;
import org.sagebionetworks.bridge.models.schedules.ScheduleType;
import org.sagebionetworks.bridge.models.schedules.SimpleScheduleStrategy;
import org.sagebionetworks.bridge.models.studies.Study;
import org.sagebionetworks.bridge.models.schedules.ScheduledActivity;
import org.sagebionetworks.bridge.models.schedules.ScheduledActivityStatus;
import org.sagebionetworks.bridge.services.SchedulePlanService;

import org.springframework.test.context.ContextConfiguration;
import org.springframework.test.context.junit4.SpringJUnit4ClassRunner;

import com.google.common.collect.Lists;
import com.google.common.collect.Maps;
import com.google.common.collect.Sets;

@ContextConfiguration("classpath:test-context.xml")
@RunWith(SpringJUnit4ClassRunner.class)
public class DynamoScheduledActivityDaoTest {
    
    @Resource
    DynamoScheduledActivityDao activityDao;

    @Resource
    SchedulePlanService schedulePlanService;
    
    private SchedulePlan plan;
    
    private User user;
    
    @Before
    public void before() {
        Study study = new DynamoStudy();
        study.setIdentifier(TEST_STUDY_IDENTIFIER);
        study.setTaskIdentifiers(Sets.newHashSet("tapTest"));
        
        Schedule schedule = new Schedule();
        schedule.setLabel("This is a schedule");
        schedule.setScheduleType(ScheduleType.RECURRING);
        schedule.setInterval("P1D");
        schedule.setExpires("PT6H");
        schedule.addTimes("10:00", "14:00");
        schedule.addActivity(TestConstants.TEST_3_ACTIVITY);
        
        SimpleScheduleStrategy strategy = new SimpleScheduleStrategy();
        strategy.setSchedule(schedule);
        
        plan = new DynamoSchedulePlan();
        plan.setLabel("And this is a schedule plan");
        plan.setStudyKey(TEST_STUDY_IDENTIFIER);
        plan.setStrategy(strategy);
        
        plan = schedulePlanService.createSchedulePlan(study, plan);

<<<<<<< HEAD
        healthCode = BridgeUtils.generateGuid();
=======
        String healthCode = BridgeUtils.generateGuid();
        
        // Mock user consent, we don't care about that, we're just getting an enrollment date from that.
        UserConsent consent = mock(DynamoUserConsent3.class);
        when(consent.getSignedOn()).thenReturn(new DateTime().minusDays(2).getMillis()); 
        
        user = new User();
        user.setHealthCode(healthCode);
        user.setStudyKey(TEST_STUDY_IDENTIFIER);
>>>>>>> e28612d7
    }
    
    @After
    public void after() {
        schedulePlanService.deleteSchedulePlan(TEST_STUDY, plan.getGuid());
        activityDao.deleteActivitiesForUser(user.getHealthCode());
    }

    @Test
    public void createUpdateDeleteActivities() throws Exception {
        // Let's use an interesting time zone so we can verify it is being used.
        DateTimeZone MSK = DateTimeZone.forOffsetHours(3);
        
        DateTime endsOn = DateTime.now().plus(Period.parse("P4D"));
        
        ScheduleContext context = new ScheduleContext.Builder()
            .withHealthCode(user.getHealthCode())
            .withStudyIdentifier(TEST_STUDY_IDENTIFIER)
            .withClientInfo(ClientInfo.UNKNOWN_CLIENT)
            .withTimeZone(MSK)
            .withEndsOn(endsOn)
            .withEvents(eventMap()).build();
        
        List<ScheduledActivity> activitiesToSchedule = TestUtils.runSchedulerForActivities(context);
        activityDao.saveActivities(activitiesToSchedule);
        
        List<ScheduledActivity> savedActivities = activityDao.getActivities(context.getZone(), activitiesToSchedule);
        
        assertEquals("activities were created", activitiesToSchedule, savedActivities);
        
        // Have activities gotten injected time zone? We have to do this during construction using the time zone
        // sent with this call/request.
        assertEquals(MSK, ((DynamoScheduledActivity)savedActivities.get(0)).getTimeZone());
        
        // Verify getActivity() works
        ScheduledActivity savedActivity = activityDao.getActivity(context.getZone(),
                context.getCriteriaContext().getHealthCode(), savedActivities.get(0).getGuid());
        assertEquals(savedActivities.get(0), savedActivity);
        assertEquals(context.getZone(), savedActivity.getTimeZone());
        assertEquals(MSK, savedActivity.getScheduledOn().getZone());
        
        // Create a new list of activities removing some that are saved, and adding new ones.
        List<ScheduledActivity> reducedSet = activitiesToSchedule.subList(0, activitiesToSchedule.size()-2);
        List<ScheduledActivity> anotherSet = TestUtils.runSchedulerForActivities(getSchedulePlans(), context);
        anotherSet.addAll(reducedSet);
        
        // You get back the intersection of activities that have been saved, only.
        List<ScheduledActivity> intersection = activityDao.getActivities(context.getZone(), anotherSet);
        assertEquals(reducedSet, intersection);
        
        // Finish and delete
        
        // Finish one of the activities.  
        ScheduledActivity activity = savedActivities.get(1);
        activity.setFinishedOn(context.getNow().getMillis());
        assertEquals("activity deleted", ScheduledActivityStatus.DELETED, activity.getStatus());
        activityDao.updateActivities(user.getHealthCode(), Lists.newArrayList(activity));
        
        // This does not remove it from the database, however.
        List<ScheduledActivity> newActivities = activityDao.getActivities(context.getZone(), savedActivities);
        assertEquals(savedActivities.size(), newActivities.size());
        
        // This is a physical delete, and the activities will be gone.
        activityDao.deleteActivitiesForUser(user.getHealthCode());
        savedActivities = activityDao.getActivities(context.getZone(), savedActivities);
        assertEquals("all activities deleted", 0, savedActivities.size());
    }
    
    private Map<String,DateTime> eventMap() {
        Map<String,DateTime> events = Maps.newHashMap();
        events.put("enrollment", ENROLLMENT);
        return events;
    }
    
    private List<SchedulePlan> getSchedulePlans() {
        List<SchedulePlan> plans = Lists.newArrayList();
        SchedulePlan testPlan = new DynamoSchedulePlan();
        testPlan.setGuid(BridgeUtils.generateGuid());
        testPlan.setStrategy(TestUtils.getStrategy("P2D", new Activity.Builder().withLabel("Activity4")
                .withTask("tapTest").build()));
        testPlan.setStudyKey(TEST_STUDY.getIdentifier());
        plans.add(testPlan);

        SchedulePlan testPlan2 = new DynamoSchedulePlan();
        testPlan2.setGuid(BridgeUtils.generateGuid());
        testPlan2.setStrategy(TestUtils.getStrategy("P2D", new Activity.Builder().withLabel("Activity5")
                .withTask("anotherTapTest").build()));
        testPlan2.setStudyKey(TEST_STUDY.getIdentifier());
        plans.add(testPlan2);
        
        SchedulePlan testPlan3 = new DynamoSchedulePlan();
        testPlan3.setGuid(BridgeUtils.generateGuid());
        testPlan3.setStrategy(TestUtils.getStrategy("P2D", new Activity.Builder().withLabel("Activity6")
                .withTask("yetAnotherTapTest").build()));
        testPlan3.setStudyKey(TEST_STUDY.getIdentifier());
        plans.add(testPlan3);
        
        return plans;
    }
    
}<|MERGE_RESOLUTION|>--- conflicted
+++ resolved
@@ -21,11 +21,7 @@
 import org.sagebionetworks.bridge.TestConstants;
 import org.sagebionetworks.bridge.TestUtils;
 import org.sagebionetworks.bridge.models.ClientInfo;
-<<<<<<< HEAD
-=======
 import org.sagebionetworks.bridge.models.accounts.User;
-import org.sagebionetworks.bridge.models.accounts.UserConsent;
->>>>>>> e28612d7
 import org.sagebionetworks.bridge.models.schedules.Activity;
 import org.sagebionetworks.bridge.models.schedules.Schedule;
 import org.sagebionetworks.bridge.models.schedules.ScheduleContext;
@@ -82,19 +78,11 @@
         
         plan = schedulePlanService.createSchedulePlan(study, plan);
 
-<<<<<<< HEAD
-        healthCode = BridgeUtils.generateGuid();
-=======
         String healthCode = BridgeUtils.generateGuid();
-        
-        // Mock user consent, we don't care about that, we're just getting an enrollment date from that.
-        UserConsent consent = mock(DynamoUserConsent3.class);
-        when(consent.getSignedOn()).thenReturn(new DateTime().minusDays(2).getMillis()); 
-        
+
         user = new User();
         user.setHealthCode(healthCode);
         user.setStudyKey(TEST_STUDY_IDENTIFIER);
->>>>>>> e28612d7
     }
     
     @After
