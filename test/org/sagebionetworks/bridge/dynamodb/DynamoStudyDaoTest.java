package org.sagebionetworks.bridge.dynamodb;

import static org.junit.Assert.assertEquals;
import static org.junit.Assert.assertNotNull;
import static org.junit.Assert.fail;

import java.util.List;
import java.util.Set;

import javax.annotation.Resource;

<<<<<<< HEAD
import org.junit.After;
=======
import org.junit.Before;
>>>>>>> 35c0b609
import org.junit.BeforeClass;
import org.junit.Test;
import org.junit.runner.RunWith;
import org.sagebionetworks.bridge.TestUtils;
import org.sagebionetworks.bridge.exceptions.EntityAlreadyExistsException;
import org.sagebionetworks.bridge.exceptions.EntityNotFoundException;
import org.sagebionetworks.bridge.models.studies.Study;
import org.springframework.test.context.ContextConfiguration;
import org.springframework.test.context.junit4.SpringJUnit4ClassRunner;

import com.google.common.collect.Sets;

@ContextConfiguration("classpath:test-context.xml")
@RunWith(SpringJUnit4ClassRunner.class)
public class DynamoStudyDaoTest {

    private final Set<String> EXTRA_USER_PROFILE_ATTRIBUTES = Sets.newHashSet("can-publish", "can-recontact");

    @Resource
    DynamoStudyDao studyDao;

    @BeforeClass
    public static void beforeClass() {
        DynamoInitializer.init(DynamoStudy.class);
    }
    
    @After
    public void after() throws Exception {
        // We need to leave the test study in the database.
        List<Study> studies = studyDao.getStudies();
        for (Study study : studies) {
            if (!"api".equals(study.getIdentifier())) {
                studyDao.deleteStudy(study);
            }
        }
    }

    @Test
    public void crudOneStudy() {
        Study study = TestUtils.getValidStudy();
        study.setStormpathHref("http://url.com/");
        study.setUserProfileAttributes(EXTRA_USER_PROFILE_ATTRIBUTES);

        study = studyDao.createStudy(study);
        assertNotNull("Study was assigned a version", study.getVersion());
        assertNotNull("Study has an identifier", study.getIdentifier());

        study.setName("This is a test name");
        study.setMaxNumOfParticipants(10);
        study = studyDao.updateStudy(study);

        study = studyDao.getStudy(study.getIdentifier());
        assertEquals("Name was set", "This is a test name", study.getName());
        assertEquals("Max participants was set", 10, study.getMaxNumOfParticipants());
        assertEquals("bridge-testing+support@sagebase.org", study.getSupportEmail());
        assertEquals("bridge-testing+consent@sagebase.org", study.getConsentNotificationEmail());
        assertEquals(EXTRA_USER_PROFILE_ATTRIBUTES, study.getUserProfileAttributes());

        String identifier = study.getIdentifier();
        studyDao.deleteStudy(study);
        try {
            study = studyDao.getStudy(identifier);
            fail("Should have thrown EntityNotFoundException");
        } catch (EntityNotFoundException e) {
            // expected
        }
    }

    @Test
    public void canRetrieveAllStudies() throws InterruptedException {
        List<Study> savedStudies = studyDao.getStudies();
        assertEquals("There should be only one study", 1, savedStudies.size());
        assertEquals("That should be the test study study", "api", savedStudies.get(0).getIdentifier());
        
        studyDao.createStudy(TestUtils.getValidStudy());
        studyDao.createStudy(TestUtils.getValidStudy());
        Thread.sleep(5000);
        
        // The two studies, plus the API study we refuse to delete...
        assertEquals("There are three studies", 3, studyDao.getStudies().size());
    }

    @Test
    public void willNotSaveTwoStudiesWithSameIdentifier() {
        Study study = null;
        Long version = null;
        try {
            study = TestUtils.getValidStudy();
            study = studyDao.createStudy(study);
            version = study.getVersion();
            study.setVersion(null);
            studyDao.createStudy(study);
            fail("Should have thrown entity exists exception");
        } catch (EntityAlreadyExistsException e) {

        } finally {
            study.setVersion(version);
            studyDao.deleteStudy(study);
        }
    }

    @Test(expected = EntityAlreadyExistsException.class)
    public void identifierUniquenessEnforcedByVersionChecks() throws Exception {
        Study study = TestUtils.getValidStudy();
        studyDao.createStudy(study);

        study.setVersion(null); // This is now a "new study"
        studyDao.createStudy(study);
    }

}<|MERGE_RESOLUTION|>--- conflicted
+++ resolved
@@ -9,11 +9,7 @@
 
 import javax.annotation.Resource;
 
-<<<<<<< HEAD
-import org.junit.After;
-=======
 import org.junit.Before;
->>>>>>> 35c0b609
 import org.junit.BeforeClass;
 import org.junit.Test;
 import org.junit.runner.RunWith;
@@ -24,6 +20,7 @@
 import org.springframework.test.context.ContextConfiguration;
 import org.springframework.test.context.junit4.SpringJUnit4ClassRunner;
 
+import com.google.common.collect.Lists;
 import com.google.common.collect.Sets;
 
 @ContextConfiguration("classpath:test-context.xml")
@@ -40,8 +37,8 @@
         DynamoInitializer.init(DynamoStudy.class);
     }
     
-    @After
-    public void after() throws Exception {
+    @Before
+    public void before() throws Exception {
         // We need to leave the test study in the database.
         List<Study> studies = studyDao.getStudies();
         for (Study study : studies) {
@@ -84,16 +81,24 @@
 
     @Test
     public void canRetrieveAllStudies() throws InterruptedException {
+        List<Study> studies = Lists.newArrayList();
+        try {
+            studies.add(studyDao.createStudy(TestUtils.getValidStudy()));
+            studies.add(studyDao.createStudy(TestUtils.getValidStudy()));
+        
+            List<Study> savedStudies = studyDao.getStudies();
+            // The five studies, plus the API study we refuse to delete...
+            assertEquals("There are three studies", 3, savedStudies.size());
+        } finally {
+            for (Study study : studies) {
+                studyDao.deleteStudy(study);
+            }
+        }
+        // TODO: Investigating why tests fail often (not always) without this
+        Thread.sleep(5000);        
         List<Study> savedStudies = studyDao.getStudies();
         assertEquals("There should be only one study", 1, savedStudies.size());
         assertEquals("That should be the test study study", "api", savedStudies.get(0).getIdentifier());
-        
-        studyDao.createStudy(TestUtils.getValidStudy());
-        studyDao.createStudy(TestUtils.getValidStudy());
-        Thread.sleep(5000);
-        
-        // The two studies, plus the API study we refuse to delete...
-        assertEquals("There are three studies", 3, studyDao.getStudies().size());
     }
 
     @Test
