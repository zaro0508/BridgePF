--- conflicted
+++ resolved
@@ -1,53 +1,48 @@
 package org.sagebionetworks.bridge.play.controllers;
 
-<<<<<<< HEAD
 import static org.junit.Assert.assertEquals;
+import static org.junit.Assert.fail;
 import static org.mockito.Mockito.doReturn;
-=======
-import static org.junit.Assert.assertTrue;
->>>>>>> 9fba8c92
 import static org.mockito.Mockito.mock;
 import static org.mockito.Mockito.spy;
 import static org.mockito.Mockito.when;
 import static org.sagebionetworks.bridge.dao.ParticipantOption.EMAIL_NOTIFICATIONS;
 import static org.mockito.Mockito.verify;
-import static play.test.Helpers.contentAsString;
 
+import org.apache.http.HttpStatus;
 import org.junit.Test;
 import org.sagebionetworks.bridge.TestUtils;
 import org.sagebionetworks.bridge.config.BridgeConfig;
 import org.sagebionetworks.bridge.dao.AccountDao;
-<<<<<<< HEAD
 import org.sagebionetworks.bridge.play.controllers.EmailController;
-=======
-import org.sagebionetworks.bridge.services.HealthCodeService;
->>>>>>> 9fba8c92
 import org.sagebionetworks.bridge.services.ParticipantOptionsService;
 import org.sagebionetworks.bridge.services.StudyService;
 
 import play.mvc.Http;
-import play.mvc.Result;
 
 import java.util.Map;
 
+import org.sagebionetworks.bridge.exceptions.BadRequestException;
+import org.sagebionetworks.bridge.exceptions.BridgeServiceException;
 import org.sagebionetworks.bridge.exceptions.EntityNotFoundException;
-import org.sagebionetworks.bridge.models.accounts.Account;
 import org.sagebionetworks.bridge.models.studies.Study;
 
 import com.google.common.collect.Maps;
 
 public class EmailControllerTest {
 
+    private static final String EMAIL = "bridge-testing@sagebase.org";
+
     private ParticipantOptionsService optionsService;
-    
+
     private AccountDao accountDao;
-    
+
     private Study study;
-    
-    private Map<String,String[]> map(String... values) {
-        Map<String,String[]> map = Maps.newHashMap();
-        for (int i=0; i <= values.length-2; i+=2) {
-            map.put(values[i], new String[] { values[i+1] });
+
+    private Map<String, String[]> map(String... values) {
+        Map<String, String[]> map = Maps.newHashMap();
+        for (int i = 0; i <= values.length - 2; i += 2) {
+            map.put(values[i], new String[] { values[i + 1] });
         }
         return map;
     }
@@ -65,24 +60,20 @@
 
         Http.Context.current.set(context);
     }
-    
+
     private EmailController createController() {
         optionsService = mock(ParticipantOptionsService.class);
-        
-        Account account = mock(Account.class);
-        when(account.getHealthId()).thenReturn("healthId");
-        
+
         study = TestUtils.getValidStudy(EmailControllerTest.class);
         study.setIdentifier("api");
-        
+
         accountDao = mock(AccountDao.class);
-        when(accountDao.getAccount(study, "bridge-testing@sagebase.org")).thenReturn(account);
-        when(accountDao.getHealthCodeForEmail(study, "bridge-testing@sagebase.org")).thenReturn("healthCode");
+        when(accountDao.getHealthCodeForEmail(study, EMAIL)).thenReturn("healthCode");
 
         StudyService studyService = mock(StudyService.class);
         when(studyService.getStudy("api")).thenReturn(study);
-        when(studyService.getStudy((String)null)).thenThrow(new EntityNotFoundException(Study.class));
-        
+        when(studyService.getStudy((String) null)).thenThrow(new EntityNotFoundException(Study.class));
+
         BridgeConfig config = mock(BridgeConfig.class);
         when(config.getEmailUnsubscribeToken()).thenReturn("unsubscribeToken");
 
@@ -96,19 +87,17 @@
 
     @Test
     public void fromQueryParams() throws Exception {
-        mockContext(map("data[email]", "bridge-testing@sagebase.org", "study", "api", "token", "unsubscribeToken"),
-                null);
-        
+        mockContext(map("data[email]", EMAIL, "study", "api", "token", "unsubscribeToken"), null);
+
         EmailController controller = createController();
         controller.unsubscribeFromEmail();
-        
+
         verify(optionsService).setBoolean(study, "healthCode", EMAIL_NOTIFICATIONS, false);
     }
 
     @Test
     public void fromFormPost() throws Exception {
-        mockContext(null, map("data[email]", "bridge-testing@sagebase.org", "study", "api", "token",
-                "unsubscribeToken"));
+        mockContext(null, map("data[email]", EMAIL, "study", "api", "token", "unsubscribeToken"));
 
         EmailController controller = createController();
         controller.unsubscribeFromEmail();
@@ -119,8 +108,7 @@
     @Test
     public void mixed() throws Exception {
         // study and token from query params, like in a real use case. email from form post
-        mockContext(map("study", "api", "token", "unsubscribeToken"), map("data[email]",
-                "bridge-testing@sagebase.org"));
+        mockContext(map("study", "api", "token", "unsubscribeToken"), map("data[email]", EMAIL));
 
         EmailController controller = createController();
         controller.unsubscribeFromEmail();
@@ -130,68 +118,55 @@
 
     @Test
     public void noStudyThrowsException() throws Exception {
-        mockContext(map("data[email]", "bridge-testing@sagebase.org", "token", "unsubscribeToken"), null);
-        
+        mockContext(map("data[email]", EMAIL, "token", "unsubscribeToken"), null);
         EmailController controller = createController();
-        Result result = controller.unsubscribeFromEmail();
-<<<<<<< HEAD
-        
-        assertEquals(200, result.status());
-        assertEquals("Study not found.", contentAsString(result));
-=======
-        assertTrue(contentAsString(result).contains("Study not found"));
->>>>>>> 9fba8c92
+
+        try {
+            controller.unsubscribeFromEmail();
+            fail("Should have thrown exception.");
+        } catch (BadRequestException e) {
+            assertEquals("Study not found.", e.getMessage());
+        }
     }
 
     @Test
     public void noEmailThrowsException() throws Exception {
         mockContext(map("study", "api", "token", "unsubscribeToken"), null);
-        
         EmailController controller = createController();
-        Result result = controller.unsubscribeFromEmail();
-<<<<<<< HEAD
-        
-        assertEquals(200, result.status());
-        assertEquals("Email not found.", contentAsString(result));
-=======
-        assertTrue(contentAsString(result).contains("Email not found"));
->>>>>>> 9fba8c92
+
+        try {
+            controller.unsubscribeFromEmail();
+            fail("Should have thrown exception");
+        } catch (BadRequestException e) {
+            assertEquals("Email not found.", e.getMessage());
+        }
     }
 
     @Test
     public void noAccountThrowsException() throws Exception {
-        mockContext(map("data[email]", "bridge-testing@sagebase.org", "study", "api", "token", "unsubscribeToken"),
-                null);
-        
-<<<<<<< HEAD
-        EmailController controller = createController("bridge-testing@sagebase.org");
-        when(accountDao.getHealthCodeForEmail(study, "bridge-testing@sagebase.org")).thenReturn(null);
-        
-        Result result = controller.unsubscribeFromEmail();
+        mockContext(map("data[email]", EMAIL, "study", "api", "token", "unsubscribeToken"), null);
+        EmailController controller = createController();
+        doReturn(null).when(accountDao).getHealthCodeForEmail(study, EMAIL);
 
-        assertEquals(200, result.status());
-        assertEquals("Email not found.", contentAsString(result));
-=======
-        EmailController controller = createController();
-        when(accountDao.getAccount(study, "bridge-testing@sagebase.org")).thenReturn(null);
-        
-        Result result = controller.unsubscribeFromEmail();
-        assertTrue(contentAsString(result).contains("Account not found"));
->>>>>>> 9fba8c92
+        try {
+            controller.unsubscribeFromEmail();
+            fail("Should have thrown exception");
+        } catch (BadRequestException e) {
+            assertEquals("Email not found.", e.getMessage());
+        }
     }
 
     @Test
-    public void cannotMakeCallWithoutToken() throws Exception {
-        mockContext(map("data[email]", "bridge-testing@sagebase.org", "study", "api"), null);
-        
+    public void missingTokenThrowsException() throws Exception {
+        mockContext(map("data[email]", EMAIL, "study", "api"), null);
         EmailController controller = createController();
-        Result result = controller.unsubscribeFromEmail();
-<<<<<<< HEAD
-        
-        assertEquals(200, result.status());
-        assertEquals("Not authorized.", contentAsString(result));
-=======
-        assertTrue(contentAsString(result).contains("Not authorized"));
->>>>>>> 9fba8c92
+
+        try {
+            controller.unsubscribeFromEmail();
+            fail("Should have thrown exception");
+        } catch (BridgeServiceException e) {
+            assertEquals("No authentication token provided.", e.getMessage());
+            assertEquals(HttpStatus.SC_UNAUTHORIZED, e.getStatusCode());
+        }
     }
 }