package org.sagebionetworks.bridge.play.controllers;

import static org.junit.Assert.assertEquals;
import static org.junit.Assert.assertNotNull;
import static org.junit.Assert.assertNull;
import static org.junit.Assert.assertSame;
import static org.junit.Assert.assertTrue;
import static org.junit.Assert.fail;
import static org.mockito.Matchers.same;
import static org.mockito.Mockito.any;
import static org.mockito.Mockito.atLeastOnce;
import static org.mockito.Mockito.doReturn;
import static org.mockito.Mockito.eq;
import static org.mockito.Mockito.spy;
import static org.mockito.Mockito.verify;
import static org.mockito.Mockito.when;
import static org.sagebionetworks.bridge.TestConstants.TEST_CONTEXT;
import static org.sagebionetworks.bridge.TestUtils.assertResult;
import static org.sagebionetworks.bridge.TestUtils.mockPlayContext;
import static org.sagebionetworks.bridge.TestUtils.mockPlayContextWithJson;

import java.util.Map;

import com.fasterxml.jackson.databind.JsonNode;
import com.fasterxml.jackson.databind.node.ObjectNode;
import com.google.common.collect.ImmutableMap;
import com.google.common.collect.Sets;

import org.apache.http.HttpStatus;
import org.joda.time.DateTime;
import org.joda.time.DateTimeUtils;
import org.junit.After;
import org.junit.Before;
import org.junit.Test;
import org.junit.runner.RunWith;
import org.mockito.ArgumentCaptor;
import org.mockito.Captor;
import org.mockito.Mock;
import org.mockito.runners.MockitoJUnitRunner;

import org.sagebionetworks.bridge.BridgeConstants;
import org.sagebionetworks.bridge.Roles;
import org.sagebionetworks.bridge.TestConstants;
import org.sagebionetworks.bridge.TestUtils;
import org.sagebionetworks.bridge.cache.CacheProvider;
import org.sagebionetworks.bridge.dynamodb.DynamoStudy;
import org.sagebionetworks.bridge.exceptions.BadRequestException;
import org.sagebionetworks.bridge.exceptions.ConsentRequiredException;
import org.sagebionetworks.bridge.exceptions.EntityNotFoundException;
import org.sagebionetworks.bridge.exceptions.NotAuthenticatedException;
import org.sagebionetworks.bridge.exceptions.UnauthorizedException;
import org.sagebionetworks.bridge.exceptions.UnsupportedVersionException;
import org.sagebionetworks.bridge.json.BridgeObjectMapper;
import org.sagebionetworks.bridge.models.CriteriaContext;
import org.sagebionetworks.bridge.models.Metrics;
import org.sagebionetworks.bridge.models.OperatingSystem;
import org.sagebionetworks.bridge.models.RequestInfo;
import org.sagebionetworks.bridge.models.accounts.ConsentStatus;
import org.sagebionetworks.bridge.models.accounts.Email;
import org.sagebionetworks.bridge.models.accounts.EmailVerification;
import org.sagebionetworks.bridge.models.accounts.PasswordReset;
import org.sagebionetworks.bridge.models.accounts.SignIn;
import org.sagebionetworks.bridge.models.accounts.StudyParticipant;
import org.sagebionetworks.bridge.models.accounts.UserSession;
import org.sagebionetworks.bridge.models.studies.Study;
import org.sagebionetworks.bridge.models.studies.StudyIdentifier;
import org.sagebionetworks.bridge.models.studies.StudyIdentifierImpl;
import org.sagebionetworks.bridge.services.AuthenticationService;
import org.sagebionetworks.bridge.services.StudyService;

import play.mvc.Http;
import play.mvc.Result;
import play.test.Helpers;

@RunWith(MockitoJUnitRunner.class)
public class AuthenticationControllerMockTest {
    
    private static final DateTime NOW = DateTime.now();
    private static final String REAUTH_TOKEN = "reauthToken";
    private static final String TEST_INTERNAL_SESSION_ID = "internal-session-id";
    private static final String TEST_PASSWORD = "password";
    private static final String TEST_ACCOUNT_ID = "spId";
    private static final String TEST_EMAIL = "email@email.com";
    private static final String TEST_SESSION_TOKEN = "session-token";
    private static final String TEST_STUDY_ID_STRING = "study-key";
    private static final StudyIdentifier TEST_STUDY_ID = new StudyIdentifierImpl(TEST_STUDY_ID_STRING);
    private static final String TEST_TOKEN = "verify-token";
    private static final SignIn PHONE_SIGN_IN_REQUEST = new SignIn.Builder().withStudy(TEST_STUDY_ID_STRING)
            .withPhone(TestConstants.PHONE).build();
    private static final SignIn PHONE_SIGN_IN = new SignIn.Builder().withStudy(TEST_STUDY_ID_STRING)
            .withPhone(TestConstants.PHONE).withToken(TEST_TOKEN).build();

    AuthenticationController controller;

    @Mock
    AuthenticationService authenticationService;

    private Study study;
    
    @Mock
    StudyService studyService;
    
    @Mock
    CacheProvider cacheProvider;
    
    @Captor
    ArgumentCaptor<StudyParticipant> participantCaptor;
    
    @Captor
    ArgumentCaptor<RequestInfo> requestInfoCaptor;
    
    @Captor
    ArgumentCaptor<SignIn> signInCaptor;
    
    @Captor
    ArgumentCaptor<Email> emailCaptor;
    
    @Captor
    ArgumentCaptor<PasswordReset> passwordResetCaptor;

    @Captor
    ArgumentCaptor<CriteriaContext> contextCaptor;
    
    UserSession userSession;
    
    // This is manually mocked along with a request payload and captured in some tests
    // for verification
    Http.Response response;
    
    @Mock
    Metrics metrics;
    
    @Before
    public void before() {
        DateTimeUtils.setCurrentMillisFixed(NOW.getMillis());
        
        controller = spy(new AuthenticationController());
        controller.setAuthenticationService(authenticationService);
        controller.setCacheProvider(cacheProvider);
        
        userSession = new UserSession();
        userSession.setReauthToken(REAUTH_TOKEN);
        userSession.setSessionToken(TEST_SESSION_TOKEN);
        userSession.setParticipant(new StudyParticipant.Builder().withId(TEST_ACCOUNT_ID).build());
        userSession.setInternalSessionToken(TEST_INTERNAL_SESSION_ID);
        userSession.setStudyIdentifier(TEST_STUDY_ID);
        
        study = new DynamoStudy();
        study.setIdentifier(TEST_STUDY_ID_STRING);
        study.setDataGroups(TestConstants.USER_DATA_GROUPS);
        when(studyService.getStudy(TEST_STUDY_ID_STRING)).thenReturn(study);
        when(studyService.getStudy(TEST_STUDY_ID)).thenReturn(study);
        
        controller.setStudyService(studyService);
        
        doReturn(metrics).when(controller).getMetrics();
    }
    
    @After
    public void after() {
        DateTimeUtils.setCurrentMillisSystem();
    }
    
    @Test
    public void requestEmailSignIn() throws Exception {
        mockPlayContextWithJson(TestUtils.createJson("{'study':'study-key','email':'email@email.com'}"));
        
        Result result = controller.requestEmailSignIn();
        assertResult(result, 202, "Email sent.");
     
        verify(authenticationService).requestEmailSignIn(signInCaptor.capture());
        assertEquals("study-key", signInCaptor.getValue().getStudyId());
        assertEquals(TEST_EMAIL, signInCaptor.getValue().getEmail());
    }
    
    @Test
    public void emailSignIn() throws Exception {
        response = mockPlayContextWithJson(TestUtils.createJson("{'study':'study-key','email':'email@email.com','token':'ABC'}"));
        userSession.setAuthenticated(true);
        study.setIdentifier("study-test");
        doReturn(study).when(studyService).getStudy("study-test");
        doReturn(userSession).when(authenticationService).emailSignIn(any(CriteriaContext.class), any(SignIn.class));
        
        Result result = controller.emailSignIn();
        assertEquals(200, result.status());
        JsonNode node = BridgeObjectMapper.get().readTree(Helpers.contentAsString(result));
        assertTrue(node.get("authenticated").booleanValue());
     
        verify(authenticationService).emailSignIn(any(CriteriaContext.class), signInCaptor.capture());
        
        SignIn captured = signInCaptor.getValue();
        assertEquals(TEST_EMAIL, captured.getEmail());
        assertEquals("study-key", captured.getStudyId());
        assertEquals("ABC", captured.getToken());
        
        verifyCommonLoggingForSignIns();
    }
    
    @Test(expected = BadRequestException.class)
    public void emailSignInMissingStudyId() throws Exception { 
        mockPlayContextWithJson(TestUtils.createJson("{'email':'email@email.com','token':'abc'}"));
        controller.emailSignIn();
    }
    
    @Test(expected = BadRequestException.class)
    public void reauthenticateWithoutStudyThrowsException() throws Exception {
        mockPlayContextWithJson(TestUtils.createJson(
                "{'email':'email@email.com','reauthToken':'abc'}"));
        
        controller.reauthenticate();
    }
    
    @Test
    public void reauthenticate() throws Exception {
        long timestamp = DateTime.now().getMillis();
        DateTimeUtils.setCurrentMillisFixed(timestamp);
        try {
            response = mockPlayContextWithJson(TestUtils.createJson(
                    "{'study':'study-key','email':'email@email.com','reauthToken':'abc'}"));
            when(authenticationService.reauthenticate(any(), any(), any())).thenReturn(userSession);
            
            Result result = controller.reauthenticate();
            assertEquals(200, result.status());
            
            verify(authenticationService).reauthenticate(any(), any(), signInCaptor.capture());
            SignIn signIn = signInCaptor.getValue();
            assertEquals("study-key", signIn.getStudyId());
            assertEquals("email@email.com", signIn.getEmail());
            assertEquals("abc", signIn.getReauthToken());
            
            verifyCommonLoggingForSignIns();
            
            JsonNode node = BridgeObjectMapper.get().readTree(Helpers.contentAsString(result));
            assertEquals(REAUTH_TOKEN, node.get("reauthToken").textValue());
            
            verifyCommonLoggingForSignIns();
        } finally {
            DateTimeUtils.setCurrentMillisSystem();
        }
    }
    
    @Test
    public void getSessionIfItExistsNullToken() {
        doReturn(null).when(controller).getSessionToken();
        assertNull(controller.getSessionIfItExists());
    }

    @Test
    public void getSessionIfItExistsEmptyToken() {
        doReturn("").when(controller).getSessionToken();
        assertNull(controller.getSessionIfItExists());
    }

    @Test
    public void getSessionIfItExistsBlankToken() {
        doReturn("   ").when(controller).getSessionToken();
        assertNull(controller.getSessionIfItExists());
    }

    @Test
    public void getSessionIfItExistsSuccess() throws Exception {
        mockPlayContext(); 
        // mock getSessionToken and getMetrics
        doReturn(TEST_SESSION_TOKEN).when(controller).getSessionToken();

        // mock AuthenticationService
        when(authenticationService.getSession(TEST_SESSION_TOKEN)).thenReturn(userSession);

        // execute and validate
        UserSession retVal = controller.getSessionIfItExists();
        assertSame(userSession, retVal);
        verifyMetrics();
    }

    @Test(expected = NotAuthenticatedException.class)
    public void getAuthenticatedSessionNullToken() {
        doReturn(null).when(controller).getSessionToken();
        controller.getAuthenticatedSession();
    }

    @Test(expected = NotAuthenticatedException.class)
    public void getAuthenticatedSessionEmptyToken() {
        doReturn("").when(controller).getSessionToken();
        controller.getAuthenticatedSession();
    }

    @Test(expected = NotAuthenticatedException.class)
    public void getAuthenticatedSessionBlankToken() {
        doReturn("   ").when(controller).getSessionToken();
        controller.getAuthenticatedSession();
    }

    @Test(expected = NotAuthenticatedException.class)
    public void getAuthenticatedSessionNullSession() {
        // mock getSessionToken and getMetrics
        doReturn(TEST_SESSION_TOKEN).when(controller).getSessionToken();

        // mock AuthenticationService
        when(authenticationService.getSession(TEST_SESSION_TOKEN)).thenReturn(null);

        // execute
        controller.getAuthenticatedSession();
    }

    @Test(expected = NotAuthenticatedException.class)
    public void getAuthenticatedSessionNotAuthenticated() {
        // mock getSessionToken and getMetrics
        doReturn(TEST_SESSION_TOKEN).when(controller).getSessionToken();

        // mock AuthenticationService
        UserSession session = createSession(TestConstants.REQUIRED_SIGNED_CURRENT, null);
        session.setAuthenticated(false);
        when(authenticationService.getSession(TEST_SESSION_TOKEN)).thenReturn(session);

        // execute
        controller.getAuthenticatedSession();
    }

    @Test
    public void getAuthenticatedSessionSuccess() throws Exception {
        TestUtils.mockPlayContext();
        // mock getSessionToken and getMetrics
        doReturn(TEST_SESSION_TOKEN).when(controller).getSessionToken();

        // mock AuthenticationService
        UserSession session = createSession(TestConstants.REQUIRED_SIGNED_CURRENT, null);
        when(authenticationService.getSession(TEST_SESSION_TOKEN)).thenReturn(session);

        // execute and validate
        UserSession retVal = controller.getAuthenticatedSession();
        assertSame(session, retVal);
        verifyMetrics();
    }

    @Test
    public void signUpWithCompleteUserData() throws Exception {
        // Other fields will be passed along to the PartcipantService, but it will not be utilized
        // These are the fields that *can* be changed. They are all passed along.
        StudyParticipant originalParticipant = TestUtils.getStudyParticipant(AuthenticationControllerMockTest.class);
        ObjectNode node = BridgeObjectMapper.get().valueToTree(originalParticipant);
        node.put("study", TEST_STUDY_ID_STRING);
        
        mockPlayContextWithJson(node.toString());
        
        Result result = controller.signUp();
        assertResult(result, 201, "Signed up.");
        
        verify(authenticationService).signUp(eq(study), participantCaptor.capture(), eq(false));
        
        StudyParticipant persistedParticipant = participantCaptor.getValue();
        assertEquals(originalParticipant.getFirstName(), persistedParticipant.getFirstName());
        assertEquals(originalParticipant.getLastName(), persistedParticipant.getLastName());
        assertEquals(originalParticipant.getEmail(), persistedParticipant.getEmail());
        assertEquals(originalParticipant.getPassword(), persistedParticipant.getPassword());
        assertEquals(originalParticipant.getSharingScope(), persistedParticipant.getSharingScope());
        assertEquals(originalParticipant.getExternalId(), persistedParticipant.getExternalId());
        assertTrue(persistedParticipant.isNotifyByEmail());
        assertEquals(originalParticipant.getDataGroups(), persistedParticipant.getDataGroups());
        assertEquals(originalParticipant.getAttributes(), persistedParticipant.getAttributes());
        assertEquals(originalParticipant.getLanguages(), persistedParticipant.getLanguages());
    }

    @Test(expected = UnsupportedVersionException.class)
    public void signUpAppVersionDisabled() throws Exception {
        // Headers
        Map<String,String[]> headers = new ImmutableMap.Builder<String,String[]>()
                .put("User-Agent", new String[]{"App/14 (Unknown iPhone; iOS/9.0.2) BridgeSDK/4"}).build();

        // Participant
        StudyParticipant originalParticipant = TestUtils.getStudyParticipant(AuthenticationControllerMockTest.class);
        ObjectNode node = BridgeObjectMapper.get().valueToTree(originalParticipant);
        node.put("study", TEST_STUDY_ID_STRING);

        // min app version is 20 (which is higher than 14)
        study.getMinSupportedAppVersions().put(OperatingSystem.IOS, 20);

        // Setup and execute. This will throw.
        response = TestUtils.mockPlayContextWithJson(node.toString(), headers);
        controller.signUp();
    }

    @Test(expected = EntityNotFoundException.class)
    public void signUpNoStudy() throws Exception {
        // Participant - don't add study
        StudyParticipant originalParticipant = TestUtils.getStudyParticipant(AuthenticationControllerMockTest.class);
        ObjectNode node = BridgeObjectMapper.get().valueToTree(originalParticipant);

        // Setup and execute. This will throw.
        mockPlayContextWithJson(node.toString());
        controller.signUp();
    }

    private void signInExistingSession(boolean isConsented, Roles role, boolean shouldThrow) throws Exception {
        response = mockPlayContext();
        // mock getSessionToken and getMetrics
        doReturn(TEST_SESSION_TOKEN).when(controller).getSessionToken();

        // mock AuthenticationService
        ConsentStatus consentStatus = (isConsented) ? TestConstants.REQUIRED_SIGNED_CURRENT : null;
        UserSession session = createSession(consentStatus, role);
        when(authenticationService.getSession(TEST_SESSION_TOKEN)).thenReturn(session);

        // execute and validate
        try {
            Result result = controller.signInV3();
            if (shouldThrow) {
                fail("expected exception");
            }
            assertSessionInPlayResult(result);
        } catch (ConsentRequiredException ex) {
            if (!shouldThrow) {
                throw ex;
            }
        }
        verifyCommonLoggingForSignIns();    
    }
    @Test
    public void signInExistingSession() throws Exception {
        signInExistingSession(true, null, false);
    }

    @Test
    public void signInExistingSessionUnconsented() throws Exception {
        signInExistingSession(false, null, true);
    }

    @Test
    public void signInExistingSessionUnconsentedAdmin() throws Exception {
        signInExistingSession(false, Roles.ADMIN, false);
    }

    @Test
    public void signInExistingSessionUnconsentedDeveloper() throws Exception {
        signInExistingSession(false, Roles.DEVELOPER, false);
    }

    @Test
    public void signInExistingSessionUnconsentedResearcher() throws Exception {
        signInExistingSession(false, Roles.RESEARCHER, false);
    }

    @Test
    public void signInExistingSessionUnconsentedTestUser() throws Exception {
        signInExistingSession(false, Roles.TEST_USERS, true);
    }

    @Test
    public void signInExistingSessionUnconsentedWorker() throws Exception {
        signInExistingSession(false, Roles.WORKER, false);
    }

    @SuppressWarnings("static-access")
    private void signInNewSession(boolean isConsented, Roles role, boolean shouldThrow) throws Exception {
        // mock getSessionToken and getMetrics
        doReturn(null).when(controller).getSessionToken();

        doReturn(TEST_CONTEXT).when(controller).getCriteriaContext(any(StudyIdentifier.class));

        // mock request
        String requestJsonString = "{\n" +
                "   \"email\":\"" + TEST_EMAIL + "\",\n" +
                "   \"password\":\"" + TEST_PASSWORD + "\",\n" +
                "   \"study\":\"" + TEST_STUDY_ID_STRING + "\"\n" +
                "}";

        response = TestUtils.mockPlayContextWithJson(requestJsonString);

        // mock AuthenticationService
        ConsentStatus consentStatus = (isConsented) ? TestConstants.REQUIRED_SIGNED_CURRENT : null;
        UserSession session = createSession(consentStatus, role);
        
        ArgumentCaptor<SignIn> signInCaptor = ArgumentCaptor.forClass(SignIn.class);
        when(authenticationService.signIn(same(study), any(), signInCaptor.capture())).thenReturn(session);

        // execute and validate
        try {
            Result result = controller.signInV3();
            if (shouldThrow) {
                fail("expected exception");
            }
            assertSessionInPlayResult(result);
            
            Http.Response mockResponse = controller.response();

            verify(cacheProvider).updateRequestInfo(requestInfoCaptor.capture());
            verify(mockResponse).setCookie(BridgeConstants.SESSION_TOKEN_HEADER, session.getSessionToken(),
                    BridgeConstants.BRIDGE_SESSION_EXPIRE_IN_SECONDS, "/");
            
            RequestInfo requestInfo = requestInfoCaptor.getValue();
            assertEquals("spId", requestInfo.getUserId());
            assertEquals(TEST_STUDY_ID, requestInfo.getStudyIdentifier());
            assertTrue(requestInfo.getSignedInOn() != null);
            assertEquals(TestConstants.USER_DATA_GROUPS, requestInfo.getUserDataGroups());
            assertNotNull(requestInfo.getSignedInOn());
            
        } catch (ConsentRequiredException ex) {
            if (!shouldThrow) {
                throw ex;
            }
        }
        verifyCommonLoggingForSignIns();

        // validate signIn
        SignIn signIn = signInCaptor.getValue();
        assertEquals(TEST_EMAIL, signIn.getEmail());
        assertEquals(TEST_PASSWORD, signIn.getPassword());
    }

    @Test
    public void signInNewSession() throws Exception {
        signInNewSession(true, null, false);
    }

    @Test
    public void signInNewSessionUnconsented() throws Exception {
        signInNewSession(false, null, true);
    }

    @Test
    public void signInNewSessionUnconsentedAdmin() throws Exception {
        signInNewSession(false, Roles.ADMIN, false);
    }

    @Test
    public void signInNewSessionUnconsentedDeveloper() throws Exception {
        signInNewSession(false, Roles.DEVELOPER, false);
    }

    @Test
    public void signInNewSessionUnconsentedResearcher() throws Exception {
        signInNewSession(false, Roles.RESEARCHER, false);
    }

    @Test
    public void signInNewSessionUnconsentedTestUser() throws Exception {
        signInNewSession(false, Roles.TEST_USERS, true);
    }

    @Test
    public void signInNewSessionUnconsentedWorker() throws Exception {
        signInNewSession(false, Roles.WORKER, false);
    }

    @Test
    public void signOut() throws Exception {
        mockPlayContext();
        
        // mock getSessionToken and getMetrics
        doReturn(TEST_SESSION_TOKEN).when(controller).getSessionToken();

        // mock AuthenticationService
        UserSession session = createSession(TestConstants.REQUIRED_SIGNED_CURRENT, null);
        when(authenticationService.getSession(TEST_SESSION_TOKEN)).thenReturn(session);

        // execute and validate
        Result result = controller.signOut();
        assertEquals(HttpStatus.SC_OK, result.status());
        
        @SuppressWarnings("static-access")
        Http.Response mockResponse = controller.response();

        verify(authenticationService).signOut(session);
        verify(mockResponse).discardCookie(BridgeConstants.SESSION_TOKEN_HEADER);
        verifyMetrics();
    }

    @Test
    public void signOutAlreadySignedOut() throws Exception {
        // mock getSessionToken and getMetrics
        doReturn(null).when(controller).getSessionToken();

        // execute and validate
        Result result = controller.signOut();
        assertEquals(HttpStatus.SC_OK, result.status());

        // No session, so no check on metrics or AuthService.signOut()
    }

    @Test
    public void verifyEmail() throws Exception {
        // mock request
        String requestJsonString = "{\n" +
                "   \"sptoken\":\"" + TEST_TOKEN + "\",\n" +
                "   \"study\":\"" + TEST_STUDY_ID_STRING + "\"\n" +
                "}";

        mockPlayContextWithJson(requestJsonString);

        // mock AuthenticationService
        ArgumentCaptor<EmailVerification> emailVerifyCaptor = ArgumentCaptor.forClass(EmailVerification.class);

        // execute and validate
        Result result = controller.verifyEmail();
        TestUtils.assertResult(result, 200, "Email address verified.");

        // validate email verification
        verify(authenticationService).verifyEmail(emailVerifyCaptor.capture());
        EmailVerification emailVerify = emailVerifyCaptor.getValue();
        assertEquals(TEST_TOKEN, emailVerify.getSptoken());
    }
    
    @Test(expected = UnsupportedVersionException.class)
    public void signInBlockedByVersionKillSwitch() throws Exception {
        Map<String,String[]> headers = new ImmutableMap.Builder<String,String[]>()
                .put("User-Agent", new String[]{"App/14 (Unknown iPhone; iOS/9.0.2) BridgeSDK/4"}).build();
        String json = TestUtils.createJson(
                "{'study':'" + TEST_STUDY_ID_STRING + 
                "','email':'email@email.com','password':'bar'}");
        mockPlayContextWithJson(json, headers);
        study.getMinSupportedAppVersions().put(OperatingSystem.IOS, 20);
        
        controller.signInV3();
    }
    
    @Test(expected = UnsupportedVersionException.class)
    public void emailSignInBlockedByVersionKillSwitch() throws Exception {
        Map<String,String[]> headers = new ImmutableMap.Builder<String,String[]>()
                .put("User-Agent", new String[]{"App/14 (Unknown iPhone; iOS/9.0.2) BridgeSDK/4"}).build();
        String json = TestUtils.createJson(
                "{'study':'" + TEST_STUDY_ID_STRING + 
                "','email':'email@email.com','password':'bar'}");
        mockPlayContextWithJson(json, headers);
        study.getMinSupportedAppVersions().put(OperatingSystem.IOS, 20);
        
        controller.emailSignIn();
    }
    
    @Test(expected = UnsupportedVersionException.class)
    public void phoneSignInBlockedByVersionKillSwitch() throws Exception {
        Map<String,String[]> headers = new ImmutableMap.Builder<String,String[]>()
                .put("User-Agent", new String[]{"App/14 (Unknown iPhone; iOS/9.0.2) BridgeSDK/4"}).build();
        String json = TestUtils.createJson(
                "{'study':'" + TEST_STUDY_ID_STRING + 
                "','email':'email@email.com','password':'bar'}");
        mockPlayContextWithJson(json, headers);
        study.getMinSupportedAppVersions().put(OperatingSystem.IOS, 20);
        
        controller.phoneSignIn();
    }
    
    @Test
    public void resendEmailVerificationWorks() throws Exception {
        mockSignInWithEmailPayload();
        study.getMinSupportedAppVersions().put(OperatingSystem.IOS, 0);
        
        controller.resendEmailVerification();
        
        verify(authenticationService).resendEmailVerification(eq(TEST_STUDY_ID), emailCaptor.capture());
        Email deser = emailCaptor.getValue();
        assertEquals(TEST_STUDY_ID, deser.getStudyIdentifier());
        assertEquals(TEST_EMAIL, deser.getEmail());
    }
    
    @Test(expected = UnsupportedVersionException.class)
    public void resendEmailVerificationAppVersionDisabled() throws Exception {
        mockSignInWithEmailPayload();
        study.getMinSupportedAppVersions().put(OperatingSystem.IOS, 20);
        
        controller.resendEmailVerification();
    }

    @Test(expected = EntityNotFoundException.class)
    public void resendEmailVerificationNoStudy() throws Exception {
        mockPlayContextWithJson(new Email((StudyIdentifier) null, TEST_EMAIL));
        controller.resendEmailVerification();
    }

    @Test
    public void resetPassword() throws Exception {
        mockResetPasswordRequest();
        study.getMinSupportedAppVersions().put(OperatingSystem.IOS, 0);
        
        controller.resetPassword();
        
        verify(authenticationService).resetPassword(passwordResetCaptor.capture());
        
        PasswordReset passwordReset = passwordResetCaptor.getValue();
        assertEquals("aSpToken", passwordReset.getSptoken());
        assertEquals("aPassword", passwordReset.getPassword());
        assertEquals(TEST_STUDY_ID_STRING, passwordReset.getStudyIdentifier());
    }
    
    @Test(expected = UnsupportedVersionException.class)
    public void resetPasswordAppVersionDisabled() throws Exception {
        mockResetPasswordRequest();
        study.getMinSupportedAppVersions().put(OperatingSystem.IOS, 20);
        
        controller.resetPassword();
    }

    @Test(expected = EntityNotFoundException.class)
    public void resetPasswordNoStudy() throws Exception {
        mockPlayContextWithJson(new PasswordReset("aPassword", "aSpToken", null));
        controller.resetPassword();
    }

    private void mockResetPasswordRequest() throws Exception {
        Map<String,String[]> headers = new ImmutableMap.Builder<String,String[]>()
                .put("User-Agent", new String[]{"App/14 (Unknown iPhone; iOS/9.0.2) BridgeSDK/4"}).build();
        String json = TestUtils.createJson("{'study':'" + TEST_STUDY_ID_STRING + 
            "','sptoken':'aSpToken','password':'aPassword'}");
        mockPlayContextWithJson(json, headers);
    }
    
    @Test
    public void requestResetPasswordWithEmail() throws Exception {
        mockSignInWithEmailPayload();
        study.getMinSupportedAppVersions().put(OperatingSystem.IOS, 0);
        
        controller.requestResetPassword();
        
        verify(authenticationService).requestResetPassword(eq(study), signInCaptor.capture());
        SignIn deser = signInCaptor.getValue();
        assertEquals(TEST_STUDY_ID_STRING, deser.getStudyId());
        assertEquals(TEST_EMAIL, deser.getEmail());
    }
    
    @Test
    public void requestResetPasswordWithPhone() throws Exception {
        mockSignInWithPhonePayload();
        study.getMinSupportedAppVersions().put(OperatingSystem.IOS, 0);
        
        controller.requestResetPassword();
        
        verify(authenticationService).requestResetPassword(eq(study), signInCaptor.capture());
        SignIn deser = signInCaptor.getValue();
        assertEquals(TEST_STUDY_ID_STRING, deser.getStudyId());
        assertEquals(TestConstants.PHONE.getNumber(), deser.getPhone().getNumber());
    }
    
    @Test(expected = UnsupportedVersionException.class)
    public void requestResetPasswordAppVersionDisabled() throws Exception {
        mockSignInWithEmailPayload();
        study.getMinSupportedAppVersions().put(OperatingSystem.IOS, 20); // blocked
        
        controller.requestResetPassword();
    }

    @Test(expected = EntityNotFoundException.class)
    public void requestResetPasswordNoStudy() throws Exception {
        when(studyService.getStudy((String)any())).thenThrow(new EntityNotFoundException(Study.class));
        mockPlayContextWithJson(new SignIn.Builder().withEmail(TEST_EMAIL).build());
        controller.requestResetPassword();
    }
    
    @Test
<<<<<<< HEAD
    public void signUpWithNoCheckForConsentDeclared() throws Exception {
        StudyParticipant participant = new StudyParticipant.Builder()
                .withEmail(TEST_EMAIL).withPassword(TEST_PASSWORD).build();
        
        ObjectNode node = (ObjectNode)BridgeObjectMapper.get().valueToTree(participant);
        node.put("study", TEST_STUDY_ID_STRING);
        TestUtils.mockPlayContextWithJson(node.toString());
        
        Result result = controller.signUp();
        TestUtils.assertResult(result, 201, "Signed up.");
        
        verify(authenticationService).signUp(eq(study), participantCaptor.capture(), eq(false));
        StudyParticipant captured = participantCaptor.getValue();
        assertEquals(TEST_EMAIL, captured.getEmail());
        assertEquals(TEST_PASSWORD, captured.getPassword());
    }

    @Test
    public void signUpWithCheckForConsentDeclaredFalse() throws Exception {
        StudyParticipant participant = new StudyParticipant.Builder()
                .withEmail(TEST_EMAIL).withPassword(TEST_PASSWORD).build();
        
        ObjectNode node = (ObjectNode)BridgeObjectMapper.get().valueToTree(participant);
        node.put("study", TEST_STUDY_ID_STRING);
        node.put("checkForConsent", false);
        TestUtils.mockPlayContextWithJson(node.toString());
        
        Result result = controller.signUp();
        TestUtils.assertResult(result, 201, "Signed up.");
        
        verify(authenticationService).signUp(eq(study), participantCaptor.capture(), eq(false));
        StudyParticipant captured = participantCaptor.getValue();
        assertEquals(TEST_EMAIL, captured.getEmail());
        assertEquals(TEST_PASSWORD, captured.getPassword());
    }
    
    @Test
    public void signUpWithCheckForConsentDeclaredTrue() throws Exception {
        StudyParticipant participant = new StudyParticipant.Builder()
                .withEmail(TEST_EMAIL).withPassword(TEST_PASSWORD).build();
        
        ObjectNode node = (ObjectNode)BridgeObjectMapper.get().valueToTree(participant);
        node.put("study", TEST_STUDY_ID_STRING);
        node.put("checkForConsent", true);
        TestUtils.mockPlayContextWithJson(node.toString());
        
        Result result = controller.signUp();
        TestUtils.assertResult(result, 201, "Signed up.");
        
        verify(authenticationService).signUp(eq(study), participantCaptor.capture(), eq(true));
        StudyParticipant captured = participantCaptor.getValue();
        assertEquals(TEST_EMAIL, captured.getEmail());
        assertEquals(TEST_PASSWORD, captured.getPassword());
    }
    
    private void mockEmailRequestPayload() throws Exception {
        Map<String,String[]> headers = new ImmutableMap.Builder<String,String[]>()
                .put("User-Agent", new String[]{"App/14 (Unknown iPhone; iOS/9.0.2) BridgeSDK/4"}).build();
        String json = TestUtils.createJson(
                "{'study':'" + TEST_STUDY_ID_STRING +"','email':'"+TEST_EMAIL+"'}");
        TestUtils.mockPlayContextWithJson(json, headers);
=======
    public void requestPhoneSignIn() throws Exception {
        mockPlayContextWithJson(PHONE_SIGN_IN_REQUEST);
        
        Result result = controller.requestPhoneSignIn();
        assertResult(result, 202, "Message sent.");
        
        verify(authenticationService).requestPhoneSignIn(signInCaptor.capture());
        
        SignIn captured = signInCaptor.getValue();
        assertEquals(TEST_STUDY_ID_STRING, captured.getStudyId());
        assertEquals(TestConstants.PHONE.getNumber(), captured.getPhone().getNumber());
    }
    
    @Test
    public void phoneSignIn() throws Exception {
        response = mockPlayContextWithJson(PHONE_SIGN_IN);
        
        when(authenticationService.phoneSignIn(any(), any())).thenReturn(userSession);
        
        Result result = controller.phoneSignIn();
        assertEquals(200, result.status());
        
        // Returns user session.
        JsonNode node = TestUtils.getJson(result);
        assertEquals(TEST_SESSION_TOKEN, node.get("sessionToken").textValue());
        assertEquals("UserSessionInfo", node.get("type").textValue());
        
        verify(authenticationService).phoneSignIn(contextCaptor.capture(), signInCaptor.capture());
        
        CriteriaContext context = contextCaptor.getValue();
        assertEquals(TEST_STUDY_ID_STRING, context.getStudyIdentifier().getIdentifier());
        
        SignIn captured = signInCaptor.getValue();
        assertEquals(TEST_STUDY_ID_STRING, captured.getStudyId());
        assertEquals(TEST_TOKEN, captured.getToken());
        assertEquals(TestConstants.PHONE.getNumber(), captured.getPhone().getNumber());
        
        verifyCommonLoggingForSignIns();
    }
    
    @Test(expected = BadRequestException.class)
    public void phoneSignInMissingStudy() throws Exception {
        SignIn badPhoneSignIn = new SignIn.Builder().withStudy(null)
                .withPhone(TestConstants.PHONE).withToken(TEST_TOKEN).build();
        mockPlayContextWithJson(badPhoneSignIn);
        
        controller.phoneSignIn();
    }
    
    @Test(expected = EntityNotFoundException.class)
    public void phoneSignInBadStudy() throws Exception {
        SignIn badPhoneSignIn = new SignIn.Builder().withStudy("bad-study")
                .withPhone(TestConstants.PHONE).withToken(TEST_TOKEN).build();
        mockPlayContextWithJson(badPhoneSignIn);
        when(authenticationService.phoneSignIn(any(), any())).thenReturn(userSession);
        when(studyService.getStudy((String)any())).thenThrow(new EntityNotFoundException(Study.class));
        
        controller.phoneSignIn();
    }
    
    @Test(expected = EntityNotFoundException.class)
    public void signInV3ThrowsNotFound() throws Exception {
        mockPlayContextWithJson(PHONE_SIGN_IN);
        
        when(authenticationService.signIn(any(), any(), any())).thenThrow(new UnauthorizedException());
        
        controller.signInV3();
    }
    
    @Test(expected = UnauthorizedException.class)
    public void signInV4ThrowsUnauthoried() throws Exception {
        mockPlayContextWithJson(PHONE_SIGN_IN);
        
        when(authenticationService.signIn(any(), any(), any())).thenThrow(new UnauthorizedException());
        
        controller.signInV4();
    }
    
    private void mockSignInWithEmailPayload() throws Exception {
        Map<String, String[]> headers = new ImmutableMap.Builder<String, String[]>()
                .put("User-Agent", new String[] { "App/14 (Unknown iPhone; iOS/9.0.2) BridgeSDK/4" }).build();
        SignIn signIn = new SignIn.Builder().withStudy(TEST_STUDY_ID_STRING).withEmail(TEST_EMAIL).build();
        mockPlayContextWithJson(signIn, headers);
    }

    private void mockSignInWithPhonePayload() throws Exception {
        Map<String, String[]> headers = new ImmutableMap.Builder<String, String[]>()
                .put("User-Agent", new String[] { "App/14 (Unknown iPhone; iOS/9.0.2) BridgeSDK/4" }).build();
        SignIn signIn = new SignIn.Builder().withStudy(TEST_STUDY_ID_STRING).withPhone(TestConstants.PHONE).build();
        mockPlayContextWithJson(signIn, headers);
>>>>>>> 8ebfd920
    }

    private static void assertSessionInPlayResult(Result result) throws Exception {
        assertEquals(HttpStatus.SC_OK, result.status());

        // test only a few key values
        String resultString = Helpers.contentAsString(result);
        JsonNode resultNode = BridgeObjectMapper.get().readTree(resultString);
        assertTrue(resultNode.get("authenticated").booleanValue());
        assertEquals(TEST_SESSION_TOKEN, resultNode.get("sessionToken").textValue());
    }

    private UserSession createSession(ConsentStatus status, Roles role) {
        StudyParticipant.Builder builder = new StudyParticipant.Builder();
        builder.withId(TEST_ACCOUNT_ID);
        // set this value so we can verify it is copied into RequestInfo on a sign in.
        builder.withDataGroups(TestConstants.USER_DATA_GROUPS);
        if (role != null) {
            builder.withRoles(Sets.newHashSet(role));
        }
        UserSession session = new UserSession(builder.build());
        session.setAuthenticated(true);
        session.setInternalSessionToken(TEST_INTERNAL_SESSION_ID);
        session.setSessionToken(TEST_SESSION_TOKEN);
        session.setStudyIdentifier(TEST_STUDY_ID);
        if (status != null){
            session.setConsentStatuses(TestUtils.toMap(status));    
        }
        return session;
    }
    
    private void verifyMetrics() {
        verify(controller, atLeastOnce()).getMetrics();
        
        verify(metrics, atLeastOnce()).setSessionId(TEST_INTERNAL_SESSION_ID);
        verify(metrics, atLeastOnce()).setUserId(TEST_ACCOUNT_ID);
        verify(metrics, atLeastOnce()).setStudy(TEST_STUDY_ID_STRING);
    }
    
    private void verifyCommonLoggingForSignIns() throws Exception {
        verifyMetrics();
        
        verify(response).setCookie(BridgeConstants.SESSION_TOKEN_HEADER, TEST_SESSION_TOKEN,
                BridgeConstants.BRIDGE_SESSION_EXPIRE_IN_SECONDS, "/");
        
        verify(cacheProvider).updateRequestInfo(requestInfoCaptor.capture());
        RequestInfo info = requestInfoCaptor.getValue();
        assertEquals(NOW.getMillis(), info.getSignedInOn().getMillis());
    }
    
}<|MERGE_RESOLUTION|>--- conflicted
+++ resolved
@@ -744,7 +744,6 @@
     }
     
     @Test
-<<<<<<< HEAD
     public void signUpWithNoCheckForConsentDeclared() throws Exception {
         StudyParticipant participant = new StudyParticipant.Builder()
                 .withEmail(TEST_EMAIL).withPassword(TEST_PASSWORD).build();
@@ -800,13 +799,6 @@
         assertEquals(TEST_PASSWORD, captured.getPassword());
     }
     
-    private void mockEmailRequestPayload() throws Exception {
-        Map<String,String[]> headers = new ImmutableMap.Builder<String,String[]>()
-                .put("User-Agent", new String[]{"App/14 (Unknown iPhone; iOS/9.0.2) BridgeSDK/4"}).build();
-        String json = TestUtils.createJson(
-                "{'study':'" + TEST_STUDY_ID_STRING +"','email':'"+TEST_EMAIL+"'}");
-        TestUtils.mockPlayContextWithJson(json, headers);
-=======
     public void requestPhoneSignIn() throws Exception {
         mockPlayContextWithJson(PHONE_SIGN_IN_REQUEST);
         
@@ -897,7 +889,6 @@
                 .put("User-Agent", new String[] { "App/14 (Unknown iPhone; iOS/9.0.2) BridgeSDK/4" }).build();
         SignIn signIn = new SignIn.Builder().withStudy(TEST_STUDY_ID_STRING).withPhone(TestConstants.PHONE).build();
         mockPlayContextWithJson(signIn, headers);
->>>>>>> 8ebfd920
     }
 
     private static void assertSessionInPlayResult(Result result) throws Exception {
