--- conflicted
+++ resolved
@@ -89,15 +89,6 @@
     private static final String TEST_ADMIN_ID_1 = "3346407";
     private static final String TEST_ADMIN_ID_2 = "3348228";
 
-    private static final String TEST_SYNAPSE_USER_ID = "zaclintest";
-    private static final String TEST_SYNAPSE_ACCOUNT_JSON = "{\n" +
-            "   \"email\":\"test+test@test.com\",\n" +
-            "   \"username\":\"test-user-name\",\n" +
-            "   \"firstName\":\"test-first-name\",\n" +
-            "   \"lastName\":\"test-last-name\"\n" +
-            "}";
-
-
     private StudyController controller;
     private StudyIdentifier studyId;
 
@@ -224,32 +215,6 @@
     }
 
     @Test
-<<<<<<< HEAD
-    public void canCreateSynapseAccount() throws Exception {
-        doReturn(mockSession).when(controller).getAuthenticatedSession(DEVELOPER);
-        TestUtils.mockPlayContextWithJson(TEST_SYNAPSE_ACCOUNT_JSON);
-        when(mockStudyService.createSynapseAccount(any())).thenReturn(TEST_SYNAPSE_USER_ID);
-
-        controller.createSynapseAccount();
-
-        Result result = controller.createSynapseAccount();
-
-        // verify
-        assertEquals(201, result.status());
-        String resultJson = Helpers.contentAsString(result);
-        JsonNode resultNode = BridgeObjectMapper.get().readTree(resultJson);
-        assertEquals(TEST_SYNAPSE_USER_ID, resultNode.get("userId").textValue());
-        assertEquals("SynapseUserIdHolder", resultNode.get("type").textValue());
-    }
-
-    @Test(expected = NotAuthenticatedException.class)
-    public void createSynapseAccountWithoutDeveloper() throws Exception {
-        doReturn(mockSession).when(controller).getAuthenticatedSession(ADMIN);
-
-        controller.createSynapseAccount();
-    }
-
-=======
     public void canCreateStudyAndUser() throws Exception {
         // mock
         Study study = TestUtils.getValidStudy(StudyControllerTest.class);
@@ -301,7 +266,6 @@
     }
 
 
->>>>>>> b999c49f
     @Test
     public void canCreateSynapse() throws Exception {
         // mock
