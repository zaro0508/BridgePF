--- conflicted
+++ resolved
@@ -226,63 +226,12 @@
         assertEquals(Sets.newHashSet("en","fr"), participant.getLanguages());
     }
 
-<<<<<<< HEAD
-    @Test
-    public void updateParticipant2() throws Exception {
-        STUDY.getUserProfileAttributes().add("phone");
-        TestUtils.mockPlayContextWithJson(TestUtils.createJson("{'firstName':'firstName','lastName':'lastName',"+
-                "'email':'email@email.com','externalId':'externalId','password':'newUserPassword',"+
-                "'sharingScope':'sponsors_and_partners','notifyByEmail':true,'dataGroups':['group2','group1'],"+
-                "'attributes':{'phone':'123456789'},'languages':['en','fr']}"));
-        
-        Result result = controller.updateParticipant2(ID);
-        
-        assertResult(result, 200, "Participant updated.");
-        
-        verify(participantService).updateParticipant(eq(STUDY), eq(CALLER_ROLES), eq(ID), participantCaptor.capture());
-        
-        StudyParticipant participant = participantCaptor.getValue();
-        assertEquals("firstName", participant.getFirstName());
-        assertEquals("lastName", participant.getLastName());
-        assertEquals(EMAIL, participant.getEmail());
-        assertEquals("newUserPassword", participant.getPassword());
-        assertEquals("externalId", participant.getExternalId());
-        assertEquals(SharingScope.SPONSORS_AND_PARTNERS, participant.getSharingScope());
-        assertTrue(participant.isNotifyByEmail());
-        assertEquals(Sets.newHashSet("group2","group1"), participant.getDataGroups());
-        assertEquals("123456789", participant.getAttributes().get("phone"));
-        assertEquals(Sets.newHashSet("en","fr"), participant.getLanguages());
-    }
-    
-    @Test(expected = BadRequestException.class)
-    public void updateParticipantMissing2() {
-        controller.updateParticipant2(null);
-    }
-    
-    @Test(expected = BadRequestException.class)
-    public void updateParticipantBlank2() {
-        controller.updateParticipant2("");
-    }
-    
-=======
->>>>>>> 3f602be1
     @Test(expected = BadRequestException.class)
     public void updateParticipantRequiresIdMatch() throws Exception {
         TestUtils.mockPlayContextWithJson(TestUtils.createJson("{'id':'id2'}"));
         
         controller.updateParticipant("id1");
     }
-<<<<<<< HEAD
-
-    @Test
-    public void updateParticipantNoJsonEmailOK2() throws Exception {
-        TestUtils.mockPlayContextWithJson(TestUtils.createJson("{}"));
-        
-        controller.updateParticipant2(ID);
-        verify(participantService).updateParticipant(eq(STUDY), eq(CALLER_ROLES), eq(ID), any());
-    }
-=======
->>>>>>> 3f602be1
     
     private PagedResourceList<AccountSummary> resultToPage(Result result) throws Exception {
         String string = Helpers.contentAsString(result);
