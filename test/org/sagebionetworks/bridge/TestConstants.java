--- conflicted
+++ resolved
@@ -77,8 +77,7 @@
     
     public static final LinkedHashSet<String> LANGUAGES = TestUtils.newLinkedHashSet("en","fr");
     
-<<<<<<< HEAD
-    public static final Phone PHONE = new Phone("9174267643", "US");
+    public static final Phone PHONE = new Phone("9712486796", "US");
     
     public static final AndroidAppLink ANDROID_APP_LINK = new AndroidAppLink("namespace", "package_name",
             Lists.newArrayList("sha256_cert_fingerprints"));
@@ -88,7 +87,4 @@
             Lists.newArrayList("/appId/", "/appId/*"));
     public static final AppleAppLink APPLE_APP_LINK_2 = new AppleAppLink("studyId2",
             Lists.newArrayList("/appId2/", "/appId2/*"));
-=======
-    public static final Phone PHONE = new Phone("9712486796", "US");
->>>>>>> 82d57749
 }