--- conflicted
+++ resolved
@@ -8,11 +8,8 @@
 import org.sagebionetworks.bridge.models.CriteriaContext;
 import org.sagebionetworks.bridge.models.accounts.ConsentStatus;
 import org.sagebionetworks.bridge.models.accounts.Phone;
-<<<<<<< HEAD
-=======
 import org.sagebionetworks.bridge.models.studies.AndroidAppLink;
 import org.sagebionetworks.bridge.models.studies.AppleAppLink;
->>>>>>> 8ebfd920
 import org.sagebionetworks.bridge.models.studies.StudyIdentifier;
 import org.sagebionetworks.bridge.models.studies.StudyIdentifierImpl;
 import org.sagebionetworks.bridge.models.subpopulations.SubpopulationGuid;
@@ -80,10 +77,6 @@
     
     public static final LinkedHashSet<String> LANGUAGES = TestUtils.newLinkedHashSet("en","fr");
     
-<<<<<<< HEAD
-    // This is a Google Voice account under Alx's control. We can switch this to another test number.
-    public static final Phone PHONE = new Phone("9174267643", "US");
-=======
     public static final Phone PHONE = new Phone("9712486796", "US");
     
     public static final AndroidAppLink ANDROID_APP_LINK = new AndroidAppLink("namespace", "package_name",
@@ -102,5 +95,4 @@
             Lists.newArrayList("/appId3/", "/appId3/*"));
     public static final AppleAppLink APPLE_APP_LINK_4 = new AppleAppLink("studyId4",
             Lists.newArrayList("/appId4/", "/appId4/*"));
->>>>>>> 8ebfd920
 }