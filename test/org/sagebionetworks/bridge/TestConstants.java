--- conflicted
+++ resolved
@@ -36,16 +36,7 @@
         }
     }
 
-<<<<<<< HEAD
     public static final String TEST_STUDY_KEY = "teststudy";
-=======
-    public static final Study STUDY = new Study("Neuro-Degenerative Diseases Study", "neurod", 17, null, null, null, "neurod_researcher");
-
-    public static final String SECOND_STUDY_CONSENT ="test/conf/secondstudy-consent.html";
-    public static final Study SECOND_STUDY = new Study("Second Study", "secondstudy", 17,
-            "https://api.stormpath.com/v1/directories/5RfWcEwOK0l7goGe4ZX9cz", null, null, "secondstudy_researcher");
->>>>>>> 10e24430
-    
     public static final int TIMEOUT = 10000;
     public static final String TEST_BASE_URL = "http://localhost:3333";
     public static final String API_URL = "/api/v1";
