--- conflicted
+++ resolved
@@ -69,17 +69,13 @@
     public static final String RECENT_PUBLISHED_SURVEYS_URL = RESEARCHERS_URL + "/surveys/published";
 
     public static final String NEW_SURVEY_RESPONSE = API_URL + "/surveys/%s/%s";
-<<<<<<< HEAD
     public static final String SURVEY_RESPONSE_URL = API_URL + "/surveys/response/%s";
     
     public static final String USER_SCHEDULES_URL = API_URL + "/schedules";
-    
-=======
 
     public static final String USER_URL = ADMIN_URL + "/users";
     public static final String REVOKE_CONSENT_URL = USER_URL + "/consent";
 
->>>>>>> 2accdfda
     public static final String APPLICATION_JSON = "application/json";
     public static final String USERNAME = "username";
     public static final String PASSWORD = "password";
