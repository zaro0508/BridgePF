--- conflicted
+++ resolved
@@ -97,6 +97,8 @@
         try {
             PagedResourceList<AccountSummary> accounts = accountDao.getPagedAccountSummaries(study, 0, 10, null);
             
+            // Make sure you add 2 records with the "SADT" infix so searching will work and be tested, 
+            // and at least 6 records in total so that paging can be tested.
             int totalAccounts = accounts.getTotal();
             int addAccounts = (totalAccounts < 6) ? (6-totalAccounts)+2 : 2;
             
@@ -261,7 +263,6 @@
             assertNull(account);
         }
     }
-<<<<<<< HEAD
 
     @Test
     public void canGetHealthCodeGivenEmailAddress() {
@@ -281,8 +282,6 @@
             accountDao.deleteAccount(study, account.getId());
         }
     }
-=======
->>>>>>> cce83cec
     
     @Test
     public void canResendEmailVerification() throws Exception {
