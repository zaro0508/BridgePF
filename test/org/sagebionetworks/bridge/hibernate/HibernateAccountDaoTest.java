--- conflicted
+++ resolved
@@ -8,7 +8,6 @@
 import static org.junit.Assert.fail;
 import static org.mockito.Matchers.any;
 import static org.mockito.Mockito.doThrow;
-import static org.mockito.Mockito.eq;
 import static org.mockito.Mockito.mock;
 import static org.mockito.Mockito.never;
 import static org.mockito.Mockito.times;
@@ -223,13 +222,8 @@
 
     @Test
     public void requestResetPassword() {
-<<<<<<< HEAD
-        dao.requestResetPassword(ACCOUNT_ID_WITH_EMAIL);
-        verify(mockAccountWorkflowService).requestResetPassword(ACCOUNT_ID_WITH_EMAIL);
-=======
         dao.requestResetPassword(STUDY, ACCOUNT_ID_WITH_EMAIL);
         verify(mockAccountWorkflowService).requestResetPassword(STUDY, ACCOUNT_ID_WITH_EMAIL);
->>>>>>> a3d7760d
     }
 
     @Test
@@ -868,7 +862,6 @@
         when(mockHibernateHelper.queryGet("from HibernateAccount where studyId='"
                 + TestConstants.TEST_STUDY_IDENTIFIER + "' and phone='" + TestConstants.PHONE.getNumber() + 
                 "'", null, null, HibernateAccount.class)).thenReturn(ImmutableList.of(hibernateAccount));
-<<<<<<< HEAD
 
         // execute and validate
         Account account = dao.getAccount(ACCOUNT_ID_WITH_PHONE);
@@ -909,51 +902,6 @@
     }
     
     @Test
-    public void delete() throws Exception {
-        HibernateAccount hibernateAccount = makeValidHibernateAccount(false, false);
-        when(mockHibernateHelper.getById(HibernateAccount.class, ACCOUNT_ID)).thenReturn(hibernateAccount);
-        
-=======
-
-        // execute and validate
-        Account account = dao.getAccount(ACCOUNT_ID_WITH_PHONE);
-        assertEquals(hibernateAccount.getEmail(), account.getEmail());
-    }
-    
-    @Test
-    public void getByPhoneNotFound() {
-        when(mockHibernateHelper.queryGet("from HibernateAccount where studyId='"
-                + TestConstants.TEST_STUDY_IDENTIFIER + "' and phone='" + TestConstants.PHONE.getNumber() + 
-                "'", null, null, HibernateAccount.class)).thenReturn(ImmutableList.of());
-        
-        Account account = dao.getAccount(ACCOUNT_ID_WITH_PHONE);
-        assertNull(account);
-    }
-
-    @Test
-    public void getByPhoneAfterAuthentication() throws Exception {
-        HibernateAccount hibernateAccount = makeValidHibernateAccount(false, false);
-        // mock hibernate
-        when(mockHibernateHelper.queryGet("from HibernateAccount where studyId='"
-                + TestConstants.TEST_STUDY_IDENTIFIER + "' and phone='" + TestConstants.PHONE.getNumber() + 
-                "'", null, null, HibernateAccount.class)).thenReturn(ImmutableList.of(hibernateAccount));
-
-        // execute and validate
-        Account account = dao.getAccountAfterAuthentication(ACCOUNT_ID_WITH_PHONE);
-        assertEquals(hibernateAccount.getEmail(), account.getEmail());
-    }
-    
-    @Test
-    public void getByPhoneNotFoundAfterAuthentication() {
-        when(mockHibernateHelper.queryGet("from HibernateAccount where studyId='"
-                + TestConstants.TEST_STUDY_IDENTIFIER + "' and phone='" + TestConstants.PHONE.getNumber() + 
-                "'", null, null, HibernateAccount.class)).thenReturn(ImmutableList.of());
-        
-        Account account = dao.getAccountAfterAuthentication(ACCOUNT_ID_WITH_PHONE);
-        assertNull(account);
-    }
-    
-    @Test
     public void deleteWithoutId() throws Exception {
         // Can't use email, so it will do a lookup of the account
         HibernateAccount hibernateAccount = makeValidHibernateAccount(false, false);
@@ -967,7 +915,6 @@
     @Test
     public void deleteWithId() throws Exception {
         // Directly deletes with the ID it has
->>>>>>> a3d7760d
         dao.deleteAccount(ACCOUNT_ID_WITH_ID);
         
         verify(mockHibernateHelper).deleteById(HibernateAccount.class, ACCOUNT_ID);
