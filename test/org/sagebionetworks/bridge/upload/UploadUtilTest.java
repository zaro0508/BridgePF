package org.sagebionetworks.bridge.upload;

import static org.junit.Assert.assertEquals;
import static org.junit.Assert.assertFalse;
import static org.junit.Assert.assertNotNull;
import static org.junit.Assert.assertNull;
import static org.junit.Assert.assertTrue;

import java.math.BigDecimal;
import java.math.BigInteger;
import java.util.List;

import com.fasterxml.jackson.databind.JsonNode;
import com.fasterxml.jackson.databind.node.BigIntegerNode;
import com.fasterxml.jackson.databind.node.BooleanNode;
import com.fasterxml.jackson.databind.node.DecimalNode;
import com.fasterxml.jackson.databind.node.DoubleNode;
import com.fasterxml.jackson.databind.node.IntNode;
import com.fasterxml.jackson.databind.node.LongNode;
import com.fasterxml.jackson.databind.node.NullNode;
import com.fasterxml.jackson.databind.node.TextNode;
import com.google.common.collect.ImmutableList;
import org.joda.time.DateTime;
import org.joda.time.LocalDate;
import org.junit.Test;

import org.sagebionetworks.bridge.dynamodb.DynamoUploadFieldDefinition;
import org.sagebionetworks.bridge.json.BridgeObjectMapper;
import org.sagebionetworks.bridge.models.upload.UploadFieldDefinition;
import org.sagebionetworks.bridge.models.upload.UploadFieldType;

@SuppressWarnings({ "ConstantConditions", "unchecked" })
public class UploadUtilTest {
    @Test
    public void canonicalize() throws Exception {
        // { inputNode, fieldType, expectedNode, expectedErrorMessage, expectedIsValid }
        Object[][] testCaseArray = {
                // java null
                { null, UploadFieldType.BOOLEAN, null, true },
                // json null
                { NullNode.instance, UploadFieldType.BOOLEAN, NullNode.instance, true },
                // attachment blob
                { new TextNode("dummy attachment"), UploadFieldType.ATTACHMENT_BLOB, new TextNode("dummy attachment"),
                        true },
                // attachment csv
                { new TextNode("dummy attachment"), UploadFieldType.ATTACHMENT_CSV, new TextNode("dummy attachment"),
                        true },
                // attachment json blob
                { new TextNode("dummy attachment"), UploadFieldType.ATTACHMENT_JSON_BLOB,
                        new TextNode("dummy attachment"), true },
                // attachment json table
                { new TextNode("dummy attachment"), UploadFieldType.ATTACHMENT_JSON_TABLE,
                        new TextNode("dummy attachment"), true },
                // attachment v2
                { new TextNode("dummy attachment"), UploadFieldType.ATTACHMENT_V2, new TextNode("dummy attachment"),
                        true },
                // inline json
                { new TextNode("dummy inline JSON"), UploadFieldType.INLINE_JSON_BLOB,
                        new TextNode("dummy inline JSON"), true },
                // boolean zero false
                { new IntNode(0), UploadFieldType.BOOLEAN, BooleanNode.FALSE, true },
                // boolean positive true
                { new IntNode(3), UploadFieldType.BOOLEAN, BooleanNode.TRUE, true },
                // boolean negative true
                { new IntNode(-3), UploadFieldType.BOOLEAN, BooleanNode.TRUE, true },
                // boolean string false
                { new TextNode("false"), UploadFieldType.BOOLEAN, BooleanNode.FALSE, true },
                // boolean mixed case string false
                { new TextNode("fALSE"), UploadFieldType.BOOLEAN, BooleanNode.FALSE, true },
                // boolean string true
                { new TextNode("true"), UploadFieldType.BOOLEAN, BooleanNode.TRUE, true },
                // boolean mixed case string true
                { new TextNode("TrUe"), UploadFieldType.BOOLEAN, BooleanNode.TRUE, true },
                // boolean empty string
                { new TextNode(""), UploadFieldType.BOOLEAN, null, false },
                // boolean invalid string
                { new TextNode("Yes"), UploadFieldType.BOOLEAN, null, false },
                // boolean boolean false
                { BooleanNode.FALSE, UploadFieldType.BOOLEAN, BooleanNode.FALSE, true },
                // boolean boolean true
                { BooleanNode.TRUE, UploadFieldType.BOOLEAN, BooleanNode.TRUE, true },
                // boolean invalid type
                { new DoubleNode(3.14), UploadFieldType.BOOLEAN, null, false },
                // calendar date invalid type
                { new IntNode(1234), UploadFieldType.CALENDAR_DATE, null, false },
                // calendar date empty string
                { new TextNode(""), UploadFieldType.CALENDAR_DATE, null, false },
                // calendar date invalid string
                { new TextNode("June 1, 2016"), UploadFieldType.CALENDAR_DATE, null, false },
                // calendar date valid
                { new TextNode("2016-06-01"), UploadFieldType.CALENDAR_DATE, new TextNode("2016-06-01"), true },
                // calendar date full datetime
                { new TextNode("2016-06-01T11:00Z"), UploadFieldType.CALENDAR_DATE, new TextNode("2016-06-01"), true },
                // duration invalid type
                { new TextNode("2016-06-01"), UploadFieldType.CALENDAR_DATE, new TextNode("2016-06-01"), true },
                // duration empty string
                { new TextNode(""), UploadFieldType.DURATION_V2, null, false },
                // duration invalid string
                { new TextNode("one hour"), UploadFieldType.DURATION_V2, null, false },
                // duration valid
                { new TextNode("PT1H"), UploadFieldType.DURATION_V2, new TextNode("PT1H"), true },
                // float valid
                { new DecimalNode(new BigDecimal("3.14")), UploadFieldType.FLOAT,
                        new DecimalNode(new BigDecimal("3.14")), true },
                // float from int
                { new IntNode(42), UploadFieldType.FLOAT, new IntNode(42), true },
                // float from string
                { new TextNode("2.718"), UploadFieldType.FLOAT, new DecimalNode(new BigDecimal("2.718")), true },
                // float from int string
                { new TextNode("13"), UploadFieldType.FLOAT, new DecimalNode(new BigDecimal("13")), true },
                // float empty string
                { new TextNode(""), UploadFieldType.FLOAT, null, false },
                // float invalid string
                { new TextNode("three point one four"), UploadFieldType.FLOAT, null, false },
                // float invalid type
                { BooleanNode.FALSE, UploadFieldType.FLOAT, null, false },
                // int valid
                { new IntNode(57), UploadFieldType.INT, new IntNode(57), true },
                // int from float
                { new DoubleNode(3.14), UploadFieldType.INT, new BigIntegerNode(new BigInteger("3")), true },
                // int from string
                { new TextNode("1234"), UploadFieldType.INT, new BigIntegerNode(new BigInteger("1234")), true },
                // int from float string
                { new TextNode("12.34"), UploadFieldType.INT, new BigIntegerNode(new BigInteger("12")), true },
                // int empty string
                { new TextNode(""), UploadFieldType.INT, null, false },
                // int invalid string
                { new TextNode("twelve"), UploadFieldType.INT, null, false },
                // int invalid type
                { BooleanNode.TRUE, UploadFieldType.INT, null, false },
                // multi-choice not array
                { new TextNode("[3, 5, 7]"), UploadFieldType.MULTI_CHOICE, null, false },
                // multi-choice valid (some elements aren't strings)
                { BridgeObjectMapper.get().readTree("[true, false, \"Don't Know\"]"), UploadFieldType.MULTI_CHOICE,
                        BridgeObjectMapper.get().readTree("[\"true\", \"false\", \"Don_t Know\"]"), true },
                // multi-choice with sanitizing answers
                { BridgeObjectMapper.get().readTree("[\".foo..bar\", \"$baz\"]"), UploadFieldType.MULTI_CHOICE,
                        BridgeObjectMapper.get().readTree("[\"_foo.bar\", \"_baz\"]"), true },
                // single-choice array
                { BridgeObjectMapper.get().readTree("[\"football\"]"), UploadFieldType.SINGLE_CHOICE,
                        new TextNode("football"), true },
                // single-choice empty array
                { BridgeObjectMapper.get().readTree("[]"), UploadFieldType.SINGLE_CHOICE, null, false },
                // single-choice multi array
                { BridgeObjectMapper.get().readTree("[\"foo\", \"bar\"]"), UploadFieldType.SINGLE_CHOICE, null,
                        false },
                // single-choice array non-string
                { BridgeObjectMapper.get().readTree("[42]"), UploadFieldType.SINGLE_CHOICE, new TextNode("42"), true },
                // single-choice string
                { new TextNode("swimming"), UploadFieldType.SINGLE_CHOICE, new TextNode("swimming"), true },
                // single-choice other type
                { new IntNode(23), UploadFieldType.SINGLE_CHOICE, new TextNode("23"), true },
                // string valid
                { new TextNode("Other"), UploadFieldType.STRING, new TextNode("Other"), true },
                // string from non-string
                { new IntNode(1337), UploadFieldType.STRING, new TextNode("1337"), true },
                // local time invalid type
                { new IntNode(2300), UploadFieldType.TIME_V2, null, false },
                // local time empty string
                { new TextNode(""), UploadFieldType.TIME_V2, null, false },
                // local time invalid string
                { new TextNode("11pm"), UploadFieldType.TIME_V2, null, false },
                // local time valid
                { new TextNode("12:34:56.789"), UploadFieldType.TIME_V2, new TextNode("12:34:56.789"), true },
                // local time full datetime
                { new TextNode("2016-06-01T12:34:56.789-0700"), UploadFieldType.TIME_V2, new TextNode("12:34:56.789"),
                        true },
                // datetime invalid type
                { BooleanNode.TRUE, UploadFieldType.TIMESTAMP, null, false },
                // datetime number
                { new LongNode(1464825450123L), UploadFieldType.TIMESTAMP, new TextNode("2016-06-01T23:57:30.123Z"),
                        true },
                // datetime empty string
                { new TextNode(""), UploadFieldType.TIMESTAMP, null, false },
                // datetime invalid string
                { new TextNode("Jun 1 2016 11:59pm"), UploadFieldType.TIMESTAMP, null, false },
                // datetime valid
                { new TextNode("2016-06-01T23:59:59.999Z"), UploadFieldType.TIMESTAMP,
                        new TextNode("2016-06-01T23:59:59.999Z"), true },
        };

        for (Object[] oneTestCase : testCaseArray) {
            JsonNode inputNode = (JsonNode) oneTestCase[0];
            String inputNodeStr = BridgeObjectMapper.get().writeValueAsString(inputNode);
            UploadFieldType fieldType = (UploadFieldType) oneTestCase[1];

            CanonicalizationResult result = UploadUtil.canonicalize(inputNode, fieldType);
            assertEquals("Test case: " + inputNodeStr + " as " + fieldType.name(), oneTestCase[2],
                    result.getCanonicalizedValueNode());

            boolean expectedIsValid = (boolean) oneTestCase[3];
            if (expectedIsValid) {
                assertTrue("Test case: " + inputNodeStr + " as " + fieldType.name(), result.isValid());
                assertNull("Test case: " + inputNodeStr + " as " + fieldType.name(), result.getErrorMessage());
            } else {
                assertFalse("Test case: " + inputNodeStr + " as " + fieldType.name(), result.isValid());
                assertNotNull("Test case: " + inputNodeStr + " as " + fieldType.name(), result.getErrorMessage());
            }
        }
    }

    @Test
    public void convertToStringNode() throws Exception {
        // java null
        {
            JsonNode result = UploadUtil.convertToStringNode(null);
            assertNull(result);
        }

        // json null
        {
            JsonNode result = UploadUtil.convertToStringNode(NullNode.instance);
            assertTrue(result.isNull());
        }

        // { inputNode, outputString }
        Object[][] testCaseArray = {
                // not a string
                { new IntNode(42), "42" },
                // empty string
                { new TextNode(""), "" },
                // is a string
                { new TextNode("foobarbaz"), "foobarbaz" },
        };

        for (Object[] oneTestCase : testCaseArray) {
            JsonNode inputNode = (JsonNode) oneTestCase[0];
            String inputNodeStr = BridgeObjectMapper.get().writeValueAsString(inputNode);

            JsonNode result = UploadUtil.convertToStringNode(inputNode);
            assertTrue("Test case: " + inputNodeStr, result.isTextual());
            assertEquals("Test case: " + inputNodeStr, oneTestCase[1], result.textValue());
        }

        // arbitrary JSON object
        {
            JsonNode inputNode = BridgeObjectMapper.get().readTree("{\"key\":\"value\"}");
            JsonNode result = UploadUtil.convertToStringNode(inputNode);
            assertTrue(result.isTextual());

            // We don't want to couple to a specific way of JSON formatting. So instead of string checking, convert the
            // string back into JSON and compare JSON directly.
            JsonNode resultNestedJson = BridgeObjectMapper.get().readTree(result.textValue());
            assertEquals(inputNode, resultNestedJson);
        }
    }

    @Test
    public void getJsonNodeAsString() throws Exception {
        // { inputNode, expectedOutputString }
        Object[][] testCaseArray = {
                // java null
                { null, null },
                // json null
                { NullNode.instance, null },
                // not a string
                { BooleanNode.FALSE, "false" },
                // empty string
                { new TextNode(""), "" },
                // is a string
                { new TextNode("my string"), "my string" },
        };

        for (Object[] oneTestCase : testCaseArray) {
            JsonNode inputNode = (JsonNode) oneTestCase[0];
            String inputNodeStr = BridgeObjectMapper.get().writeValueAsString(inputNode);

            String retVal = UploadUtil.getAsString(inputNode);
            assertEquals("Test case: " + inputNodeStr, oneTestCase[1], retVal);
        }

        // arbitrary JSON object
        {
            JsonNode inputNode = BridgeObjectMapper.get().readTree("{\"key\":\"value\"}");
            String retVal = UploadUtil.getAsString(inputNode);

            // We don't want to couple to a specific way of JSON formatting. So instead of string checking, convert the
            // string back into JSON and compare JSON directly.
            JsonNode resultNestedJson = BridgeObjectMapper.get().readTree(retVal);
            assertEquals(inputNode, resultNestedJson);
        }
    }

    @Test
<<<<<<< HEAD
    public void isValidFieldNameInvalid() {
        String[] testCases = {
                null,
                "",
                "   ",
                "_foo",
                "foo_",
                "-foo",
                "foo-",
                ".foo",
                "foo.",
                ".foo",
                "foo.",
                "foo*bar",
                "foo__bar",
                "foo--bar",
                "foo..bar",
                "foo  bar",
                "foo-_-bar",
                "select",
                "where",
                "time",
        };

        for (String oneTestCase : testCases) {
            assertFalse(oneTestCase + " should be invalid", UploadUtil.isValidSchemaFieldName(oneTestCase));
=======
    public void isCompatibleFieldDef() {
        // { old, new, expected }
        Object[][] testCases = {
                {
                        new DynamoUploadFieldDefinition.Builder().withName("field").withType(UploadFieldType.INT)
                                .build(),
                        new DynamoUploadFieldDefinition.Builder().withName("field").withType(UploadFieldType.INT)
                                .build(),
                        true
                },
                {
                        new DynamoUploadFieldDefinition.Builder().withName("field")
                                .withType(UploadFieldType.ATTACHMENT_V2).withFileExtension(".txt")
                                .withMimeType("text/plain").build(),
                        new DynamoUploadFieldDefinition.Builder().withName("field")
                                .withType(UploadFieldType.ATTACHMENT_V2).withFileExtension(".json")
                                .withMimeType("text/json").build(),
                        true
                },
                {
                        new DynamoUploadFieldDefinition.Builder().withName("field").withType(UploadFieldType.INT)
                                .build(),
                        new DynamoUploadFieldDefinition.Builder().withName("field").withType(UploadFieldType.BOOLEAN)
                                .build(),
                        false
                },
                {
                        new DynamoUploadFieldDefinition.Builder().withName("foo-field").withType(UploadFieldType.INT)
                                .build(),
                        new DynamoUploadFieldDefinition.Builder().withName("bar-field").withType(UploadFieldType.INT)
                                .build(),
                        false
                },
        };

        for (Object[] oneTestCase : testCases) {
            assertEquals(oneTestCase[2], UploadUtil.isCompatibleFieldDef((UploadFieldDefinition) oneTestCase[0],
                    (UploadFieldDefinition) oneTestCase[1]));
>>>>>>> ffab9873
        }
    }

    @Test
<<<<<<< HEAD
    public void isValidFieldNameValid() {
        String[] testCases = {
                "foo",
                "foo_bar",
                "foo-bar",
                "foo.bar",
                "foo bar",
                "foo-bar_baz.qwerty asdf",
        };

        for (String oneTestCase : testCases) {
            assertTrue(oneTestCase + " should be valid", UploadUtil.isValidSchemaFieldName(oneTestCase));
=======
    public void isCompatibleFieldDefBoolValueTests() {
        // { oldValue, newValue, expected (allowOther), expected (unboundedText }
        Boolean[][] testCases = {
                { null, null, true, true },
                { null, false, true, true },
                { null, true, true, false },
                { false, null, true, true },
                { false, false, true, true },
                { false, true, true, false },
                { true, null, false, false },
                { true, false, false, false },
                { true, true, true, true },
        };

        for (Boolean[] oneTestCase : testCases) {
            // allowOther
            {
                UploadFieldDefinition oldFieldDef = new DynamoUploadFieldDefinition.Builder().withName("field")
                        .withType(UploadFieldType.MULTI_CHOICE).withMultiChoiceAnswerList("foo", "bar", "baz")
                        .withAllowOtherChoices(oneTestCase[0]).build();
                UploadFieldDefinition newFieldDef = new DynamoUploadFieldDefinition.Builder().withName("field")
                        .withType(UploadFieldType.MULTI_CHOICE).withMultiChoiceAnswerList("foo", "bar", "baz")
                        .withAllowOtherChoices(oneTestCase[1]).build();
                assertEquals(oneTestCase[2], UploadUtil.isCompatibleFieldDef(oldFieldDef, newFieldDef));
            }

            // unboundedText
            {
                UploadFieldDefinition oldFieldDef = new DynamoUploadFieldDefinition.Builder().withName("field")
                        .withType(UploadFieldType.STRING).withUnboundedText(oneTestCase[0]).build();
                UploadFieldDefinition newFieldDef = new DynamoUploadFieldDefinition.Builder().withName("field")
                        .withType(UploadFieldType.STRING).withUnboundedText(oneTestCase[1]).build();
                assertEquals(oneTestCase[3], UploadUtil.isCompatibleFieldDef(oldFieldDef, newFieldDef));
            }
>>>>>>> ffab9873
        }
    }

    @Test
<<<<<<< HEAD
=======
    public void isCompatibleFieldDefMaxLengthTests() {
        // { oldValue, newValue, expected }
        Object[][] testCases = {
                { null, null, true },
                { null, 10, false },
                { 10, null, false },
                { 10, 10, true },
                { 10, 15,  false },
                { 10, 5, false },
        };

        for (Object[] oneTestCase : testCases) {
            UploadFieldDefinition oldFieldDef = new DynamoUploadFieldDefinition.Builder().withName("field")
                    .withType(UploadFieldType.STRING).withMaxLength((Integer) oneTestCase[0]).build();
            UploadFieldDefinition newFieldDef = new DynamoUploadFieldDefinition.Builder().withName("field")
                    .withType(UploadFieldType.STRING).withMaxLength((Integer) oneTestCase[1]).build();
            assertEquals(oneTestCase[2], UploadUtil.isCompatibleFieldDef(oldFieldDef, newFieldDef));
        }
    }

    @Test
    public void isCompatibleFieldDefAnswerList() {
        // { oldList, newList, expected }
        Object[][] testCases = {
                { null, null, true },
                { null, ImmutableList.of("foo", "bar"), false },
                { ImmutableList.of("foo", "bar"), null, false },
                { ImmutableList.of("foo", "bar"), ImmutableList.of("foo", "bar"), true },
                { ImmutableList.of("foo", "bar"), ImmutableList.of("foo"), false },
                { ImmutableList.of("foo", "bar"), ImmutableList.of("foo", "bar", "baz"), true },
                { ImmutableList.of("foo", "bar"), ImmutableList.of("foo", "baz"), false },
        };

        for (Object[] oneTestCase : testCases) {
            UploadFieldDefinition oldFieldDef = new DynamoUploadFieldDefinition.Builder().withName("field")
                    .withType(UploadFieldType.MULTI_CHOICE).withMultiChoiceAnswerList((List<String>) oneTestCase[0])
                    .build();
            UploadFieldDefinition newFieldDef = new DynamoUploadFieldDefinition.Builder().withName("field")
                    .withType(UploadFieldType.MULTI_CHOICE).withMultiChoiceAnswerList((List<String>) oneTestCase[1])
                    .build();
            assertEquals(oneTestCase[2], UploadUtil.isCompatibleFieldDef(oldFieldDef, newFieldDef));
        }
    }


    @Test
    public void isCompatibleFieldDefRequired() {
        // { oldRequired, newRequired, expected }
        Object[][] testCases = {
                { false, false, true },
                { true, true, true },
                { true, false, true },
                { false, true, false },
        };

        for (Object[] oneTestCase : testCases) {
            UploadFieldDefinition oldFieldDef = new DynamoUploadFieldDefinition.Builder().withName("field")
                    .withType(UploadFieldType.INT).withRequired((boolean) oneTestCase[0]).build();
            UploadFieldDefinition newFieldDef = new DynamoUploadFieldDefinition.Builder().withName("field")
                    .withType(UploadFieldType.INT).withRequired((boolean) oneTestCase[1]).build();
            assertEquals(oneTestCase[2], UploadUtil.isCompatibleFieldDef(oldFieldDef, newFieldDef));
        }
    }


    @Test
>>>>>>> ffab9873
    public void nullCalendarDate() {
        assertNull(UploadUtil.parseIosCalendarDate(null));
    }

    @Test
    public void emptyCalendarDate() {
        assertNull(UploadUtil.parseIosCalendarDate(""));
    }

    @Test
    public void blankCalendarDate() {
        assertNull(UploadUtil.parseIosCalendarDate("   "));
    }

    @Test
    public void shortMalformedCalendarDate() {
        assertNull(UploadUtil.parseIosCalendarDate("Xmas2015"));
    }

    @Test
    public void longMalformedCalendarDate() {
        assertNull(UploadUtil.parseIosCalendarDate("December 25 2015"));
    }

    @Test
    public void validCalendarDate() {
        LocalDate date = UploadUtil.parseIosCalendarDate("2015-12-25");
        assertEquals(2015, date.getYear());
        assertEquals(12, date.getMonthOfYear());
        assertEquals(25, date.getDayOfMonth());
    }

    @Test
    public void timestampCalendarDate() {
        LocalDate date = UploadUtil.parseIosCalendarDate("2015-12-25T14:33-0800");
        assertEquals(2015, date.getYear());
        assertEquals(12, date.getMonthOfYear());
        assertEquals(25, date.getDayOfMonth());
    }

    @Test
    public void truncatesIntoValidCalendarDate() {
        LocalDate date = UploadUtil.parseIosCalendarDate("2015-12-25 @ lunchtime");
        assertEquals(2015, date.getYear());
        assertEquals(12, date.getMonthOfYear());
        assertEquals(25, date.getDayOfMonth());
    }

    @Test
    public void nullTimestamp() {
        assertNull(UploadUtil.parseIosTimestamp(null));
    }

    @Test
    public void emptyTimestamp() {
        assertNull(UploadUtil.parseIosTimestamp(""));
    }

    @Test
    public void blankTimestamp() {
        assertNull(UploadUtil.parseIosTimestamp("   "));
    }

    @Test
    public void calendarDate() {
        assertNull(UploadUtil.parseIosTimestamp("2015-08-26"));
    }

    @Test
    public void shortMalformedTimestamp() {
        assertNull(UploadUtil.parseIosTimestamp("foo"));
    }

    @Test
    public void longMalformedTimestamp() {
        assertNull(UploadUtil.parseIosTimestamp("August 26, 2015 @ 4:54:04pm PDT"));
    }

    @Test
    public void properTimestampUtc() {
        String timestampStr = "2015-08-26T23:54:04Z";
        long expectedMillis = DateTime.parse(timestampStr).getMillis();
        DateTime parsedTimestamp = UploadUtil.parseIosTimestamp(timestampStr);
        assertEquals(expectedMillis, parsedTimestamp.getMillis());
    }

    @Test
    public void properTimestampWithTimezone() {
        String timestampStr = "2015-08-26T16:54:04-07:00";
        long expectedMillis = DateTime.parse(timestampStr).getMillis();
        DateTime parsedTimestamp = UploadUtil.parseIosTimestamp(timestampStr);
        assertEquals(expectedMillis, parsedTimestamp.getMillis());
    }

    @Test
    public void iosTimestamp() {
        long expectedMillis = DateTime.parse("2015-08-26T16:54:04-07:00").getMillis();
        DateTime parsedTimestamp = UploadUtil.parseIosTimestamp("2015-08-26 16:54:04 -0700");
        assertEquals(expectedMillis, parsedTimestamp.getMillis());
    }
}<|MERGE_RESOLUTION|>--- conflicted
+++ resolved
@@ -282,7 +282,6 @@
     }
 
     @Test
-<<<<<<< HEAD
     public void isValidFieldNameInvalid() {
         String[] testCases = {
                 null,
@@ -309,7 +308,26 @@
 
         for (String oneTestCase : testCases) {
             assertFalse(oneTestCase + " should be invalid", UploadUtil.isValidSchemaFieldName(oneTestCase));
-=======
+        }
+    }
+
+    @Test
+    public void isValidFieldNameValid() {
+        String[] testCases = {
+                "foo",
+                "foo_bar",
+                "foo-bar",
+                "foo.bar",
+                "foo bar",
+                "foo-bar_baz.qwerty asdf",
+        };
+
+        for (String oneTestCase : testCases) {
+            assertTrue(oneTestCase + " should be valid", UploadUtil.isValidSchemaFieldName(oneTestCase));
+        }
+    }
+
+    @Test
     public void isCompatibleFieldDef() {
         // { old, new, expected }
         Object[][] testCases = {
@@ -348,25 +366,10 @@
         for (Object[] oneTestCase : testCases) {
             assertEquals(oneTestCase[2], UploadUtil.isCompatibleFieldDef((UploadFieldDefinition) oneTestCase[0],
                     (UploadFieldDefinition) oneTestCase[1]));
->>>>>>> ffab9873
-        }
-    }
-
-    @Test
-<<<<<<< HEAD
-    public void isValidFieldNameValid() {
-        String[] testCases = {
-                "foo",
-                "foo_bar",
-                "foo-bar",
-                "foo.bar",
-                "foo bar",
-                "foo-bar_baz.qwerty asdf",
-        };
-
-        for (String oneTestCase : testCases) {
-            assertTrue(oneTestCase + " should be valid", UploadUtil.isValidSchemaFieldName(oneTestCase));
-=======
+        }
+    }
+
+    @Test
     public void isCompatibleFieldDefBoolValueTests() {
         // { oldValue, newValue, expected (allowOther), expected (unboundedText }
         Boolean[][] testCases = {
@@ -401,13 +404,10 @@
                         .withType(UploadFieldType.STRING).withUnboundedText(oneTestCase[1]).build();
                 assertEquals(oneTestCase[3], UploadUtil.isCompatibleFieldDef(oldFieldDef, newFieldDef));
             }
->>>>>>> ffab9873
-        }
-    }
-
-    @Test
-<<<<<<< HEAD
-=======
+        }
+    }
+
+    @Test
     public void isCompatibleFieldDefMaxLengthTests() {
         // { oldValue, newValue, expected }
         Object[][] testCases = {
@@ -474,7 +474,6 @@
 
 
     @Test
->>>>>>> ffab9873
     public void nullCalendarDate() {
         assertNull(UploadUtil.parseIosCalendarDate(null));
     }
