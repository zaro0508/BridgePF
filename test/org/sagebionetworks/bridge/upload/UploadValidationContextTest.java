--- conflicted
+++ resolved
@@ -23,12 +23,7 @@
     @Test
     public void shallowCopy() {
         // dummy objects to test against
-<<<<<<< HEAD
         Study study = TestUtils.getValidStudy();
-        User user = new User();
-=======
-        Study study = new DynamoStudy();
->>>>>>> 7e4277e5
         Upload upload = new DynamoUpload2();
         byte[] data = "test-data".getBytes(Charsets.UTF_8);
         byte[] decryptedData = "test-decrypted-data".getBytes(Charsets.UTF_8);
