--- conflicted
+++ resolved
@@ -261,7 +261,6 @@
         Validate.entityThrowingException(UploadSchemaValidator.INSTANCE, schema);
     }
 
-<<<<<<< HEAD
     @Test(expected = InvalidEntityException.class)
     public void invalidFieldName() {
         // The specifics of what is an invalid field name is covered in UploadUtilTest. This tests that the validator
@@ -299,7 +298,8 @@
 
         // validate
         Validate.entityThrowingException(UploadSchemaValidator.INSTANCE, schema);
-=======
+    }
+
     @Test
     public void validateUnboundedMaxLength() {
         // valid test cases
@@ -342,7 +342,6 @@
                 assertTrue(ex.getMessage().contains("cannot specify unboundedText=true with a maxLength"));
             }
         }
->>>>>>> ffab9873
     }
 
     // These tests are redundant, but I wrote them specifically to test the messages that are sent
