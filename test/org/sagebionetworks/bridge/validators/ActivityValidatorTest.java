package org.sagebionetworks.bridge.validators;

import static org.sagebionetworks.bridge.TestUtils.assertValidatorMessage;

import java.util.Collections;
import java.util.Set;

import com.google.common.collect.ImmutableSet;
import org.junit.Test;
import org.springframework.validation.Validator;

import org.sagebionetworks.bridge.models.schedules.Activity;
import org.sagebionetworks.bridge.models.schedules.CompoundActivity;

import com.google.common.collect.Sets;

public class ActivityValidatorTest {

    private static final Set<String> EMPTY_TASKS = Collections.emptySet();
    private static final Validator VALIDATOR = new ActivityValidator(EMPTY_TASKS);
    private static final Validator VALIDATOR_WITH_TASKS = new ActivityValidator(ImmutableSet.of("combo-activity"));
    
    @Test
    public void rejectsWithoutLabel() {
        Activity activity = new Activity.Builder().withPublishedSurvey("identifier", "BBB").build();
        assertValidatorMessage(VALIDATOR, activity, "label", "cannot be missing, null, or blank");
    }
    
    @Test
    public void rejectsWithoutGuid() {
        Activity activity = new Activity.Builder().withLabel("label").withPublishedSurvey("identifier", "BBB").build();
        assertValidatorMessage(VALIDATOR, activity, "guid", "cannot be missing, null, or blank");
    }

    @Test
    public void noSources() {
        Activity activity = new Activity.Builder().withLabel("Label").build();
        assertValidatorMessage(VALIDATOR, activity, "activity", "must have exactly one of compound activity, task, or survey");
    }

    @Test
    public void multipleSources() {
        CompoundActivity compoundActivity = new CompoundActivity.Builder().withTaskIdentifier("combo-activity").build();
        Activity activity = new Activity.Builder().withLabel("Label").withCompoundActivity(compoundActivity)
                .withPublishedSurvey("My Survey", "CCC").build();
        assertValidatorMessage(VALIDATOR_WITH_TASKS, activity, "activity",
                "must have exactly one of compound activity, task, or survey");
    }

    @Test
    public void validCompoundActivity() {
        CompoundActivity compoundActivity = new CompoundActivity.Builder().withTaskIdentifier("combo-activity")
                .build();
        Activity activity = new Activity.Builder().withGuid("guid").withLabel("Label").withCompoundActivity(compoundActivity).build();
        Validate.entityThrowingException(new ActivityValidator(ImmutableSet.of("combo-activity")), activity);
    }

    @Test
    public void compoundActivityWithoutTaskIdentifier() {
        CompoundActivity compoundActivity = new CompoundActivity.Builder().build();
        Activity activity = new Activity.Builder().withLabel("Label").withCompoundActivity(compoundActivity).build();
        assertValidatorMessage(VALIDATOR_WITH_TASKS, activity, "compoundActivity.taskIdentifier", "cannot be missing, null, or blank");
<<<<<<< HEAD
    }

    @Test
    public void compoundActivityWithInvaludTaskIdentifier() {
        CompoundActivity compoundActivity = new CompoundActivity.Builder().withTaskIdentifier("bad-activity").build();
        Activity activity = new Activity.Builder().withLabel("Label").withCompoundActivity(compoundActivity).build();
        assertValidatorMessage(VALIDATOR_WITH_TASKS, activity, "compoundActivity.taskIdentifier", "'bad-activity' is not in enumeration: combo-activity");
=======
>>>>>>> e08e10b7
    }

    @Test
    public void surveyWithoutIdentifierIsOk() {
        Activity activity = new Activity.Builder().withGuid("guid").withLabel("Label").withSurvey(null, "BBB", null).build();
        Validate.entityThrowingException(new ActivityValidator(EMPTY_TASKS), activity);
    }
    
    @Test
    public void rejectsSurveyWithoutGuid() {
        Activity activity = new Activity.Builder().withGuid("guid").withLabel("Label").withSurvey("identifier", null, null).build();
        assertValidatorMessage(VALIDATOR, activity, "survey.guid", "cannot be missing, null, or blank");
    }
    
    @Test
    public void rejectsTaskWithoutIdentifier() {
        Activity activity = new Activity.Builder().withLabel("Label").withTask((String)null).build();
        assertValidatorMessage(VALIDATOR, activity, "task.identifier", "cannot be missing, null, or blank");
    }
    
    @Test
    public void rejectsTaskIdentifierNotDeclaredForStudy() {
        Activity activity = new Activity.Builder().withLabel("Label").withTask("foo").build();
        assertValidatorMessage(VALIDATOR, activity, "task.identifier", "'foo' is not in enumeration: <no task identifiers declared>");
    }
    
    @Test
    public void rejectsTaskIdentifierNotInList() {
        Activity activity = new Activity.Builder().withLabel("Label").withTask("foo").build();
        assertValidatorMessage(new ActivityValidator(Sets.newHashSet("bar","baz")), activity, "task.identifier", "'foo' is not in enumeration: bar, baz");
    }
    
    @Test
    public void declaredTaskIdentifierOK() {
        Activity activity = new Activity.Builder().withGuid("guid").withLabel("Label").withTask("foo").build();
        Validate.entityThrowingException(new ActivityValidator(Sets.newHashSet("foo")), activity);
    }
}<|MERGE_RESOLUTION|>--- conflicted
+++ resolved
@@ -60,16 +60,6 @@
         CompoundActivity compoundActivity = new CompoundActivity.Builder().build();
         Activity activity = new Activity.Builder().withLabel("Label").withCompoundActivity(compoundActivity).build();
         assertValidatorMessage(VALIDATOR_WITH_TASKS, activity, "compoundActivity.taskIdentifier", "cannot be missing, null, or blank");
-<<<<<<< HEAD
-    }
-
-    @Test
-    public void compoundActivityWithInvaludTaskIdentifier() {
-        CompoundActivity compoundActivity = new CompoundActivity.Builder().withTaskIdentifier("bad-activity").build();
-        Activity activity = new Activity.Builder().withLabel("Label").withCompoundActivity(compoundActivity).build();
-        assertValidatorMessage(VALIDATOR_WITH_TASKS, activity, "compoundActivity.taskIdentifier", "'bad-activity' is not in enumeration: combo-activity");
-=======
->>>>>>> e08e10b7
     }
 
     @Test
