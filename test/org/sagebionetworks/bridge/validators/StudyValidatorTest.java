--- conflicted
+++ resolved
@@ -1,21 +1,16 @@
 package org.sagebionetworks.bridge.validators;
 
 import static org.sagebionetworks.bridge.TestUtils.assertValidatorMessage;
-<<<<<<< HEAD
-import static org.sagebionetworks.bridge.validators.StudyValidator.INSTANCE;
-=======
->>>>>>> 82d57749
+
+import java.util.List;
 
 import com.google.common.collect.ImmutableList;
 import org.junit.Before;
 import org.junit.Test;
 import org.sagebionetworks.bridge.TestUtils;
 import org.sagebionetworks.bridge.dynamodb.DynamoStudy;
-<<<<<<< HEAD
 import org.sagebionetworks.bridge.models.studies.AndroidAppLink;
 import org.sagebionetworks.bridge.models.studies.AppleAppLink;
-=======
->>>>>>> 82d57749
 import org.sagebionetworks.bridge.models.studies.EmailTemplate;
 import org.sagebionetworks.bridge.models.studies.MimeType;
 import org.sagebionetworks.bridge.models.studies.PasswordPolicy;
@@ -28,6 +23,12 @@
 public class StudyValidatorTest {
 
     private static final StudyValidator INSTANCE = StudyValidator.INSTANCE;
+    private static final String APP_ID = "appID";
+    private static final String PATHS = "paths";
+    private static final String NAMESPACE = "namespace";
+    private static final String PACKAGE_NAME = "package_name";
+    private static final String FINGERPRINTS = "sha256_cert_fingerprints";
+    
     private DynamoStudy study;
     
     @Before
@@ -37,6 +38,16 @@
     
     @Test
     public void acceptsValidStudy() {
+        AndroidAppLink androidAppLink = new AndroidAppLink("org.sagebionetworks.bridge", "APP", Lists.newArrayList(
+                "14:6D:E9:83:C5:73:06:50:D8:EE:B9:95:2F:34:FC:64:16:A0:83:42:E6:1D:BE:A8:8A:04:96:B2:3F:CF:44:E5"));
+        List<AndroidAppLink> androidAppLinks = Lists.newArrayList(androidAppLink);
+        study.setAndroidAppLinks(androidAppLinks);
+        
+        AppleAppLink appleAppLink = new AppleAppLink("org.sagebionetworks.bridge.APP",
+                Lists.newArrayList("/" + study.getIdentifier() + "/*"));
+        List<AppleAppLink> appleAppLinks = Lists.newArrayList(appleAppLink);
+        study.setAppleAppLinks(appleAppLinks);
+        
         Validate.entityThrowingException(INSTANCE, study);
     }
     
@@ -45,15 +56,12 @@
     public void minLengthCannotBeLessThan2() {
         study.setPasswordPolicy(new PasswordPolicy(1, false, false, false, false));
         assertValidatorMessage(INSTANCE, study, "passwordPolicy.minLength", "must be 2-999 characters");
-<<<<<<< HEAD
-=======
     }
     
     @Test
     public void shortNameTooLong() {
         study.setShortName("ThisNameIsOverTenCharactersLong");
         assertValidatorMessage(INSTANCE, study, "shortName", "must be 10 characters or less");
->>>>>>> 82d57749
     }
     
     @Test
@@ -71,45 +79,25 @@
     @Test
     public void resetPasswordMustHaveUrlVariable() {
         study.setResetPasswordTemplate(new EmailTemplate("subject", "no url variable", MimeType.TEXT));
-<<<<<<< HEAD
-        assertValidatorMessage(INSTANCE, study, "resetPasswordTemplate.body",
-                "must contain the ${url} template variable");
-=======
         assertValidatorMessage(INSTANCE, study, "resetPasswordTemplate.body", "must contain the ${url} template variable");
->>>>>>> 82d57749
     }
     
     @Test
     public void verifyEmailMustHaveUrlVariable() {
         study.setVerifyEmailTemplate(new EmailTemplate("subject", "no url variable", MimeType.TEXT));
-<<<<<<< HEAD
-        assertValidatorMessage(INSTANCE, study, "verifyEmailTemplate.body",
-                "must contain the ${url} template variable");
-=======
         assertValidatorMessage(INSTANCE, study, "verifyEmailTemplate.body", "must contain the ${url} template variable");
->>>>>>> 82d57749
     }
 
     @Test
     public void cannotCreateIdentifierWithUppercase() {
         study.setIdentifier("Test");
-<<<<<<< HEAD
-        assertValidatorMessage(INSTANCE, study, "identifier",
-                "must contain only lower-case letters and/or numbers with optional dashes");
-=======
         assertValidatorMessage(INSTANCE, study, "identifier", "must contain only lower-case letters and/or numbers with optional dashes");
->>>>>>> 82d57749
     }
 
     @Test
     public void cannotCreateInvalidIdentifierWithSpaces() {
         study.setIdentifier("test test");
-<<<<<<< HEAD
-        assertValidatorMessage(INSTANCE, study, "identifier",
-                "must contain only lower-case letters and/or numbers with optional dashes");
-=======
         assertValidatorMessage(INSTANCE, study, "identifier", "must contain only lower-case letters and/or numbers with optional dashes");
->>>>>>> 82d57749
     }
 
     @Test
@@ -127,23 +115,13 @@
     @Test
     public void rejectEventKeysWithColons() {
         study.setActivityEventKeys(Sets.newHashSet("a-1", "b:2"));
-<<<<<<< HEAD
-        assertValidatorMessage(INSTANCE, study, "activityEventKeys",
-                "must contain only lower-case letters and/or numbers with optional dashes");
-=======
         assertValidatorMessage(INSTANCE, study, "activityEventKeys", "must contain only lower-case letters and/or numbers with optional dashes");
->>>>>>> 82d57749
     }
 
     @Test
     public void cannotCreateIdentifierWithColons() {
         study.setActivityEventKeys(Sets.newHashSet("a-1", "b:2"));
-<<<<<<< HEAD
-        assertValidatorMessage(INSTANCE, study, "activityEventKeys",
-                "must contain only lower-case letters and/or numbers with optional dashes");
-=======
         assertValidatorMessage(INSTANCE, study, "activityEventKeys", "must contain only lower-case letters and/or numbers with optional dashes");
->>>>>>> 82d57749
     }
 
     @Test
@@ -174,11 +152,7 @@
     public void rejectsInvalidTechnicalEmailAddresses() {
         study.setTechnicalEmail("test@test.com,asdf,test2@test.com");
         assertValidatorMessage(INSTANCE, study, "technicalEmail", "'asdf' is not a valid email address");
-<<<<<<< HEAD
-    }
-=======
-    }        
->>>>>>> 82d57749
+    }
     
     @Test
     public void requiresMissingTechnicalEmail() {
@@ -211,45 +185,25 @@
     @Test
     public void cannotAddConflictingEmailAttribute() {
         study.getUserProfileAttributes().add("email");
-<<<<<<< HEAD
-        assertValidatorMessage(INSTANCE, study, "userProfileAttributes",
-                "'email' conflicts with existing user profile property");
-=======
         assertValidatorMessage(INSTANCE, study, "userProfileAttributes", "'email' conflicts with existing user profile property");
->>>>>>> 82d57749
     }
     
     @Test
     public void cannotAddConflictingExternalIdAttribute() {
         study.getUserProfileAttributes().add("externalId");
-<<<<<<< HEAD
-        assertValidatorMessage(INSTANCE, study, "userProfileAttributes",
-                "'externalId' conflicts with existing user profile property");
-=======
         assertValidatorMessage(INSTANCE, study, "userProfileAttributes", "'externalId' conflicts with existing user profile property");
->>>>>>> 82d57749
     }
     
     @Test
     public void userProfileAttributesCannotStartWithDash() {
         study.getUserProfileAttributes().add("-illegal");
-<<<<<<< HEAD
-        assertValidatorMessage(INSTANCE, study, "userProfileAttributes",
-                "'-illegal' must contain only digits, letters, underscores and dashes, and cannot start with a dash");
-=======
         assertValidatorMessage(INSTANCE, study, "userProfileAttributes", "'-illegal' must contain only digits, letters, underscores and dashes, and cannot start with a dash");
->>>>>>> 82d57749
     }
     
     @Test
     public void userProfileAttributesCannotContainSpaces() {
         study.getUserProfileAttributes().add("Game Points");
-<<<<<<< HEAD
-        assertValidatorMessage(INSTANCE, study, "userProfileAttributes",
-                "'Game Points' must contain only digits, letters, underscores and dashes, and cannot start with a dash");
-=======
         assertValidatorMessage(INSTANCE, study, "userProfileAttributes", "'Game Points' must contain only digits, letters, underscores and dashes, and cannot start with a dash");
->>>>>>> 82d57749
     }
     
     @Test
@@ -267,12 +221,7 @@
     @Test
     public void userProfileAttributesCannotBeEmpty() {
         study.getUserProfileAttributes().add("");
-<<<<<<< HEAD
-        assertValidatorMessage(INSTANCE, study, "userProfileAttributes",
-                "'' must contain only digits, letters, underscores and dashes, and cannot start with a dash");
-=======
         assertValidatorMessage(INSTANCE, study, "userProfileAttributes", "'' must contain only digits, letters, underscores and dashes, and cannot start with a dash");
->>>>>>> 82d57749
     }
     
     @Test
@@ -344,12 +293,7 @@
     @Test
     public void requiresEmailSignInTemplateRequiresToken() {
         study.setEmailSignInTemplate(new EmailTemplate("subject", "body with no token", MimeType.HTML));
-<<<<<<< HEAD
-        assertValidatorMessage(INSTANCE, study, "emailSignInTemplate.body",
-                "must contain the ${token} template variable");
-=======
         assertValidatorMessage(INSTANCE, study, "emailSignInTemplate.body", "must contain the ${token} template variable");
->>>>>>> 82d57749
     }
     
     @Test
@@ -373,23 +317,13 @@
     @Test
     public void requiresAccountExistsTemplateRequiresURL() {
         study.setAccountExistsTemplate(new EmailTemplate("subject", "body with no url", MimeType.HTML));
-<<<<<<< HEAD
-        assertValidatorMessage(INSTANCE, study, "accountExistsTemplate.body",
-                "must contain the ${url} template variable");
-=======
         assertValidatorMessage(INSTANCE, study, "accountExistsTemplate.body", "must contain the ${url} template variable");
->>>>>>> 82d57749
     }
     
     @Test
     public void cannotSetMinAgeOfConsentLessThanZero() {
         study.setMinAgeOfConsent(-100);
-<<<<<<< HEAD
-        assertValidatorMessage(INSTANCE, study, "minAgeOfConsent",
-                "must be zero (no minimum age of consent) or higher");
-=======
         assertValidatorMessage(INSTANCE, study, "minAgeOfConsent", "must be zero (no minimum age of consent) or higher");
->>>>>>> 82d57749
     }
     
     @Test
@@ -407,23 +341,13 @@
     @Test
     public void longListOfDataGroupsInvalid() {
         study.setDataGroups(Sets.newTreeSet(Lists.newArrayList("Antwerp", "Ghent", "Charleroi", "Liege", "Brussels-City", "Bruges", "Schaerbeek", "Anderlecht", "Namur", "Leuven", "Mons", "Molenbeek-Saint-Jean")));
-<<<<<<< HEAD
-        assertValidatorMessage(INSTANCE, study, "dataGroups",
-                "will not export to Synapse (string is over 100 characters: 'Anderlecht, Antwerp, Bruges, Brussels-City, Charleroi, Ghent, Leuven, Liege, Molenbeek-Saint-Jean, Mons, Namur, Schaerbeek')");
-=======
         assertValidatorMessage(INSTANCE, study, "dataGroups", "will not export to Synapse (string is over 100 characters: 'Anderlecht, Antwerp, Bruges, Brussels-City, Charleroi, Ghent, Leuven, Liege, Molenbeek-Saint-Jean, Mons, Namur, Schaerbeek')");
->>>>>>> 82d57749
     }
     
     @Test
     public void dataGroupCharactersRestricted() {
         study.setDataGroups(Sets.newHashSet("Liège"));
-<<<<<<< HEAD
-        assertValidatorMessage(INSTANCE, study, "dataGroups",
-                "contains invalid tag 'Liège' (only letters, numbers, underscore and dash allowed)");
-=======
         assertValidatorMessage(INSTANCE, study, "dataGroups", "contains invalid tag 'Liège' (only letters, numbers, underscore and dash allowed)");
->>>>>>> 82d57749
     }
 
     @Test
@@ -442,21 +366,14 @@
     public void nonPublicStudiesMustEnableExternalIdValdation() {
         study.setEmailVerificationEnabled(false);
         study.setExternalIdValidationEnabled(false);
-<<<<<<< HEAD
-        assertValidatorMessage(INSTANCE, study, "externalIdValidationEnabled",
-                "cannot be disabled if email verification has been disabled");
-=======
         assertValidatorMessage(INSTANCE, study, "externalIdValidationEnabled", "cannot be disabled if email verification has been disabled");
->>>>>>> 82d57749
     }
     
     @Test
     public void nonPublicStudiesMustRequireExternalIdOnSignUp() {
         study.setEmailVerificationEnabled(false);
         study.setExternalIdRequiredOnSignup(false);
-<<<<<<< HEAD
-        assertValidatorMessage(INSTANCE, study, "externalIdRequiredOnSignup",
-                "cannot be disabled if email verification has been disabled");
+        assertValidatorMessage(INSTANCE, study, "externalIdRequiredOnSignup", "cannot be disabled if email verification has been disabled");
     }   
     
     @Test
@@ -468,7 +385,7 @@
     @Test
     public void appleAppLinkAppIdCannotBeEmpty() {
         study.getAppleAppLinks().add(new AppleAppLink(null, Lists.newArrayList("*")));
-        assertValidatorMessage(INSTANCE, study, "appleAppLinks[0].appId","cannot be blank or null");
+        assertValidatorMessage(INSTANCE, study, "appleAppLinks[0]."+APP_ID,"cannot be blank or null");
     }
     
     @Test
@@ -481,49 +398,49 @@
     @Test
     public void appleAppLinkPathsCannotBeNull() {
         study.getAppleAppLinks().add(new AppleAppLink("A", null));
-        assertValidatorMessage(INSTANCE, study, "appleAppLinks[0].paths","cannot be null or empty");
+        assertValidatorMessage(INSTANCE, study, "appleAppLinks[0]."+PATHS,"cannot be null or empty");
     }
     
     @Test
     public void appleAppLinkPathsCannotBeEmpty() {
         study.getAppleAppLinks().add(new AppleAppLink("A", Lists.newArrayList()));
-        assertValidatorMessage(INSTANCE, study, "appleAppLinks[0].paths","cannot be null or empty");
+        assertValidatorMessage(INSTANCE, study, "appleAppLinks[0]."+PATHS,"cannot be null or empty");
     }
     
     @Test
     public void appleAppLinkPathCannotBeNull() {
         study.getAppleAppLinks().add(new AppleAppLink("A", Lists.newArrayList("*", null)));
-        assertValidatorMessage(INSTANCE, study, "appleAppLinks[0].paths[1]","cannot be blank or empty");
+        assertValidatorMessage(INSTANCE, study, "appleAppLinks[0]."+PATHS+"[1]","cannot be blank or empty");
     }
     
     @Test
     public void appleAppLinkPathCannotBeEmpty() {
         study.getAppleAppLinks().add(new AppleAppLink("A", Lists.newArrayList("*", "")));
-        assertValidatorMessage(INSTANCE, study, "appleAppLinks[0].paths[1]","cannot be blank or empty");
+        assertValidatorMessage(INSTANCE, study, "appleAppLinks[0]."+PATHS+"[1]","cannot be blank or empty");
     }
 
     @Test
     public void androidAppLinkNamespaceCannotBeNull() {
         study.getAndroidAppLinks().add(new AndroidAppLink(null, "packageName", Lists.newArrayList("fingerprint")));
-        assertValidatorMessage(INSTANCE, study, "androidAppLinks[0].namespace","cannot be blank or null");
+        assertValidatorMessage(INSTANCE, study, "androidAppLinks[0]."+NAMESPACE,"cannot be blank or null");
     }
     
     @Test
     public void androidAppLinkNamespaceCannotBeEmpty() {
         study.getAndroidAppLinks().add(new AndroidAppLink("", "packageName", Lists.newArrayList("fingerprint")));
-        assertValidatorMessage(INSTANCE, study, "androidAppLinks[0].namespace","cannot be blank or null");
+        assertValidatorMessage(INSTANCE, study, "androidAppLinks[0]."+NAMESPACE,"cannot be blank or null");
     }
     
     @Test
     public void androidAppLinkPackageNameCannotBeNull() {
         study.getAndroidAppLinks().add(new AndroidAppLink("appId", null, Lists.newArrayList("fingerprint")));
-        assertValidatorMessage(INSTANCE, study, "androidAppLinks[0].packageName","cannot be blank or null");
+        assertValidatorMessage(INSTANCE, study, "androidAppLinks[0]."+PACKAGE_NAME,"cannot be blank or null");
     }
     
     @Test
     public void androidAppLinkPackageNameCannotBeEmpty() {
         study.getAndroidAppLinks().add(new AndroidAppLink("appId", "", Lists.newArrayList("fingerprint")));
-        assertValidatorMessage(INSTANCE, study, "androidAppLinks[0].packageName","cannot be blank or null");
+        assertValidatorMessage(INSTANCE, study, "androidAppLinks[0]."+PACKAGE_NAME,"cannot be blank or null");
     }
     
     @Test
@@ -536,28 +453,31 @@
     @Test
     public void androidAppLinkFingerprintsCannotBeNull() {
         study.getAndroidAppLinks().add(new AndroidAppLink("appId", "packageName", null));
-        assertValidatorMessage(INSTANCE, study, "androidAppLinks[0].fingerprints","cannot be null or empty");
+        assertValidatorMessage(INSTANCE, study, "androidAppLinks[0]."+FINGERPRINTS,"cannot be null or empty");
     }
     
     @Test
     public void androidAppLinkFingerprintsCannotBeEmpty() {
         study.getAndroidAppLinks().add(new AndroidAppLink("appId", "packageName", Lists.newArrayList()));
-        assertValidatorMessage(INSTANCE, study, "androidAppLinks[0].fingerprints","cannot be null or empty");
+        assertValidatorMessage(INSTANCE, study, "androidAppLinks[0]."+FINGERPRINTS,"cannot be null or empty");
     }
     
     @Test
     public void androidAppLinkFingerprintCannotBeNull() {
         study.getAndroidAppLinks().add(new AndroidAppLink("appId", "packageName", Lists.newArrayList((String)null)));
-        assertValidatorMessage(INSTANCE, study, "androidAppLinks[0].fingerprints[0]","cannot be null or empty");
+        assertValidatorMessage(INSTANCE, study, "androidAppLinks[0]."+FINGERPRINTS+"[0]","cannot be null or empty");
     }
 
     @Test
     public void androidAppLinkFingerprintCannotBeEmpty() {
         study.getAndroidAppLinks().add(new AndroidAppLink("appId", "packageName", Lists.newArrayList("  ")));
-        assertValidatorMessage(INSTANCE, study, "androidAppLinks[0].fingerprints[0]","cannot be null or empty");
-    }
-=======
-        assertValidatorMessage(INSTANCE, study, "externalIdRequiredOnSignup", "cannot be disabled if email verification has been disabled");
-    }    
->>>>>>> 82d57749
+        assertValidatorMessage(INSTANCE, study, "androidAppLinks[0]."+FINGERPRINTS+"[0]","cannot be null or empty");
+    }
+    
+    @Test
+    public void androidAppLinkFingerprintCannotBeInvalid() {
+        study.getAndroidAppLinks().add(new AndroidAppLink("appId", "packageName", Lists.newArrayList("asdf")));
+        assertValidatorMessage(INSTANCE, study, "androidAppLinks[0]."+FINGERPRINTS+"[0]","is not a SHA 256 fingerprint");
+    }
+    
 }