package org.sagebionetworks.bridge.validators;

import static org.sagebionetworks.bridge.TestUtils.assertValidatorMessage;

import java.util.List;

import com.google.common.collect.ImmutableList;
import org.junit.Before;
import org.junit.Test;
import org.sagebionetworks.bridge.TestUtils;
import org.sagebionetworks.bridge.dynamodb.DynamoStudy;
import org.sagebionetworks.bridge.models.studies.AndroidAppLink;
import org.sagebionetworks.bridge.models.studies.AppleAppLink;
import org.sagebionetworks.bridge.models.studies.EmailTemplate;
import org.sagebionetworks.bridge.models.studies.MimeType;
import org.sagebionetworks.bridge.models.studies.OAuthProvider;
import org.sagebionetworks.bridge.models.studies.PasswordPolicy;
import org.sagebionetworks.bridge.models.upload.UploadFieldDefinition;
import org.sagebionetworks.bridge.models.upload.UploadFieldType;

import com.google.common.collect.Lists;
import com.google.common.collect.Sets;

public class StudyValidatorTest {

    private static final StudyValidator INSTANCE = StudyValidator.INSTANCE;
    private static final String APP_ID = "appID";
    private static final String PATHS = "paths";
    private static final String NAMESPACE = "namespace";
    private static final String PACKAGE_NAME = "package_name";
    private static final String FINGERPRINTS = "sha256_cert_fingerprints";
    
    private DynamoStudy study;
    
    @Before
    public void createValidStudy() {
        study = TestUtils.getValidStudy(StudyValidatorTest.class);
    }
    
    @Test
    public void acceptsValidStudy() {
        AndroidAppLink androidAppLink = new AndroidAppLink("org.sagebionetworks.bridge", "APP", Lists.newArrayList(
                "14:6D:E9:83:C5:73:06:50:D8:EE:B9:95:2F:34:FC:64:16:A0:83:42:E6:1D:BE:A8:8A:04:96:B2:3F:CF:44:E5"));
        List<AndroidAppLink> androidAppLinks = Lists.newArrayList(androidAppLink);
        study.setAndroidAppLinks(androidAppLinks);
        
        AppleAppLink appleAppLink = new AppleAppLink("org.sagebionetworks.bridge.APP",
                Lists.newArrayList("/" + study.getIdentifier() + "/*"));
        List<AppleAppLink> appleAppLinks = Lists.newArrayList(appleAppLink);
        study.setAppleAppLinks(appleAppLinks);
        
        Validate.entityThrowingException(INSTANCE, study);
    }
    
    // While 2 is not a good length, we must allow it for legacy reasons.
    @Test
    public void minLengthCannotBeLessThan2() {
        study.setPasswordPolicy(new PasswordPolicy(1, false, false, false, false));
        assertValidatorMessage(INSTANCE, study, "passwordPolicy.minLength", "must be 2-999 characters");
    }
    
    @Test
    public void shortNameTooLong() {
        study.setShortName("ThisNameIsOverTenCharactersLong");
        assertValidatorMessage(INSTANCE, study, "shortName", "must be 10 characters or less");
    }
    
    @Test
    public void sponsorNameRequired() {
        study.setSponsorName("");
        assertValidatorMessage(INSTANCE, study, "sponsorName", "is required");
    }
    
    @Test
    public void minLengthCannotBeMoreThan999() {
        study.setPasswordPolicy(new PasswordPolicy(1000, false, false, false, false));
        assertValidatorMessage(INSTANCE, study, "passwordPolicy.minLength", "must be 2-999 characters");
    }
    
    @Test
    public void resetPasswordMustHaveUrlVariable() {
        study.setResetPasswordTemplate(new EmailTemplate("subject", "no url variable", MimeType.TEXT));
        assertValidatorMessage(INSTANCE, study, "resetPasswordTemplate.body", "must contain the ${url} template variable");
    }
    
    @Test
    public void verifyEmailMustHaveUrlVariable() {
        study.setVerifyEmailTemplate(new EmailTemplate("subject", "no url variable", MimeType.TEXT));
        assertValidatorMessage(INSTANCE, study, "verifyEmailTemplate.body", "must contain the ${url} template variable");
    }

    @Test
    public void cannotCreateIdentifierWithUppercase() {
        study.setIdentifier("Test");
        assertValidatorMessage(INSTANCE, study, "identifier", "must contain only lower-case letters and/or numbers with optional dashes");
    }

    @Test
    public void cannotCreateInvalidIdentifierWithSpaces() {
        study.setIdentifier("test test");
        assertValidatorMessage(INSTANCE, study, "identifier", "must contain only lower-case letters and/or numbers with optional dashes");
    }

    @Test
    public void identifierCanContainDashes() {
        study.setIdentifier("sage-pd");
        Validate.entityThrowingException(INSTANCE, study);
    }

    @Test
    public void acceptsEventKeysWithColons() {
        study.setActivityEventKeys(Sets.newHashSet("a-1", "b2"));
        Validate.entityThrowingException(INSTANCE, study);
    }

    @Test
    public void rejectEventKeysWithColons() {
        study.setActivityEventKeys(Sets.newHashSet("a-1", "b:2"));
        assertValidatorMessage(INSTANCE, study, "activityEventKeys", "must contain only lower-case letters and/or numbers with optional dashes");
    }

    @Test
    public void cannotCreateIdentifierWithColons() {
        study.setActivityEventKeys(Sets.newHashSet("a-1", "b:2"));
        assertValidatorMessage(INSTANCE, study, "activityEventKeys", "must contain only lower-case letters and/or numbers with optional dashes");
    }

    @Test
    public void acceptsMultipleValidSupportEmailAddresses() {
        study.setSupportEmail("test@test.com,test2@test.com");
        Validate.entityThrowingException(INSTANCE, study);
    }
    
    @Test
    public void rejectsInvalidSupportEmailAddresses() {
        study.setSupportEmail("test@test.com,asdf,test2@test.com");
        assertValidatorMessage(INSTANCE, study, "supportEmail", "'asdf' is not a valid email address");
    }
    
    @Test
    public void requiresMissingSupportEmail() {
        study.setSupportEmail(null);
        assertValidatorMessage(INSTANCE, study, "supportEmail", "is required");
    }
    
    @Test
    public void acceptsMultipleValidTechnicalEmailAddresses() {
        study.setTechnicalEmail("test@test.com,test2@test.com");
        Validate.entityThrowingException(INSTANCE, study);
    }
    
    @Test
    public void rejectsInvalidTechnicalEmailAddresses() {
        study.setTechnicalEmail("test@test.com,asdf,test2@test.com");
        assertValidatorMessage(INSTANCE, study, "technicalEmail", "'asdf' is not a valid email address");
    }
    
    @Test
    public void requiresMissingTechnicalEmail() {
        study.setTechnicalEmail(null);
        assertValidatorMessage(INSTANCE, study, "technicalEmail", "is required");
    }

    @Test
    public void validFieldDefList() {
        study.setUploadMetadataFieldDefinitions(ImmutableList.of(new UploadFieldDefinition.Builder()
                .withName("test-field").withType(UploadFieldType.INT).build()));
        Validate.entityThrowingException(INSTANCE, study);
    }

    @Test
    public void invalidFieldDef() {
        // This is tested in-depth in UploadFieldDefinitionListValidatorTest. Just test that we catch a non-trivial
        // error here.
        study.setUploadMetadataFieldDefinitions(ImmutableList.of(new UploadFieldDefinition.Builder().withName(null)
                .withType(UploadFieldType.INT).build()));
        assertValidatorMessage(INSTANCE, study, "uploadMetadataFieldDefinitions[0].name", "is required");
    }

    @Test
    public void rejectsInvalidConsentEmailAddresses() {
        study.setConsentNotificationEmail("test@test.com,asdf,test2@test.com");
        assertValidatorMessage(INSTANCE, study, "consentNotificationEmail", "'asdf' is not a valid email address");
    }
    
    @Test
    public void cannotAddConflictingEmailAttribute() {
        study.getUserProfileAttributes().add("email");
        assertValidatorMessage(INSTANCE, study, "userProfileAttributes", "'email' conflicts with existing user profile property");
    }
    
    @Test
    public void cannotAddConflictingExternalIdAttribute() {
        study.getUserProfileAttributes().add("externalId");
        assertValidatorMessage(INSTANCE, study, "userProfileAttributes", "'externalId' conflicts with existing user profile property");
    }
    
    @Test
    public void userProfileAttributesCannotStartWithDash() {
        study.getUserProfileAttributes().add("-illegal");
        assertValidatorMessage(INSTANCE, study, "userProfileAttributes", "'-illegal' must contain only digits, letters, underscores and dashes, and cannot start with a dash");
    }
    
    @Test
    public void userProfileAttributesCannotContainSpaces() {
        study.getUserProfileAttributes().add("Game Points");
        assertValidatorMessage(INSTANCE, study, "userProfileAttributes", "'Game Points' must contain only digits, letters, underscores and dashes, and cannot start with a dash");
    }
    
    @Test
    public void userProfileAttributesCanBeJustADash() {
        study.getUserProfileAttributes().add("_");
        Validate.entityThrowingException(INSTANCE, study);
    }
    
    @Test
    public void userProfileAttributesCanBeJustADashAndLetter() {
        study.getUserProfileAttributes().add("_A");
        Validate.entityThrowingException(INSTANCE, study);
    }
    
    @Test
    public void userProfileAttributesCannotBeEmpty() {
        study.getUserProfileAttributes().add("");
        assertValidatorMessage(INSTANCE, study, "userProfileAttributes", "'' must contain only digits, letters, underscores and dashes, and cannot start with a dash");
    }
    
    @Test
    public void requiresMissingConsentNotificationEmail() {
        study.setConsentNotificationEmail(null);
        assertValidatorMessage(INSTANCE, study, "consentNotificationEmail", "is required");
    }
    
    @Test
    public void requiresPasswordPolicy() {
        study.setPasswordPolicy(null);
        assertValidatorMessage(INSTANCE, study, "passwordPolicy", "is required");
    }
    
    @Test
    public void requiresVerifyEmailTemplate() {
        study.setVerifyEmailTemplate(null);
        assertValidatorMessage(INSTANCE, study, "verifyEmailTemplate", "is required");
    }

    @Test
    public void requiresVerifyEmailTemplateWithSubject() {
        study.setVerifyEmailTemplate(new EmailTemplate("  ", "body", MimeType.HTML));
        assertValidatorMessage(INSTANCE, study, "verifyEmailTemplate.subject", "is required");
    }

    @Test
    public void requiresVerifyEmailTemplateWithBody() {
        study.setVerifyEmailTemplate(new EmailTemplate("subject", null, MimeType.HTML));
        assertValidatorMessage(INSTANCE, study, "verifyEmailTemplate.body", "is required");
    }

    @Test
    public void requiresResetPasswordTemplate() {
        study.setResetPasswordTemplate(null);
        assertValidatorMessage(INSTANCE, study, "resetPasswordTemplate", "is required");
    }

    @Test
    public void requiresResetPasswordTemplateWithSubject() {
        study.setResetPasswordTemplate(new EmailTemplate("  ", "body", MimeType.TEXT));
        assertValidatorMessage(INSTANCE, study, "resetPasswordTemplate.subject", "is required");
    }

    @Test
    public void requiresResetPasswordTemplateWithBody() {
        study.setResetPasswordTemplate(new EmailTemplate("subject", null, MimeType.TEXT));
        assertValidatorMessage(INSTANCE, study, "resetPasswordTemplate.body", "is required");
    }
    
    @Test
    public void emailSignInTemplateNotRequired() {
        study.setEmailSignInTemplate(null);
        Validate.entityThrowingException(INSTANCE, study);
    }

    @Test
    public void requiresEmailSignInTemplateWithSubject() {
        study.setEmailSignInTemplate(new EmailTemplate(null, "body", MimeType.HTML));
        assertValidatorMessage(INSTANCE, study, "emailSignInTemplate.subject", "is required");
    }

    @Test
    public void requiresEmailSignInTemplateWithBody() {
        study.setEmailSignInTemplate(new EmailTemplate("subject", null, MimeType.HTML));
        assertValidatorMessage(INSTANCE, study, "emailSignInTemplate.body", "is required");
    }
    
    @Test
    public void requiresEmailSignInTemplateRequiresToken() {
        study.setEmailSignInTemplate(new EmailTemplate("subject", "body with no token", MimeType.HTML));
        assertValidatorMessage(INSTANCE, study, "emailSignInTemplate.body", "must contain the ${token} template variable");
    }
    
    @Test
    public void accountExistsTemplateNotRequired() {
        study.setAccountExistsTemplate(null);
        Validate.entityThrowingException(INSTANCE, study);
    }

    @Test
    public void requiresAccountExistsTemplateWithSubject() {
        study.setAccountExistsTemplate(new EmailTemplate(null, "body", MimeType.HTML));
        assertValidatorMessage(INSTANCE, study, "accountExistsTemplate.subject", "is required");
    }

    @Test
    public void requiresAccountExistsTemplateWithBody() {
        study.setAccountExistsTemplate(new EmailTemplate("subject", null, MimeType.HTML));
        assertValidatorMessage(INSTANCE, study, "accountExistsTemplate.body", "is required");
    }
    
    @Test
    public void requiresAccountExistsTemplateRequiresURL() {
        study.setAccountExistsTemplate(new EmailTemplate("subject", "body with no url", MimeType.HTML));
        assertValidatorMessage(INSTANCE, study, "accountExistsTemplate.body", "must contain the ${url} template variable");
    }
    
    @Test
    public void cannotSetMinAgeOfConsentLessThanZero() {
        study.setMinAgeOfConsent(-100);
        assertValidatorMessage(INSTANCE, study, "minAgeOfConsent", "must be zero (no minimum age of consent) or higher");
    }
    
    @Test
    public void cannotSetAccountLimitLessThanZero() {
        study.setAccountLimit(-100);
        assertValidatorMessage(INSTANCE, study, "accountLimit", "must be zero (no limit set) or higher");
    }
    
    @Test
    public void shortListOfDataGroupsOK() {
        study.setDataGroups(Sets.newHashSet("beta_users", "production_users", "testers", "internal"));
        Validate.entityThrowingException(INSTANCE, study);
    }
    
    @Test
    public void longListOfDataGroupsInvalid() {
        study.setDataGroups(Sets.newTreeSet(Lists.newArrayList("Antwerp", "Ghent", "Charleroi", "Liege", "Brussels-City", "Bruges", "Schaerbeek", "Anderlecht", "Namur", "Leuven", "Mons", "Molenbeek-Saint-Jean")));
        assertValidatorMessage(INSTANCE, study, "dataGroups", "will not export to Synapse (string is over 100 characters: 'Anderlecht, Antwerp, Bruges, Brussels-City, Charleroi, Ghent, Leuven, Liege, Molenbeek-Saint-Jean, Mons, Namur, Schaerbeek')");
    }
    
    @Test
    public void dataGroupCharactersRestricted() {
        study.setDataGroups(Sets.newHashSet("Liège"));
        assertValidatorMessage(INSTANCE, study, "dataGroups", "contains invalid tag 'Liège' (only letters, numbers, underscore and dash allowed)");
    }

    @Test
    public void publicStudyWithoutExternalIdValidationIsValid() {
        study.setExternalIdValidationEnabled(false);
        Validate.entityThrowingException(INSTANCE, study);
    }
    
    @Test
    public void publicStudyWithoutExternalIdOnSignUpIsValid() {
        study.setExternalIdRequiredOnSignup(false);
        Validate.entityThrowingException(INSTANCE, study);
    }
    
    @Test
    public void nonPublicStudiesMustEnableExternalIdValdation() {
        study.setEmailVerificationEnabled(false);
        study.setExternalIdValidationEnabled(false);
        assertValidatorMessage(INSTANCE, study, "externalIdValidationEnabled", "cannot be disabled if email verification has been disabled");
    }
    
    @Test
    public void nonPublicStudiesMustRequireExternalIdOnSignUp() {
        study.setEmailVerificationEnabled(false);
        study.setExternalIdRequiredOnSignup(false);
        assertValidatorMessage(INSTANCE, study, "externalIdRequiredOnSignup", "cannot be disabled if email verification has been disabled");
<<<<<<< HEAD
    } 
    
    @Test
    public void oauthProviderRequiresClientId() {
        OAuthProvider provider = new OAuthProvider(null, "secret", "endpoint", "callbackUrl");
        study.getOAuthProviders().put("vendor", provider);
        assertValidatorMessage(INSTANCE, study, "oauthProviders[vendor].clientId", "is required");
    }

    @Test
    public void oauthProviderRequiresSecret() {
        OAuthProvider provider = new OAuthProvider("clientId", null, "endpoint", "callbackUrl");
        study.getOAuthProviders().put("vendor", provider);
        assertValidatorMessage(INSTANCE, study, "oauthProviders[vendor].secret", "is required");
    }
    
    @Test
    public void oauthProviderRequiresEndpoint() {
        OAuthProvider provider = new OAuthProvider("clientId", "secret", null, "callbackUrl");
        study.getOAuthProviders().put("vendor", provider);
        assertValidatorMessage(INSTANCE, study, "oauthProviders[vendor].endpoint", "is required");
    }
    
    @Test
    public void oauthProviderRequiresCallbackUrl() {
        OAuthProvider provider = new OAuthProvider("clientId", "secret", "endpoint", null);
        study.getOAuthProviders().put("vendor", provider);
        assertValidatorMessage(INSTANCE, study, "oauthProviders[vendor].callbackUrl", "is required");
    }
    
    @Test
    public void oauthProviderRequired() {
        study.getOAuthProviders().put("vendor", null);
        assertValidatorMessage(INSTANCE, study, "oauthProviders[vendor]", "is required");
    }
=======
    }   
    
    @Test
    public void appleAppLinkAppIdCannotBeNull() {
        study.getAppleAppLinks().add(null);
        assertValidatorMessage(INSTANCE, study, "appleAppLinks[0]","cannot be null");
    }
    
    @Test
    public void appleAppLinkAppIdCannotBeEmpty() {
        study.getAppleAppLinks().add(new AppleAppLink(null, Lists.newArrayList("*")));
        assertValidatorMessage(INSTANCE, study, "appleAppLinks[0]."+APP_ID,"cannot be blank or null");
    }
    
    @Test
    public void appleAppLinkAppIdCannotBeDuplicated() {
        study.getAppleAppLinks().add(new AppleAppLink("A", Lists.newArrayList("*")));
        study.getAppleAppLinks().add(new AppleAppLink("A", Lists.newArrayList("*")));
        assertValidatorMessage(INSTANCE, study, "appleAppLinks","cannot contain duplicate entries");
    }
    
    @Test
    public void appleAppLinkPathsCannotBeNull() {
        study.getAppleAppLinks().add(new AppleAppLink("A", null));
        assertValidatorMessage(INSTANCE, study, "appleAppLinks[0]."+PATHS,"cannot be null or empty");
    }
    
    @Test
    public void appleAppLinkPathsCannotBeEmpty() {
        study.getAppleAppLinks().add(new AppleAppLink("A", Lists.newArrayList()));
        assertValidatorMessage(INSTANCE, study, "appleAppLinks[0]."+PATHS,"cannot be null or empty");
    }
    
    @Test
    public void appleAppLinkPathCannotBeNull() {
        study.getAppleAppLinks().add(new AppleAppLink("A", Lists.newArrayList("*", null)));
        assertValidatorMessage(INSTANCE, study, "appleAppLinks[0]."+PATHS+"[1]","cannot be blank or empty");
    }
    
    @Test
    public void appleAppLinkPathCannotBeEmpty() {
        study.getAppleAppLinks().add(new AppleAppLink("A", Lists.newArrayList("*", "")));
        assertValidatorMessage(INSTANCE, study, "appleAppLinks[0]."+PATHS+"[1]","cannot be blank or empty");
    }

    @Test
    public void androidAppLinkNamespaceCannotBeNull() {
        study.getAndroidAppLinks().add(new AndroidAppLink(null, "packageName", Lists.newArrayList("fingerprint")));
        assertValidatorMessage(INSTANCE, study, "androidAppLinks[0]."+NAMESPACE,"cannot be blank or null");
    }
    
    @Test
    public void androidAppLinkNamespaceCannotBeEmpty() {
        study.getAndroidAppLinks().add(new AndroidAppLink("", "packageName", Lists.newArrayList("fingerprint")));
        assertValidatorMessage(INSTANCE, study, "androidAppLinks[0]."+NAMESPACE,"cannot be blank or null");
    }
    
    @Test
    public void androidAppLinkPackageNameCannotBeNull() {
        study.getAndroidAppLinks().add(new AndroidAppLink("appId", null, Lists.newArrayList("fingerprint")));
        assertValidatorMessage(INSTANCE, study, "androidAppLinks[0]."+PACKAGE_NAME,"cannot be blank or null");
    }
    
    @Test
    public void androidAppLinkPackageNameCannotBeEmpty() {
        study.getAndroidAppLinks().add(new AndroidAppLink("appId", "", Lists.newArrayList("fingerprint")));
        assertValidatorMessage(INSTANCE, study, "androidAppLinks[0]."+PACKAGE_NAME,"cannot be blank or null");
    }
    
    @Test
    public void androidAppLinkIdentifiersCannotBeDuplicated() {
        study.getAndroidAppLinks().add(new AndroidAppLink("appId", "packageName", Lists.newArrayList("fingerprint")));
        study.getAndroidAppLinks().add(new AndroidAppLink("appId", "packageName", Lists.newArrayList("fingerprint")));
        assertValidatorMessage(INSTANCE, study, "androidAppLinks","cannot contain duplicate entries");
    }
    
    @Test
    public void androidAppLinkFingerprintsCannotBeNull() {
        study.getAndroidAppLinks().add(new AndroidAppLink("appId", "packageName", null));
        assertValidatorMessage(INSTANCE, study, "androidAppLinks[0]."+FINGERPRINTS,"cannot be null or empty");
    }
    
    @Test
    public void androidAppLinkFingerprintsCannotBeEmpty() {
        study.getAndroidAppLinks().add(new AndroidAppLink("appId", "packageName", Lists.newArrayList()));
        assertValidatorMessage(INSTANCE, study, "androidAppLinks[0]."+FINGERPRINTS,"cannot be null or empty");
    }
    
    @Test
    public void androidAppLinkFingerprintCannotBeNull() {
        study.getAndroidAppLinks().add(new AndroidAppLink("appId", "packageName", Lists.newArrayList((String)null)));
        assertValidatorMessage(INSTANCE, study, "androidAppLinks[0]."+FINGERPRINTS+"[0]","cannot be null or empty");
    }

    @Test
    public void androidAppLinkFingerprintCannotBeEmpty() {
        study.getAndroidAppLinks().add(new AndroidAppLink("appId", "packageName", Lists.newArrayList("  ")));
        assertValidatorMessage(INSTANCE, study, "androidAppLinks[0]."+FINGERPRINTS+"[0]","cannot be null or empty");
    }
    
    @Test
    public void androidAppLinkFingerprintCannotBeInvalid() {
        study.getAndroidAppLinks().add(new AndroidAppLink("appId", "packageName", Lists.newArrayList("asdf")));
        assertValidatorMessage(INSTANCE, study, "androidAppLinks[0]."+FINGERPRINTS+"[0]","is not a SHA 256 fingerprint");
    }
    
>>>>>>> 986837d8
}<|MERGE_RESOLUTION|>--- conflicted
+++ resolved
@@ -375,7 +375,6 @@
         study.setEmailVerificationEnabled(false);
         study.setExternalIdRequiredOnSignup(false);
         assertValidatorMessage(INSTANCE, study, "externalIdRequiredOnSignup", "cannot be disabled if email verification has been disabled");
-<<<<<<< HEAD
     } 
     
     @Test
@@ -411,8 +410,6 @@
         study.getOAuthProviders().put("vendor", null);
         assertValidatorMessage(INSTANCE, study, "oauthProviders[vendor]", "is required");
     }
-=======
-    }   
     
     @Test
     public void appleAppLinkAppIdCannotBeNull() {
@@ -518,5 +515,4 @@
         assertValidatorMessage(INSTANCE, study, "androidAppLinks[0]."+FINGERPRINTS+"[0]","is not a SHA 256 fingerprint");
     }
     
->>>>>>> 986837d8
 }