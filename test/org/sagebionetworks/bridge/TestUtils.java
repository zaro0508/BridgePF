--- conflicted
+++ resolved
@@ -73,10 +73,6 @@
     
     private static final DateTime TEST_CREATED_ON = DateTime.parse("2015-01-27T00:38:32.486Z");
 
-<<<<<<< HEAD
-    
-=======
->>>>>>> d194f686
     public static void assertValidatorMessage(Validator validator, Object object, String fieldName, String error) {
         try {
             Validate.entityThrowingException(validator, object);
