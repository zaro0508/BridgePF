--- conflicted
+++ resolved
@@ -80,8 +80,6 @@
         assertNull(BridgeUtils.setToCommaList(null));
         assertNull(BridgeUtils.setToCommaList(Sets.newHashSet()));
     }
-<<<<<<< HEAD
-=======
 
     @Test(expected = UnsupportedOperationException.class)
     public void nullsafeImmutableSet() {
@@ -99,5 +97,4 @@
         assertEquals(Sets.newHashSet("A"), BridgeUtils.nullSafeImmutableSet(Sets.newHashSet(null, "A")));
     }
     
->>>>>>> 3d53bc48
 }