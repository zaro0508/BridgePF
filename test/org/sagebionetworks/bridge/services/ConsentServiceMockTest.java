--- conflicted
+++ resolved
@@ -190,16 +190,12 @@
         assertNull(updatedConsentList.get(1).getWithdrewOn());
 
         // Consent we send to activityEventService is same as the second consent.
-<<<<<<< HEAD
         verify(activityEventService).publishEnrollmentEvent(study, participant.getHealthCode(), updatedConsentList.get(1));
-=======
-        verify(activityEventService).publishEnrollmentEvent(participant.getHealthCode(), updatedConsentList.get(1));
-        
+
         verify(sendMailService).sendEmail(consentProviderCaptor.capture());
         assertEquals(2, consentProviderCaptor.getValue().getRecipients().size());
         assertEquals(study.getConsentNotificationEmail(), consentProviderCaptor.getValue().getRecipients().get(0));
         assertEquals(participant.getEmail(), consentProviderCaptor.getValue().getRecipients().get(1));
->>>>>>> ee01143a
     }
 
     @Test
