package org.sagebionetworks.bridge.services;

import static org.junit.Assert.assertEquals;
import static org.sagebionetworks.bridge.TestConstants.TEST_STUDY_KEY;

import java.util.List;

import javax.annotation.Resource;

import org.junit.Before;
import org.junit.Ignore;
import org.junit.Test;
import org.junit.runner.RunWith;
import org.sagebionetworks.bridge.BridgeUtils;
import org.sagebionetworks.bridge.TestConstants.TestUser;
import org.sagebionetworks.bridge.TestUserAdminHelper;
import org.sagebionetworks.bridge.dynamodb.DynamoInitializer;
import org.sagebionetworks.bridge.dynamodb.DynamoSchedule;
import org.sagebionetworks.bridge.dynamodb.DynamoScheduleDao;
import org.sagebionetworks.bridge.dynamodb.DynamoSchedulePlan;
import org.sagebionetworks.bridge.dynamodb.DynamoSchedulePlanDao;
import org.sagebionetworks.bridge.dynamodb.DynamoTestUtil;
import org.sagebionetworks.bridge.events.SchedulePlanCreatedEvent;
import org.sagebionetworks.bridge.events.SchedulePlanDeletedEvent;
import org.sagebionetworks.bridge.events.SchedulePlanUpdatedEvent;
import org.sagebionetworks.bridge.events.UserEnrolledEvent;
import org.sagebionetworks.bridge.events.UserUnenrolledEvent;
import org.sagebionetworks.bridge.json.DateUtils;
import org.sagebionetworks.bridge.models.Study;
import org.sagebionetworks.bridge.models.User;
import org.sagebionetworks.bridge.models.UserSession;
import org.sagebionetworks.bridge.models.schedules.ActivityType;
import org.sagebionetworks.bridge.models.schedules.Schedule;
import org.sagebionetworks.bridge.models.schedules.SchedulePlan;
import org.sagebionetworks.bridge.models.schedules.ScheduleType;
import org.sagebionetworks.bridge.models.schedules.SimpleScheduleStrategy;
import org.springframework.test.context.ContextConfiguration;
import org.springframework.test.context.junit4.SpringJUnit4ClassRunner;

@ContextConfiguration("classpath:test-context.xml")
@RunWith(SpringJUnit4ClassRunner.class)
public class ScheduleChangeListenerTest {
    
    @Resource
    TestUserAdminHelper helper;
    
    @Resource
    ScheduleChangeListener listener;
    
    @Resource
    DynamoScheduleDao scheduleDao;
    
    @Resource
    DynamoSchedulePlanDao schedulePlanDao;
    
    @Resource
    StudyServiceImpl studyService;
    
    private Study study;
    
    @Before
    public void before() {
<<<<<<< HEAD
        DynamoInitializer.init("org.sagebionetworks.bridge.dynamodb");
        DynamoTestUtil.clearTable(DynamoSchedule.class, "schedulePlanGuid", "data", "expires");
        DynamoTestUtil.clearTable(DynamoSchedulePlan.class, "version", "modifiedOn", "strategy");
        study = studyService.getStudyByKey(TEST_STUDY_KEY);
=======
        DynamoInitializer.init(DynamoSchedule.class, DynamoSchedulePlan.class);
        DynamoTestUtil.clearTable(DynamoSchedule.class);
        DynamoTestUtil.clearTable(DynamoSchedulePlan.class);
>>>>>>> 7912eb41
    }
    
    // This won't fully work until we're gathering a list of users who are enrolled in the study,
    // not a list of all users who signed up under the study. Right now, enrollment does not 
    // change the list of users for the study.
    @Test
    @Ignore
    public void addPlanThenEnrollUnenrollUser() throws Exception {
        UserSession session = null;
        User user = null;
        try {
            session = helper.createUser(new TestUser("enrollme", "enrollme@sagebridge.org", "P4ssword"), null, study, true, false);
            user = session.getUser();
            
            SchedulePlan plan = createSchedulePlan(user);
            schedulePlanDao.createSchedulePlan(plan);
            
            List<Schedule> schedules = scheduleDao.getSchedules(study, user);
            assertEquals("No schedules because the user hasn't joined the study", 0, schedules.size());
            
            listener.onTestEvent(new UserEnrolledEvent(user, study));
            
            schedules = scheduleDao.getSchedules(study, user);
            assertEquals("User joined study and has a schedule", 1, schedules.size());
            
            listener.onTestEvent(new UserUnenrolledEvent(user, study));
            
            schedules = scheduleDao.getSchedules(study, user);
            assertEquals("User left study and has no schedules", 0, schedules.size());
        } finally {
            helper.deleteUser(session);
        }
    }
    
    @Test
    public void addUserThenCrudPlan() throws Exception {
        UserSession session = null;
        try {
            session = helper.createUser();
            
            List<Schedule> schedules = scheduleDao.getSchedules(study, session.getUser());
            assertEquals("No schedules because there's no plan", 0, schedules.size());
            
            SchedulePlan plan = createSchedulePlan(session.getUser());
            listener.onTestEvent(new SchedulePlanCreatedEvent(plan));

            // Now there is a schedule for our dude(tte)
            schedules = scheduleDao.getSchedules(study, session.getUser());
            assertEquals("There is now one schedule for the user", 1, schedules.size());
            
            updateSchedulePlan(plan);
            listener.onTestEvent(new SchedulePlanUpdatedEvent(plan));
            
            schedules = scheduleDao.getSchedules(study, session.getUser());
            assertEquals("There is still one schedule for the user", 1, schedules.size());
            assertEquals("That schedule shows an update", "* * * * * *", schedules.get(0).getCronTrigger());
            
            listener.onTestEvent(new SchedulePlanDeletedEvent(plan));
            schedules = scheduleDao.getSchedules(study, session.getUser());
            assertEquals("Now there is no schedule after the one plan was deleted", 0, schedules.size());
            
        } finally {
            helper.deleteUser(session);
        }
    }
    
    private void updateSchedulePlan(SchedulePlan plan) {
        SimpleScheduleStrategy strategy = (SimpleScheduleStrategy)plan.getStrategy();
        Schedule schedule = strategy.getSchedule();
        schedule.setCronTrigger("* * * * * *");
        plan.setModifiedOn(DateUtils.getCurrentMillisFromEpoch());
    }
    
    private SchedulePlan createSchedulePlan(User user) {
        String planGuid = BridgeUtils.generateGuid();
        
        Schedule schedule = new DynamoSchedule();
        schedule.setStudyAndUser(study, user);
        schedule.setSchedulePlanGuid(planGuid);
        schedule.setLabel("Task AAA");
        schedule.setActivityType(ActivityType.TASK);
        schedule.setActivityRef("task:AAA");
        schedule.setScheduleType(ScheduleType.RECURRING);
        schedule.setCronTrigger("0 0 6 ? * MON-FRI *");
        schedule.setExpires(DateUtils.getCurrentMillisFromEpoch() + (24 * 60 * 60 * 1000));
        
        SimpleScheduleStrategy strategy = new SimpleScheduleStrategy();
        strategy.setSchedule(schedule);
        
        SchedulePlan plan = new DynamoSchedulePlan();
        plan.setGuid(planGuid);
        plan.setModifiedOn(DateUtils.getCurrentMillisFromEpoch());
        plan.setStrategy(strategy);
        plan.setStudyKey(study.getKey());
        return plan;
    }

}<|MERGE_RESOLUTION|>--- conflicted
+++ resolved
@@ -42,34 +42,25 @@
 public class ScheduleChangeListenerTest {
     
     @Resource
-    TestUserAdminHelper helper;
+    private TestUserAdminHelper helper;
     
     @Resource
-    ScheduleChangeListener listener;
+    private ScheduleChangeListener listener;
     
     @Resource
-    DynamoScheduleDao scheduleDao;
+    private DynamoScheduleDao scheduleDao;
     
     @Resource
-    DynamoSchedulePlanDao schedulePlanDao;
-    
-    @Resource
-    StudyServiceImpl studyService;
+    private DynamoSchedulePlanDao schedulePlanDao;
     
     private Study study;
     
     @Before
     public void before() {
-<<<<<<< HEAD
-        DynamoInitializer.init("org.sagebionetworks.bridge.dynamodb");
-        DynamoTestUtil.clearTable(DynamoSchedule.class, "schedulePlanGuid", "data", "expires");
-        DynamoTestUtil.clearTable(DynamoSchedulePlan.class, "version", "modifiedOn", "strategy");
-        study = studyService.getStudyByKey(TEST_STUDY_KEY);
-=======
         DynamoInitializer.init(DynamoSchedule.class, DynamoSchedulePlan.class);
         DynamoTestUtil.clearTable(DynamoSchedule.class);
         DynamoTestUtil.clearTable(DynamoSchedulePlan.class);
->>>>>>> 7912eb41
+        study = helper.getTestStudy();
     }
     
     // This won't fully work until we're gathering a list of users who are enrolled in the study,
