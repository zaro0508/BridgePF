--- conflicted
+++ resolved
@@ -18,12 +18,8 @@
 import static org.sagebionetworks.bridge.services.ScheduledActivityService.V4_FILTER;
 import static org.sagebionetworks.bridge.services.ScheduledActivityService.V3_MERGE;
 import static org.sagebionetworks.bridge.services.ScheduledActivityService.V4_MERGE;
-
-<<<<<<< HEAD
-=======
-import java.util.Date;
-import java.util.HashSet;
->>>>>>> 6e27cb2a
+import static org.sagebionetworks.bridge.validators.ScheduleContextValidator.MAX_DATE_RANGE_IN_DAYS;
+
 import java.util.List;
 import java.util.Map;
 import java.util.Set;
@@ -189,14 +185,9 @@
         DateTimeUtils.setCurrentMillisFixed(STARTS_ON.getMillis());
         
         service.getActivityHistory(HEALTH_CODE, ACTIVITY_GUID, null, null, null, 40);
-<<<<<<< HEAD
         verify(activityDao).getActivityHistoryV2(HEALTH_CODE, ACTIVITY_GUID,
-                STARTS_ON.minusDays(ScheduleContextValidator.MAX_DATE_RANGE_IN_DAYS / 2),
-                STARTS_ON.plusDays(ScheduleContextValidator.MAX_DATE_RANGE_IN_DAYS / 2), null, 40);
-=======
-        verify(activityDao).getActivityHistoryV2(HEALTH_CODE, ACTIVITY_GUID, STARTS_ON.minusDays(9), STARTS_ON.plusDays(5),
+                STARTS_ON.minusDays(MAX_DATE_RANGE_IN_DAYS / 2), STARTS_ON.plusDays(MAX_DATE_RANGE_IN_DAYS / 2),
                 TIME_ZONE, null, 40);
->>>>>>> 6e27cb2a
         
         DateTimeUtils.setCurrentMillisSystem();
     }
