--- conflicted
+++ resolved
@@ -153,11 +153,7 @@
             // ignoring task3
             String ref = task.getActivity().getRef();
             if (!"task:task3".equals(ref)) {
-<<<<<<< HEAD
-                assertTrue("Found task with survey response ref", ref.contains("/surveys/response/identifier"));        
-=======
-                assertTrue("Found task with survey response ref", ref.contains("/surveyresponses/healthCode:identifier"));        
->>>>>>> be110ae2
+                assertTrue("Found task with survey response ref", ref.contains("/surveyresponses/identifier"));        
             } else {
                 foundTask3 = true;
             }
