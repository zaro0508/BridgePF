--- conflicted
+++ resolved
@@ -59,25 +59,19 @@
     public void before() {
         DynamoTestUtil.clearTable(DynamoUserConsent.class, "name", "birthdate", "give", "studyKey", "consentTimestamp",
                 "version");
-<<<<<<< HEAD
-        DynamoTestUtil.clearTable(DynamoStudyConsent.class, "active", "path", "minAge", "version");
+        DynamoTestUtil.clearTable(DynamoStudyConsent1.class, "active", "path", "minAge", "version");
         
         study = studyControllerService.getStudyByHostname("pd.sagebridge.org");
         admin = new TestUser("administrator", bridgeConfig.getProperty("admin.email"), bridgeConfig.getProperty("admin.password"));
         
         adminUser = authService.signIn(study, admin.getSignIn()).getUser();
-=======
-        DynamoTestUtil.clearTable(DynamoStudyConsent1.class, "active", "path", "minAge", "version");
-
->>>>>>> 95d7a601
     }
 
     @After
     public void after() {
         DynamoTestUtil.clearTable(DynamoUserConsent.class, "name", "birthdate", "give", "studyKey", "consentTimestamp",
                 "version");
-<<<<<<< HEAD
-        DynamoTestUtil.clearTable(DynamoStudyConsent.class, "active", "path", "minAge", "version");
+        DynamoTestUtil.clearTable(DynamoStudyConsent1.class, "active", "path", "minAge", "version");
         
         if (test2User != null) {
             userAdminService.deleteUser(adminUser, test2User, study);
@@ -87,10 +81,6 @@
             userAdminService.deleteUser(adminUser, test3User, study);
             test3User = null;
         }
-=======
-        DynamoTestUtil.clearTable(DynamoStudyConsent1.class, "active", "path", "minAge", "version");
-
->>>>>>> 95d7a601
     }
 
     @Test
