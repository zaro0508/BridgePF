--- conflicted
+++ resolved
@@ -134,11 +134,6 @@
     
     @Test
     public void createUserInNonDefaultAccountStore() {
-<<<<<<< HEAD
-        Study study = new Study("Second Study", "secondstudy", 17,  "https://api.stormpath.com/v1/directories/5RfWcEwOK0l7goGe4ZX9cz", null, null, null);
-=======
-        
->>>>>>> 6aea3ace
         Study defaultStudy = studyControllerService.getStudies().iterator().next();
         SignUp signUp = new SignUp("secondStudyUser", "secondStudyUser@sagebase.org", "P4ssword");
 
