package org.sagebionetworks.bridge.services;

import static org.junit.Assert.assertEquals;
import static org.junit.Assert.assertTrue;
import static org.junit.Assert.fail;
import static org.mockito.Mockito.never;
import static org.mockito.Mockito.verify;
import static org.mockito.Mockito.when;
import static org.sagebionetworks.bridge.TestConstants.TEST_STUDY;
import static org.sagebionetworks.bridge.TestConstants.TEST_STUDY_IDENTIFIER;

import javax.mail.internet.MimeBodyPart;

import org.junit.Before;
import org.junit.Test;
import org.junit.runner.RunWith;
import org.mockito.ArgumentCaptor;
import org.mockito.Captor;
import org.mockito.Mock;
import org.mockito.Spy;
import org.mockito.runners.MockitoJUnitRunner;

import org.sagebionetworks.bridge.TestUtils;
import org.sagebionetworks.bridge.cache.CacheProvider;
import org.sagebionetworks.bridge.dao.AccountDao;
import org.sagebionetworks.bridge.exceptions.BadRequestException;
import org.sagebionetworks.bridge.exceptions.EntityNotFoundException;
import org.sagebionetworks.bridge.models.accounts.Account;
import org.sagebionetworks.bridge.models.accounts.AccountId;
import org.sagebionetworks.bridge.models.accounts.Email;
import org.sagebionetworks.bridge.models.accounts.EmailVerification;
import org.sagebionetworks.bridge.models.accounts.PasswordReset;
import org.sagebionetworks.bridge.models.studies.EmailTemplate;
import org.sagebionetworks.bridge.models.studies.MimeType;
import org.sagebionetworks.bridge.models.studies.Study;
import org.sagebionetworks.bridge.services.email.BasicEmailProvider;
import org.sagebionetworks.bridge.services.email.MimeTypeEmail;
import org.sagebionetworks.bridge.services.email.MimeTypeEmailProvider;

@RunWith(MockitoJUnitRunner.class)
public class AccountWorkflowServiceTest {
    
    private static final String SUPPORT_EMAIL = "support@support.com";
    private static final String SPTOKEN = "sptoken";
    private static final String USER_ID = "userId";
    private static final String EMAIL = "email@email.com";
    private static final AccountId ACCOUNT_ID_WITH_ID = AccountId.forId(TEST_STUDY_IDENTIFIER, USER_ID);
    private static final AccountId ACCOUNT_ID_WITH_EMAIL = AccountId.forEmail(TEST_STUDY_IDENTIFIER, EMAIL);

    @Mock
    private StudyService mockStudyService;
    
    @Mock
    private SendMailService mockSendMailService;
    
    @Mock
    private AccountDao mockAccountDao;
    
    @Mock
    private CacheProvider mockCacheProvider;
    
    @Mock
    private Account mockAccount;
    
    @Captor
    private ArgumentCaptor<BasicEmailProvider> emailProviderCaptor;
    
    @Captor
    private ArgumentCaptor<Account> accountCaptor;
    
    private Study study;
    
    @Spy
    private AccountWorkflowService service;
    
    @Before
    public void before() {
        EmailTemplate verifyEmailTemplate = new EmailTemplate("VE ${studyName}", "Body ${url}", MimeType.TEXT);
        EmailTemplate resetPasswordTemplate = new EmailTemplate("RP ${studyName}", "Body ${url}", MimeType.TEXT);
        EmailTemplate accountExistsTemplate = new EmailTemplate("AE ${studyName}", "Body ${url}", MimeType.TEXT);
        
        study = Study.create();
        study.setIdentifier(TEST_STUDY_IDENTIFIER);
        study.setName("This study name");
        study.setSupportEmail(SUPPORT_EMAIL);
        study.setVerifyEmailTemplate(verifyEmailTemplate);
        study.setResetPasswordTemplate(resetPasswordTemplate);
        study.setAccountExistsTemplate(accountExistsTemplate);
        
        service.setAccountDao(mockAccountDao);
        service.setCacheProvider(mockCacheProvider);
        service.setSendMailService(mockSendMailService);
        service.setStudyService(mockStudyService);
    }
    
    @Test
    public void sendEmailVerificationToken() throws Exception {
        when(service.createTimeLimitedToken()).thenReturn("ABC");
        
        service.sendEmailVerificationToken(study, USER_ID, EMAIL);
        
        verify(mockSendMailService).sendEmail(emailProviderCaptor.capture());
        
        MimeTypeEmailProvider provider = emailProviderCaptor.getValue();
        MimeTypeEmail email = provider.getMimeTypeEmail();
        assertEquals("\"This study name\" <support@support.com>", email.getSenderAddress());
        assertEquals(1, email.getRecipientAddresses().size());
        assertEquals(EMAIL, email.getRecipientAddresses().get(0));
        assertEquals("VE This study name", email.getSubject());
        MimeBodyPart body = email.getMessageParts().get(0);
        String bodyString = (String)body.getContent();
        assertTrue(bodyString.contains("/mobile/verifyEmail.html?study=api&sptoken=ABC"));
    }
    
    @Test
    public void resendEmailVerificationToken() {
        when(mockStudyService.getStudy(TEST_STUDY_IDENTIFIER)).thenReturn(study);
        when(mockAccountDao.getAccount(ACCOUNT_ID_WITH_EMAIL)).thenReturn(mockAccount);
        when(mockAccount.getId()).thenReturn(USER_ID);
        when(mockAccount.getEmail()).thenReturn(EMAIL);
        
        service.resendEmailVerificationToken(ACCOUNT_ID_WITH_EMAIL);
        
        verify(service).sendEmailVerificationToken(study, USER_ID, EMAIL);
    }
    
    @Test
    public void resendEmailVerificationTokenFailsWithMissingStudy() {
        when(mockStudyService.getStudy(TEST_STUDY_IDENTIFIER)).thenThrow(new EntityNotFoundException(Study.class));
        when(mockAccountDao.getAccount(ACCOUNT_ID_WITH_EMAIL)).thenReturn(mockAccount);
        when(mockAccount.getId()).thenReturn(USER_ID);
        
        try {
            service.resendEmailVerificationToken(ACCOUNT_ID_WITH_EMAIL);
            fail("Should have thrown exception");
        } catch(EntityNotFoundException e) {
        }
        verify(service, never()).sendEmailVerificationToken(study, USER_ID, EMAIL);
    }
    
    @Test
    public void resendEmailVerificationTokenFailsQuietlyWithMissingAccount() {
        when(mockStudyService.getStudy(TEST_STUDY)).thenReturn(study);
        when(mockAccountDao.getAccount(ACCOUNT_ID_WITH_EMAIL)).thenReturn(null);
        when(mockAccount.getId()).thenReturn(USER_ID);
        
        service.resendEmailVerificationToken(ACCOUNT_ID_WITH_EMAIL);
        
        verify(service, never()).sendEmailVerificationToken(study, USER_ID, EMAIL);
    }
    
    @Test
    public void verifyEmail() {
        when(mockCacheProvider.getString(SPTOKEN)).thenReturn(
            TestUtils.createJson("{'studyId':'api','userId':'userId'}"));
        when(mockStudyService.getStudy(TEST_STUDY_IDENTIFIER)).thenReturn(study);
        when(mockAccountDao.getAccount(ACCOUNT_ID_WITH_ID)).thenReturn(mockAccount);
        when(mockAccount.getId()).thenReturn("accountId");
        
        EmailVerification verification = new EmailVerification(SPTOKEN);
        
        Account account = service.verifyEmail(verification);
        assertEquals("accountId",account.getId());
    }
    
    @Test(expected = BadRequestException.class)
    public void verifyEmailBadSptokenThrowsException() {
        when(mockCacheProvider.getString(SPTOKEN)).thenReturn(null);
        
        EmailVerification verification = new EmailVerification(SPTOKEN);
        
        service.verifyEmail(verification);
    }
    
    @Test
    public void notifyAccountExists() throws Exception {
        when(service.createTimeLimitedToken()).thenReturn("ABC");
        
        Email emailObj = new Email(TEST_STUDY_IDENTIFIER, EMAIL);
        
        service.notifyAccountExists(study, emailObj);
        
        verify(mockCacheProvider).setString("ABC:api", EMAIL, 60*60*2);
        verify(mockSendMailService).sendEmail(emailProviderCaptor.capture());
        MimeTypeEmailProvider provider = emailProviderCaptor.getValue();
        MimeTypeEmail email = provider.getMimeTypeEmail();
        assertEquals("\"This study name\" <support@support.com>", email.getSenderAddress());
        assertEquals(1, email.getRecipientAddresses().size());
        assertEquals(EMAIL, email.getRecipientAddresses().get(0));
        assertEquals("AE This study name", email.getSubject());
        MimeBodyPart body = email.getMessageParts().get(0);
        String bodyString = (String)body.getContent();
        assertTrue(bodyString.contains("/mobile/resetPassword.html?study=api&sptoken=ABC"));
    }
    
    @Test
    public void requestResetPassword() throws Exception {
        when(service.createTimeLimitedToken()).thenReturn("ABC");
        when(mockAccountDao.getAccount(ACCOUNT_ID_WITH_EMAIL)).thenReturn(mockAccount);
        when(mockStudyService.getStudy(TEST_STUDY)).thenReturn(study);
        when(mockAccount.getEmail()).thenReturn(EMAIL);
        when(mockAccount.getStudyIdentifier()).thenReturn(TEST_STUDY);
        
<<<<<<< HEAD
        service.requestResetPassword(ACCOUNT_ID_WITH_EMAIL);
=======
        service.requestResetPassword(study, ACCOUNT_ID_WITH_EMAIL);
>>>>>>> a3d7760d
        
        verify(mockCacheProvider).setString("ABC:api", EMAIL, 60*60*2);
        verify(mockSendMailService).sendEmail(emailProviderCaptor.capture());
        MimeTypeEmailProvider provider = emailProviderCaptor.getValue();
        MimeTypeEmail email = provider.getMimeTypeEmail();
        assertEquals("\"This study name\" <support@support.com>", email.getSenderAddress());
        assertEquals(1, email.getRecipientAddresses().size());
        assertEquals(EMAIL, email.getRecipientAddresses().get(0));
        assertEquals("RP This study name", email.getSubject());
        MimeBodyPart body = email.getMessageParts().get(0);
        String bodyString = (String)body.getContent();
        assertTrue(bodyString.contains("/mobile/resetPassword.html?study=api&sptoken=ABC"));
    }
    
    @Test
    public void requestResetPasswordInvalidEmailFailsQuietly() throws Exception {
        when(service.createTimeLimitedToken()).thenReturn("ABC");
        when(mockAccountDao.getAccount(ACCOUNT_ID_WITH_EMAIL)).thenReturn(null);
        
<<<<<<< HEAD
        service.requestResetPassword(ACCOUNT_ID_WITH_EMAIL);
=======
        service.requestResetPassword(study, ACCOUNT_ID_WITH_EMAIL);
>>>>>>> a3d7760d
        
        verify(mockCacheProvider, never()).setString("ABC:api", EMAIL, 60*5);
        verify(mockSendMailService, never()).sendEmail(emailProviderCaptor.capture());
    }

    @Test
    public void resetPassword() {
        when(mockCacheProvider.getString("sptoken:api")).thenReturn(EMAIL);
        when(mockStudyService.getStudy(TEST_STUDY_IDENTIFIER)).thenReturn(study);
        when(mockAccountDao.getAccount(ACCOUNT_ID_WITH_EMAIL)).thenReturn(mockAccount);

        PasswordReset passwordReset = new PasswordReset("newPassword", "sptoken", TEST_STUDY_IDENTIFIER);
        
        service.resetPassword(passwordReset);
        
        verify(mockCacheProvider).getString("sptoken:api");
        verify(mockCacheProvider).removeString("sptoken:api");
        verify(mockAccountDao).changePassword(mockAccount, "newPassword");
    }
    
    @Test
    public void resetPasswordInvalidSptokenThrowsException() {
        when(mockCacheProvider.getString("sptoken:api")).thenReturn(null);

        PasswordReset passwordReset = new PasswordReset("newPassword", "sptoken", TEST_STUDY_IDENTIFIER);
        try {
            service.resetPassword(passwordReset);
            fail("Should have thrown exception");
        } catch(BadRequestException e) {
            assertEquals("Password reset token has expired (or already been used).", e.getMessage());
        }
        verify(mockCacheProvider).getString("sptoken:api");
        verify(mockCacheProvider, never()).removeString("sptoken:api");
        verify(mockAccountDao, never()).changePassword(mockAccount, "newPassword");
    }
    
    @Test
    public void resetPasswordInvalidAccount() {
        when(mockCacheProvider.getString("sptoken:api")).thenReturn(EMAIL);
        when(mockStudyService.getStudy(TEST_STUDY_IDENTIFIER)).thenReturn(study);
        when(mockAccountDao.getAccount(ACCOUNT_ID_WITH_EMAIL)).thenReturn(null);

        PasswordReset passwordReset = new PasswordReset("newPassword", "sptoken", TEST_STUDY_IDENTIFIER);
        
        try {
            service.resetPassword(passwordReset);
            fail("Should have thrown an exception");
        } catch(EntityNotFoundException e) {
        }
        verify(mockCacheProvider).getString("sptoken:api");
        verify(mockCacheProvider).removeString("sptoken:api");
        verify(mockAccountDao, never()).changePassword(mockAccount, "newPassword");
    }
}<|MERGE_RESOLUTION|>--- conflicted
+++ resolved
@@ -201,11 +201,7 @@
         when(mockAccount.getEmail()).thenReturn(EMAIL);
         when(mockAccount.getStudyIdentifier()).thenReturn(TEST_STUDY);
         
-<<<<<<< HEAD
-        service.requestResetPassword(ACCOUNT_ID_WITH_EMAIL);
-=======
         service.requestResetPassword(study, ACCOUNT_ID_WITH_EMAIL);
->>>>>>> a3d7760d
         
         verify(mockCacheProvider).setString("ABC:api", EMAIL, 60*60*2);
         verify(mockSendMailService).sendEmail(emailProviderCaptor.capture());
@@ -225,11 +221,7 @@
         when(service.createTimeLimitedToken()).thenReturn("ABC");
         when(mockAccountDao.getAccount(ACCOUNT_ID_WITH_EMAIL)).thenReturn(null);
         
-<<<<<<< HEAD
-        service.requestResetPassword(ACCOUNT_ID_WITH_EMAIL);
-=======
         service.requestResetPassword(study, ACCOUNT_ID_WITH_EMAIL);
->>>>>>> a3d7760d
         
         verify(mockCacheProvider, never()).setString("ABC:api", EMAIL, 60*5);
         verify(mockSendMailService, never()).sendEmail(emailProviderCaptor.capture());
