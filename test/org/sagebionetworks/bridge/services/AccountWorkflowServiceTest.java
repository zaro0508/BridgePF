--- conflicted
+++ resolved
@@ -389,17 +389,10 @@
         
         verify(mockCacheProvider).setObject(SPTOKEN+":phone:api", 
                 BridgeObjectMapper.get().writeValueAsString(TestConstants.PHONE), 
-<<<<<<< HEAD
-                AccountWorkflowService.EXPIRE_IN_SECONDS);
+                AccountWorkflowService.VERIFY_OR_RESET_EXPIRE_IN_SECONDS);
         verify(mockNotificationsService).sendSMSMessage(smsMessageProviderCaptor.capture());
         
         String message = smsMessageProviderCaptor.getValue().getSmsRequest().getMessage();
-=======
-                AccountWorkflowService.VERIFY_OR_RESET_EXPIRE_IN_SECONDS);
-        verify(mockNotificationsService).sendSMSMessage(eq(study.getStudyIdentifier()), 
-                eq(TestConstants.PHONE), stringCaptor.capture());
-        String message = stringCaptor.getValue();
->>>>>>> 67ad2f12
         assertTrue(message.contains("Account for ShortName already exists. Reset password: "));
         assertTrue(message.contains("/rp?study=api&sptoken="+SPTOKEN));
         assertTrue(message.contains(" or "+TOKEN.substring(0,3) + "-" + TOKEN.substring(3,6)));
@@ -607,11 +600,7 @@
         BasicEmailProvider provider = emailProviderCaptor.getValue();
         assertEquals(BridgeUtils.encodeURIComponent(EMAIL), provider.getTokenMap().get("email"));
         assertEquals(TOKEN, provider.getTokenMap().get("token"));
-<<<<<<< HEAD
-        assertEquals("5 minutes", provider.getTokenMap().get("emailSignInExpirationPeriod"));
-=======
-        assertEquals("1 hour", provider.getTokenMap().get("expirationPeriod"));
->>>>>>> 67ad2f12
+        assertEquals("1 hour", provider.getTokenMap().get("emailSignInExpirationPeriod"));
         
         String token = provider.getTokenMap().get("token");
         
@@ -692,11 +681,7 @@
         BasicEmailProvider provider = emailProviderCaptor.getValue();
         assertEquals(BridgeUtils.encodeURIComponent(EMAIL), provider.getTokenMap().get("email"));
         assertEquals(TOKEN, provider.getTokenMap().get("token"));
-<<<<<<< HEAD
-        assertEquals("5 minutes", provider.getTokenMap().get("emailSignInExpirationPeriod"));
-=======
-        assertEquals("1 hour", provider.getTokenMap().get("expirationPeriod"));
->>>>>>> 67ad2f12
+        assertEquals("1 hour", provider.getTokenMap().get("emailSignInExpirationPeriod"));
         
         assertEquals(EMAIL, provider.getMimeTypeEmail().getRecipientAddresses().get(0));
         assertEquals(SUPPORT_EMAIL, provider.getPlainSenderEmail());
@@ -727,19 +712,13 @@
         service.requestPhoneSignIn(SIGN_IN_REQUEST_WITH_PHONE);
         
         verify(mockCacheProvider).getObject(cacheKey, String.class);
-<<<<<<< HEAD
-        verify(mockCacheProvider).setObject(cacheKey, "123456", 300);
+        verify(mockCacheProvider).setObject(cacheKey, "123456", AccountWorkflowService.SIGNIN_EXPIRE_IN_SECONDS);
         verify(mockNotificationsService).sendSMSMessage(smsMessageProviderCaptor.capture());
         
         assertEquals(study, smsMessageProviderCaptor.getValue().getStudy());
         assertEquals(TestConstants.PHONE, smsMessageProviderCaptor.getValue().getPhone());
         String message = smsMessageProviderCaptor.getValue().getSmsRequest().getMessage();
         assertEquals("Enter 123-456 to sign in to AppName", message);
-=======
-        verify(mockCacheProvider).setObject(cacheKey, "123456", AccountWorkflowService.SIGNIN_EXPIRE_IN_SECONDS);
-        verify(mockNotificationsService).sendSMSMessage(study.getStudyIdentifier(), TestConstants.PHONE,
-                "Enter 123-456 to sign in to AppName");
->>>>>>> 67ad2f12
     }
     
     @Test
