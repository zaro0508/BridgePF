--- conflicted
+++ resolved
@@ -940,11 +940,7 @@
         
         participantService.requestResetPassword(STUDY, ID);
         
-<<<<<<< HEAD
         verify(accountWorkflowService).requestResetPassword(STUDY, true, ACCOUNT_ID);
-=======
-        verify(accountWorkflowService).requestResetPassword(STUDY, ACCOUNT_ID);
->>>>>>> a7ee5398
     }
     
     @Test
