--- conflicted
+++ resolved
@@ -730,15 +730,7 @@
         
         participantService.requestResetPassword(STUDY, ID);
         
-<<<<<<< HEAD
-        verify(accountDao).requestResetPassword(accountIdCaptor.capture());
-        
-        AccountId accountId = accountIdCaptor.getValue();
-        assertEquals(STUDY.getIdentifier(), accountId.getStudyId());
-        assertEquals(ID, accountId.getId());
-=======
         verify(accountDao).requestResetPassword(eq(STUDY), eq(ACCOUNT_ID));
->>>>>>> a3d7760d
     }
     
     public void requestResetPasswordNoAccountIsSilent() {
