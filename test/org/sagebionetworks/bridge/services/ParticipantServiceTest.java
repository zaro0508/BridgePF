--- conflicted
+++ resolved
@@ -178,17 +178,10 @@
         verify(externalIdService).reserveExternalId(STUDY, "POWERS");
         verify(externalIdService).assignExternalId(STUDY, "POWERS", "healthCode");
         
-<<<<<<< HEAD
-        verify(accountDao).signUp(eq(STUDY), signUpCaptor.capture(), eq(false));
-        SignUp signUp = signUpCaptor.getValue();
-        assertEquals("email@email.com", signUp.getEmail());
-        assertEquals(PASSWORD, signUp.getPassword());
-=======
         verify(accountDao).signUp(eq(STUDY), participantCaptor.capture(), eq(false));
         StudyParticipant participant = participantCaptor.getValue();
         assertEquals("email@email.com", participant.getEmail());
         assertEquals("P@ssword1", participant.getPassword());
->>>>>>> 68db73c7
         
         verify(optionsService).setAllOptions(eq(STUDY.getStudyIdentifier()), eq("healthCode"), optionsCaptor.capture());
         Map<ParticipantOption, String> options = optionsCaptor.getValue();
