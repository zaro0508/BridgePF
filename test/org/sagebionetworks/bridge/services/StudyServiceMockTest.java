--- conflicted
+++ resolved
@@ -61,13 +61,6 @@
 import org.sagebionetworks.bridge.json.BridgeObjectMapper;
 import org.sagebionetworks.bridge.models.accounts.IdentifierHolder;
 import org.sagebionetworks.bridge.models.accounts.StudyParticipant;
-<<<<<<< HEAD
-import org.sagebionetworks.bridge.models.schedules.Activity;
-import org.sagebionetworks.bridge.models.schedules.Schedule;
-import org.sagebionetworks.bridge.models.schedules.SchedulePlan;
-import org.sagebionetworks.bridge.models.schedules.TaskReference;
-=======
->>>>>>> 3f22371f
 import org.sagebionetworks.bridge.models.studies.EmailTemplate;
 import org.sagebionetworks.bridge.models.studies.MimeType;
 import org.sagebionetworks.bridge.models.studies.PasswordPolicy;
@@ -272,117 +265,6 @@
         verify(cacheProvider).removeStudy(TEST_STUDY_ID);
     }
     
-<<<<<<< HEAD
-    @Test
-    public void cannotRemoveTaskIdentifierInUse() {
-        String taskId = study.getTaskIdentifiers().iterator().next();
-        study.getTaskIdentifiers().remove(taskId);
-
-        SchedulePlan plan = TestUtils.getSimpleSchedulePlan(new StudyIdentifierImpl(TEST_STUDY_ID));
-        Activity newActivity = new Activity.Builder().withTask(new TaskReference(taskId, null)).build();
-        plan.getStrategy().getAllPossibleSchedules().get(0).getActivities().set(0, newActivity);
-        when(schedulePlanService.getSchedulePlans(any(), any())).thenReturn(Lists.newArrayList(plan));
-        
-        try {
-            service.updateStudy(study, true);
-            fail("Should have thrown exception");
-        } catch(ConstraintViolationException e) {
-            verify(studyDao, never()).updateStudy(study);
-            assertEquals("test-study", e.getEntityKeys().get("identifier"));
-            assertEquals("Study", e.getEntityKeys().get("type"));
-            assertEquals("GGG", e.getReferrerKeys().get("guid"));
-            assertEquals("SchedulePlan", e.getReferrerKeys().get("type"));
-        }
-    }
-
-    @Test
-    public void cannotRemoveActivityEventKeyInUse() {
-        String eventKey = study.getActivityEventKeys().iterator().next();
-
-        SchedulePlan plan = TestUtils.getSimpleSchedulePlan(new StudyIdentifierImpl(TEST_STUDY_ID));
-        plan.getStrategy().getAllPossibleSchedules().get(0).setEventId(eventKey);
-        when(schedulePlanService.getSchedulePlans(any(), any())).thenReturn(Lists.newArrayList(plan));
-
-        study.getActivityEventKeys().remove(eventKey);
-
-        try {
-            service.updateStudy(study, true);
-            fail("Should have thrown exception");
-        } catch(ConstraintViolationException e) {
-            verify(studyDao, never()).updateStudy(study);
-            assertEquals("test-study", e.getEntityKeys().get("identifier"));
-            assertEquals("Study", e.getEntityKeys().get("type"));
-            assertEquals(plan.getGuid(), e.getReferrerKeys().get("guid"));
-            assertEquals("SchedulePlan", e.getReferrerKeys().get("type"));
-        }
-    }
-
-    @Test
-    public void canRemoveDataGroupIfSubpopulationDeleted() {
-        String dataGroup = study.getDataGroups().iterator().next();
-        study.getDataGroups().remove(dataGroup);
-
-        Criteria criteria = Criteria.create();
-        criteria.getAllOfGroups().add(dataGroup);
-        Subpopulation subpop = Subpopulation.create();
-        subpop.setCriteria(criteria);
-        subpop.setGuidString("guidString");
-        subpop.setDeleted(true);
-
-        when(subpopService.getSubpopulations(any())).thenReturn(Lists.newArrayList(subpop));
-
-        service.updateStudy(study, true);
-
-        verify(studyDao).updateStudy(study);
-    }
-    
-    @Test
-    public void cannotRemoveDataGroupInUseInSubpopulation() {
-        String dataGroup = study.getDataGroups().iterator().next();
-        study.getDataGroups().remove(dataGroup);
-
-        Criteria criteria = Criteria.create();
-        criteria.getAllOfGroups().add(dataGroup);
-        Subpopulation subpop = Subpopulation.create();
-        subpop.setCriteria(criteria);
-        subpop.setGuidString("guidString");
-        
-        when(subpopService.getSubpopulations(any())).thenReturn(Lists.newArrayList(subpop));
-        
-        try {
-            service.updateStudy(study, true);
-            fail("Should have thrown exception");
-        } catch(ConstraintViolationException e) {
-            verify(studyDao, never()).updateStudy(study);
-            assertEquals("test-study", e.getEntityKeys().get("identifier"));
-            assertEquals("Study", e.getEntityKeys().get("type"));
-            assertEquals("guidString", e.getReferrerKeys().get("guid"));
-            assertEquals("Subpopulation", e.getReferrerKeys().get("type"));
-        }
-    }
-
-    @Test
-    public void cannotRemoveDataGroupInUseInSchedulePlan() {
-        String dataGroup = study.getDataGroups().iterator().next();
-        study.getDataGroups().remove(dataGroup);
-
-        SchedulePlan plan = TestUtils.getCriteriaSchedulePlan(new StudyIdentifierImpl(TEST_STUDY_ID));
-        when(schedulePlanService.getSchedulePlans(any(), any())).thenReturn(Lists.newArrayList(plan));
-
-        try {
-            service.updateStudy(study, true);
-            fail("Should have thrown exception");
-        } catch(ConstraintViolationException e) {
-            verify(studyDao, never()).updateStudy(study);
-            assertEquals("test-study", e.getEntityKeys().get("identifier"));
-            assertEquals("Study", e.getEntityKeys().get("type"));
-            assertEquals("GGG", e.getReferrerKeys().get("guid"));
-            assertEquals("SchedulePlan", e.getReferrerKeys().get("type"));
-        }
-    }
-    
-=======
->>>>>>> 3f22371f
     @Test(expected = BadRequestException.class)
     public void deactivateStudyAlreadyDeactivatedBefore() {
         Study study = getTestStudy();
