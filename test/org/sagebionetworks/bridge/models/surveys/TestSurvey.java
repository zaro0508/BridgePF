package org.sagebionetworks.bridge.models.surveys;

import java.util.List;
import java.util.UUID;

import org.sagebionetworks.bridge.TestConstants;
import org.sagebionetworks.bridge.dynamodb.DynamoSurvey;
import org.sagebionetworks.bridge.dynamodb.DynamoSurveyQuestion;
import org.sagebionetworks.bridge.json.DateUtils;
import org.sagebionetworks.bridge.models.surveys.SurveyRule.Operator;

import com.amazonaws.services.dynamodbv2.datamodeling.DynamoDBIgnore;
import com.fasterxml.jackson.annotation.JsonIgnore;
import com.fasterxml.jackson.databind.ObjectMapper;
import com.google.common.collect.Lists;

/**
 * Surveys are complicated. Here's an example survey with nearly every type of question.
 *
 */
public class TestSurvey extends DynamoSurvey {
    
    private DynamoSurveyQuestion multiValueQuestion = new DynamoSurveyQuestion() {
        {
            Image terrible = new Image("http://terrible.svg", 600, 300);
            Image poor = new Image("http://poor.svg", 600, 300);
            Image ok = new Image("http://ok.svg", 600, 300);
            Image good = new Image("http://good.svg", 600, 300);
            Image great = new Image("http://great.svg", 600, 300);
            MultiValueConstraints mvc = new MultiValueConstraints(DataType.INTEGER);
            List<SurveyQuestionOption> options = Lists.newArrayList(
<<<<<<< HEAD
                new SurveyQuestionOption("Terrible", "1"),
                new SurveyQuestionOption("Poor", "2"),
                new SurveyQuestionOption("OK", "3"),
                new SurveyQuestionOption("Good", "4"),
                new SurveyQuestionOption("Great", "5")
=======
                new SurveyQuestionOption("Terrible", 1, terrible),
                new SurveyQuestionOption("Poor", 2, poor),
                new SurveyQuestionOption("OK", 3, ok),
                new SurveyQuestionOption("Good", 4, good),
                new SurveyQuestionOption("Great", 5, great)
>>>>>>> 605162c8
            );
            mvc.setEnumeration(options);
            mvc.setAllowOther(false);
            mvc.setAllowMultiple(true);
            setConstraints(mvc);
            setPrompt("How do you feel today?");
            setIdentifier("feeling");
            setUiHint(UIHint.LIST);
            setGuid(UUID.randomUUID().toString());
        }
    };
    
    private DynamoSurveyQuestion stringQuestion = new DynamoSurveyQuestion() {
        {
            StringConstraints c = new StringConstraints();
            c.setMinLength(2);
            c.setMaxLength(255);
            c.setPattern("\\d{3}-\\d{3}-\\d{4}");
            setPrompt("Please enter an emergency phone number (###-###-####)?");
            setIdentifier("name");
            setUiHint(UIHint.TEXTFIELD);
            setConstraints(c);
            setGuid(UUID.randomUUID().toString());
        }
    };
    
    private DynamoSurveyQuestion booleanQuestion = new DynamoSurveyQuestion() {
        {
            BooleanConstraints c = new BooleanConstraints();
            setPrompt("Do you have high blood pressure?");
            setIdentifier("high_bp");
            setUiHint(UIHint.CHECKBOX);
            setConstraints(c);
            setGuid(UUID.randomUUID().toString());
        }
    };
    
    private DynamoSurveyQuestion dateQuestion = new DynamoSurveyQuestion() {
        {
            DateConstraints c = new DateConstraints();
            setPrompt("When did you last have a medical check-up?");
            setIdentifier("last_checkup");
            setUiHint(UIHint.DATEPICKER);
            setConstraints(c);
            setGuid(UUID.randomUUID().toString());
        }
    };
    
    private DynamoSurveyQuestion dateTimeQuestion = new DynamoSurveyQuestion() {
        {
            DateTimeConstraints c = new DateTimeConstraints();
            c.setAllowFuture(true);
            setPrompt("When is your next medical check-up scheduled?");
            setIdentifier("last_reading");
            setUiHint(UIHint.DATETIMEPICKER);
            setConstraints(c);
            setGuid(UUID.randomUUID().toString());
        }
    };
    
    private DynamoSurveyQuestion decimalQuestion = new DynamoSurveyQuestion() {
        {
            DecimalConstraints c = new DecimalConstraints();
            c.setMinValue(0.0d);
            c.setMaxValue(10.0d);
            c.setStep(0.1d);
            setPrompt("What dosage (in grams) do you take of deleuterium each day?");
            setIdentifier("deleuterium_dosage");
            setUiHint(UIHint.SLIDER);
            setConstraints(c);
            setGuid(UUID.randomUUID().toString());
        }
    };
    
    private DynamoSurveyQuestion durationQuestion = new DynamoSurveyQuestion() {
        {
            DurationConstraints c = new DurationConstraints();
            setPrompt("How log does your appointment take, on average?");
            setIdentifier("time_for_appt");
            setUiHint(UIHint.TIMEPICKER);
            setConstraints(c);
            setGuid(UUID.randomUUID().toString());
        }
    };
    
    private DynamoSurveyQuestion integerQuestion = new DynamoSurveyQuestion() {
        {
            IntegerConstraints c = new IntegerConstraints();
            c.setMinValue(0L);
            c.setMaxValue(4L);
            c.getRules().add(new SurveyRule(Operator.LE, 2, "name"));
            c.getRules().add(new SurveyRule(Operator.DE, null, "name"));
            
            setPrompt("How many times a day do you take your blood pressure?");
            setIdentifier("bp_x_day");
            setUiHint(UIHint.NUMBERFIELD);
            setConstraints(c);
            setGuid(UUID.randomUUID().toString());
        }
    };
    
    private DynamoSurveyQuestion timeQuestion = new DynamoSurveyQuestion() {
        {
            TimeConstraints c = new TimeConstraints();
            setPrompt("What times of the day do you take deleuterium?");
            setIdentifier("deleuterium_x_day");
            setUiHint(UIHint.TIMEPICKER);
            setConstraints(c);
            setGuid(UUID.randomUUID().toString());
        }
    };
    
    public TestSurvey(boolean makeNew) {
        setGuid(UUID.randomUUID().toString());
        setName("General Blood Pressure Survey");
        setIdentifier("bloodpressure");
        setModifiedOn(DateUtils.getCurrentMillisFromEpoch());
        setVersionedOn(DateUtils.getCurrentMillisFromEpoch());
        setVersion(2L);
        setPublished(true);
        setStudyKey(TestConstants.TEST_STUDY_KEY);
        List<SurveyQuestion> questions = getQuestions();
        questions.add(booleanQuestion);
        questions.add(dateQuestion);
        questions.add(dateTimeQuestion);
        questions.add(decimalQuestion);
        questions.add(integerQuestion);
        questions.add(durationQuestion);
        questions.add(timeQuestion);
        questions.add(multiValueQuestion);
        questions.add(stringQuestion);
        
        if (makeNew) {
            setGuid(null);
            setPublished(false);
            setVersion(null);
            setVersionedOn(0L);
            for (SurveyQuestion question : getQuestions()) {
                question.setGuid(null);
            }
        }
    }

    @DynamoDBIgnore
    @JsonIgnore
    public DynamoSurveyQuestion getBooleanQuestion() {
        return booleanQuestion;
    }

    @DynamoDBIgnore
    @JsonIgnore
    public DynamoSurveyQuestion getDateQuestion() {
        return dateQuestion;
    }

    @DynamoDBIgnore
    @JsonIgnore
    public DynamoSurveyQuestion getDateTimeQuestion() {
        return dateTimeQuestion;
    }

    @DynamoDBIgnore
    @JsonIgnore
    public DynamoSurveyQuestion getDecimalQuestion() {
        return decimalQuestion;
    }

    @DynamoDBIgnore
    @JsonIgnore
    public DynamoSurveyQuestion getIntegerQuestion() {
        return integerQuestion;
    }

    @DynamoDBIgnore
    @JsonIgnore
    public DynamoSurveyQuestion getDurationQuestion() {
        return durationQuestion;
    }

    @DynamoDBIgnore
    @JsonIgnore
    public DynamoSurveyQuestion getTimeQuestion() {
        return timeQuestion;
    }

    @DynamoDBIgnore
    @JsonIgnore
    public DynamoSurveyQuestion getMultiValueQuestion() {
        return multiValueQuestion;
    }

    @DynamoDBIgnore
    @JsonIgnore
    public DynamoSurveyQuestion getStringQuestion() {
        return stringQuestion;
    }
    
    public String toJSON() throws Exception {
        return new ObjectMapper().writeValueAsString(this);
    }
    
}<|MERGE_RESOLUTION|>--- conflicted
+++ resolved
@@ -29,19 +29,11 @@
             Image great = new Image("http://great.svg", 600, 300);
             MultiValueConstraints mvc = new MultiValueConstraints(DataType.INTEGER);
             List<SurveyQuestionOption> options = Lists.newArrayList(
-<<<<<<< HEAD
-                new SurveyQuestionOption("Terrible", "1"),
-                new SurveyQuestionOption("Poor", "2"),
-                new SurveyQuestionOption("OK", "3"),
-                new SurveyQuestionOption("Good", "4"),
-                new SurveyQuestionOption("Great", "5")
-=======
-                new SurveyQuestionOption("Terrible", 1, terrible),
-                new SurveyQuestionOption("Poor", 2, poor),
-                new SurveyQuestionOption("OK", 3, ok),
-                new SurveyQuestionOption("Good", 4, good),
-                new SurveyQuestionOption("Great", 5, great)
->>>>>>> 605162c8
+                new SurveyQuestionOption("Terrible", "1", terrible),
+                new SurveyQuestionOption("Poor", "2", poor),
+                new SurveyQuestionOption("OK", "3", ok),
+                new SurveyQuestionOption("Good", "4", good),
+                new SurveyQuestionOption("Great", "5", great)
             );
             mvc.setEnumeration(options);
             mvc.setAllowOther(false);
