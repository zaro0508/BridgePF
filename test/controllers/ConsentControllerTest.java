--- conflicted
+++ resolved
@@ -21,7 +21,6 @@
 import org.sagebionetworks.bridge.TestUserAdminHelper;
 import org.sagebionetworks.bridge.TestUtils;
 import org.sagebionetworks.bridge.json.DateUtils;
-import org.sagebionetworks.bridge.models.StudyConsent;
 import org.sagebionetworks.bridge.models.UserSession;
 import org.springframework.test.context.ContextConfiguration;
 import org.springframework.test.context.junit4.SpringJUnit4ClassRunner;
@@ -37,38 +36,17 @@
 
     @Resource
     private TestUserAdminHelper helper;
-<<<<<<< HEAD
-    
-    @Resource
-    private StudyConsentDao studyConsentDao;
-    
-=======
 
->>>>>>> 5fcb97d7
     private UserSession session;
     
     @Before
     public void before() {
         session = helper.createUser();
-<<<<<<< HEAD
-
-        // TODO need to remove the study consent dao - ideally this information is already there, and we don't need to
-        // create it.
-        StudyConsent consent = studyConsentDao.addConsent(helper.getTestStudy().getKey(),
-                "conf/email-templates/teststudy-consent.html", helper.getTestStudy().getMinAge());
-        studyConsentDao.setActive(consent, true);
-        timestamp = consent.getCreatedOn();
-=======
->>>>>>> 5fcb97d7
     }
 
     @After
     public void after() {
         helper.deleteUser(session);
-<<<<<<< HEAD
-        studyConsentDao.deleteConsent(helper.getTestStudy().getKey(), timestamp);
-=======
->>>>>>> 5fcb97d7
     }
     
     @Test
