package controllers;

import static org.junit.Assert.assertEquals;
import static org.mockito.Mockito.mock;
import static org.mockito.Mockito.when;

import java.util.Map;

import org.junit.Test;

import play.mvc.Http;

import org.sagebionetworks.bridge.BridgeConstants;
import org.sagebionetworks.bridge.config.BridgeConfig;
<<<<<<< HEAD
=======
import org.sagebionetworks.bridge.config.BridgeConfigFactory;
>>>>>>> f8636323
import org.sagebionetworks.bridge.exceptions.InvalidEntityException;
import org.sagebionetworks.bridge.json.BridgeObjectMapper;

/** Test class for basic utility functions in BaseController. */
@SuppressWarnings("unchecked")
public class BaseControllerTest {
    private static final String DUMMY_JSON = "{\"dummy-key\":\"dummy-value\"}";
    private static final String STUDY_IDENTIFIER = "studyName";
<<<<<<< HEAD
    private static final String HOSTNAME_POSTFIX = "-local.sagebridge.org";
=======
    private static final String HOSTNAME_POSTFIX = BridgeConfigFactory.getConfig().getStudyHostnamePostfix();
>>>>>>> f8636323
    private static final String HOSTNAME = STUDY_IDENTIFIER+HOSTNAME_POSTFIX;

    @Test
    public void testParseJsonFromText() {
        // mock request
        Http.RequestBody mockBody = mock(Http.RequestBody.class);
        when(mockBody.asText()).thenReturn(DUMMY_JSON);

        Http.Request mockRequest = mock(Http.Request.class);
        when(mockRequest.body()).thenReturn(mockBody);

        // execute and validate
        Map<String, String> resultMap = BaseController.parseJson(mockRequest, Map.class);
        assertEquals(1, resultMap.size());
        assertEquals("dummy-value", resultMap.get("dummy-key"));
    }

    @Test
    public void testParseJsonFromNode() throws Exception {
        // mock request
        Http.RequestBody mockBody = mock(Http.RequestBody.class);
        when(mockBody.asText()).thenReturn(null);
        when(mockBody.asJson()).thenReturn(BridgeObjectMapper.get().readTree(DUMMY_JSON));

        Http.Request mockRequest = mock(Http.Request.class);
        when(mockRequest.body()).thenReturn(mockBody);

        // execute and validate
        Map<String, String> resultMap = BaseController.parseJson(mockRequest, Map.class);
        assertEquals(1, resultMap.size());
        assertEquals("dummy-value", resultMap.get("dummy-key"));
    }

    @Test(expected = InvalidEntityException.class)
    public void testParseJsonError() {
        Http.Request mockRequest = mock(Http.Request.class);
        when(mockRequest.body()).thenThrow(RuntimeException.class);
        BaseController.parseJson(mockRequest, Map.class);
    }

    @Test(expected = InvalidEntityException.class)
    public void testParseJsonNoJson() throws Exception {
        // mock request
        Http.RequestBody mockBody = mock(Http.RequestBody.class);
        when(mockBody.asText()).thenReturn(null);
        when(mockBody.asJson()).thenReturn(null);

        Http.Request mockRequest = mock(Http.Request.class);
        when(mockRequest.body()).thenReturn(mockBody);

        // execute and validate
        BaseController.parseJson(mockRequest, Map.class);
    }
    
    @Test
    public void studyExtractableFromBridgeHostHeader() {
        Http.Request mockRequest = mock(Http.Request.class);
        when(mockRequest.getHeader(BridgeConstants.BRIDGE_HOST_HEADER)).thenReturn(HOSTNAME);
        
        Http.Context mockContext = mock(Http.Context.class);
        when(mockContext.request()).thenReturn(mockRequest);
        
        Http.Context.current.set(mockContext);
        
        ApplicationController controller = new ApplicationController();
<<<<<<< HEAD
        controller.setBridgeConfig(mock(BridgeConfig.class));
        
        String retrievedHostName = controller.getHostname();
        assertEquals(HOSTNAME, retrievedHostName);
=======
        BridgeConfig mockConfig = mock(BridgeConfig.class);
        when(mockConfig.getStudyHostnamePostfix()).thenReturn(HOSTNAME_POSTFIX);
        controller.setBridgeConfig(mockConfig);
        
        String retrievedIdentifier = controller.getStudyIdentifier();
        assertEquals(STUDY_IDENTIFIER, retrievedIdentifier);
>>>>>>> f8636323
    }
    
    @Test 
    public void studyExtractableFromBridgeStudyHeader() {
        Http.Request mockRequest = mock(Http.Request.class);
        when(mockRequest.getHeader(BridgeConstants.BRIDGE_STUDY_HEADER)).thenReturn(STUDY_IDENTIFIER);

        Http.Context mockContext = mock(Http.Context.class);
        when(mockContext.request()).thenReturn(mockRequest);
        
        Http.Context.current.set(mockContext);
        
        ApplicationController controller = new ApplicationController();
        
        BridgeConfig mockConfig = mock(BridgeConfig.class);
        when(mockConfig.getStudyHostnamePostfix()).thenReturn(HOSTNAME_POSTFIX);
        controller.setBridgeConfig(mockConfig);
        
<<<<<<< HEAD
        String retrievedHostName = controller.getHostname();
        assertEquals(HOSTNAME, retrievedHostName);
=======
        String studyIdentifier = controller.getStudyIdentifier();
        assertEquals(STUDY_IDENTIFIER, studyIdentifier);
>>>>>>> f8636323
    }
    
    @Test
    public void whenNoHeaderPresentUseHost() {
        Http.Request mockRequest = mock(Http.Request.class);
        
        when(mockRequest.host()).thenReturn(HOSTNAME);
        
        Http.Context mockContext = mock(Http.Context.class);
        when(mockContext.request()).thenReturn(mockRequest);

        Http.Context.current.set(mockContext);
        
        ApplicationController controller = new ApplicationController();
<<<<<<< HEAD
        controller.setBridgeConfig(mock(BridgeConfig.class));
        
        String retrievedHostName = controller.getHostname();
        assertEquals(HOSTNAME, retrievedHostName);
=======
        BridgeConfig mockConfig = mock(BridgeConfig.class);
        when(mockConfig.getStudyHostnamePostfix()).thenReturn(HOSTNAME_POSTFIX);
        controller.setBridgeConfig(mockConfig);
        
        String retrievedIdentifier = controller.getStudyIdentifier();
        assertEquals(STUDY_IDENTIFIER, retrievedIdentifier);
>>>>>>> f8636323
    }
    
    @Test
    public void studyHeaderHigherPrecedenceThanOtherStudyLocations() {
        Http.Request mockRequest = mock(Http.Request.class);
        
        when(mockRequest.getHeader(BridgeConstants.BRIDGE_STUDY_HEADER)).thenReturn(STUDY_IDENTIFIER);
        when(mockRequest.getHeader(BridgeConstants.BRIDGE_HOST_HEADER)).thenReturn("badStudyId"+HOSTNAME_POSTFIX);
        when(mockRequest.host()).thenReturn("badStudyId"+HOSTNAME_POSTFIX);
        
        Http.Context mockContext = mock(Http.Context.class);
        when(mockContext.request()).thenReturn(mockRequest);
        
        Http.Context.current.set(mockContext);
        
        ApplicationController controller = new ApplicationController();
        BridgeConfig mockConfig = mock(BridgeConfig.class);
        when(mockConfig.getStudyHostnamePostfix()).thenReturn(HOSTNAME_POSTFIX);
        controller.setBridgeConfig(mockConfig);
        
<<<<<<< HEAD
        String retrievedHostName = controller.getHostname();
        assertEquals(HOSTNAME, retrievedHostName);
=======
        String retrievedIdentifier = controller.getStudyIdentifier();
        assertEquals(STUDY_IDENTIFIER, retrievedIdentifier);
>>>>>>> f8636323
    }
    
    
}<|MERGE_RESOLUTION|>--- conflicted
+++ resolved
@@ -12,10 +12,7 @@
 
 import org.sagebionetworks.bridge.BridgeConstants;
 import org.sagebionetworks.bridge.config.BridgeConfig;
-<<<<<<< HEAD
-=======
 import org.sagebionetworks.bridge.config.BridgeConfigFactory;
->>>>>>> f8636323
 import org.sagebionetworks.bridge.exceptions.InvalidEntityException;
 import org.sagebionetworks.bridge.json.BridgeObjectMapper;
 
@@ -24,11 +21,7 @@
 public class BaseControllerTest {
     private static final String DUMMY_JSON = "{\"dummy-key\":\"dummy-value\"}";
     private static final String STUDY_IDENTIFIER = "studyName";
-<<<<<<< HEAD
-    private static final String HOSTNAME_POSTFIX = "-local.sagebridge.org";
-=======
     private static final String HOSTNAME_POSTFIX = BridgeConfigFactory.getConfig().getStudyHostnamePostfix();
->>>>>>> f8636323
     private static final String HOSTNAME = STUDY_IDENTIFIER+HOSTNAME_POSTFIX;
 
     @Test
@@ -94,19 +87,12 @@
         Http.Context.current.set(mockContext);
         
         ApplicationController controller = new ApplicationController();
-<<<<<<< HEAD
-        controller.setBridgeConfig(mock(BridgeConfig.class));
-        
-        String retrievedHostName = controller.getHostname();
-        assertEquals(HOSTNAME, retrievedHostName);
-=======
         BridgeConfig mockConfig = mock(BridgeConfig.class);
         when(mockConfig.getStudyHostnamePostfix()).thenReturn(HOSTNAME_POSTFIX);
         controller.setBridgeConfig(mockConfig);
         
         String retrievedIdentifier = controller.getStudyIdentifier();
         assertEquals(STUDY_IDENTIFIER, retrievedIdentifier);
->>>>>>> f8636323
     }
     
     @Test 
@@ -125,13 +111,8 @@
         when(mockConfig.getStudyHostnamePostfix()).thenReturn(HOSTNAME_POSTFIX);
         controller.setBridgeConfig(mockConfig);
         
-<<<<<<< HEAD
-        String retrievedHostName = controller.getHostname();
-        assertEquals(HOSTNAME, retrievedHostName);
-=======
         String studyIdentifier = controller.getStudyIdentifier();
         assertEquals(STUDY_IDENTIFIER, studyIdentifier);
->>>>>>> f8636323
     }
     
     @Test
@@ -146,19 +127,12 @@
         Http.Context.current.set(mockContext);
         
         ApplicationController controller = new ApplicationController();
-<<<<<<< HEAD
-        controller.setBridgeConfig(mock(BridgeConfig.class));
-        
-        String retrievedHostName = controller.getHostname();
-        assertEquals(HOSTNAME, retrievedHostName);
-=======
         BridgeConfig mockConfig = mock(BridgeConfig.class);
         when(mockConfig.getStudyHostnamePostfix()).thenReturn(HOSTNAME_POSTFIX);
         controller.setBridgeConfig(mockConfig);
         
         String retrievedIdentifier = controller.getStudyIdentifier();
         assertEquals(STUDY_IDENTIFIER, retrievedIdentifier);
->>>>>>> f8636323
     }
     
     @Test
@@ -179,13 +153,8 @@
         when(mockConfig.getStudyHostnamePostfix()).thenReturn(HOSTNAME_POSTFIX);
         controller.setBridgeConfig(mockConfig);
         
-<<<<<<< HEAD
-        String retrievedHostName = controller.getHostname();
-        assertEquals(HOSTNAME, retrievedHostName);
-=======
         String retrievedIdentifier = controller.getStudyIdentifier();
         assertEquals(STUDY_IDENTIFIER, retrievedIdentifier);
->>>>>>> f8636323
     }
     
     
