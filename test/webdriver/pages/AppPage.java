package webdriver.pages;

import static org.sagebionetworks.bridge.TestConstants.*;
import static org.junit.Assert.*;

import org.fluentlenium.core.domain.FluentWebElement;

import play.test.TestBrowser;

public class AppPage extends BasePage {

    public AppPage(TestBrowser browser) {
        super(browser);
        browser.goTo(TEST_URL);
        assertTrue("Title includes phrase 'Sage Bionetworks'", browser
                .pageSource().contains("Sage Bionetworks"));
    }

    public JoinPage getJoinPage() {
        signUpLink().click();
        waitUntilPresent(JOIN_PAGE);
        return new JoinPage(browser);
    }

    public SignInDialog openSignInDialog() {
        signInLink().click();
        waitUntilPresent(SIGN_IN_DIALOG);
        return new SignInDialog(browser);
    }
<<<<<<< HEAD
=======

    public RequestResetPasswordDialog openResetPasswordDialog() {
        resetPasswordLink().click();
        waitUntilPresent(RESET_PASSWORD_DIALOG);
        return new RequestResetPasswordDialog(browser);
    }

>>>>>>> c894083c
    public void signOut() {
        signOutLink().click();
        waitUntilPresent(SIGN_IN_LINK);
    }

    private FluentWebElement resetPasswordLink() {
        waitUntilPresent(RESET_PASSWORD_LINK);
        return browser.findFirst(RESET_PASSWORD_LINK);
    }

    private FluentWebElement signInLink() {
        waitUntilPresent(SIGN_IN_LINK);
        return browser.findFirst(SIGN_IN_LINK);
    }

    private FluentWebElement signOutLink() {
        waitUntilPresent(SIGN_OUT_LINK);
        return browser.findFirst(SIGN_OUT_LINK);
    }

    private FluentWebElement signUpLink() {
        waitUntilPresent(JOIN_LINK);
        return browser.findFirst(JOIN_LINK);
    }

    public class SignInDialog extends BasePage {

        public SignInDialog(TestBrowser browser) {
            super(browser);
        }
<<<<<<< HEAD
        public RequestResetPasswordDialog openResetPasswordDialog() {
            resetPasswordLink().click();
            waitUntilPresent(RESET_PASSWORD_DIALOG);
            return new RequestResetPasswordDialog(browser);
        }
=======

>>>>>>> c894083c
        public void signInWrong(String username, String password) {
            enterCredentials(username, password);
            signInAction().click();
            waitUntilDisplayed(SIGN_IN_MESSAGE);
            close();
        }

        public void signIn(String username, String password) {
            enterCredentials(username, password);
            signInAction().click();
            waitUntilDisplayed(USERNAME_LABEL);
            assertTrue("User label includes user's name", userLabel().getText()
                    .equals(username));
        }

        public void close() {
            closeButton().click();
            waitUntilNotPresent(SIGN_IN_DIALOG);
        }

        private void enterCredentials(String username, String password) {
            assertFalse("Sign in message is hidden", signInMessage()
                    .isDisplayed());
            assertFalse("Sign in action is disabled", signInAction()
                    .isEnabled());
            browser.fill(USERNAME_INPUT).with(username);
            browser.fill(PASSWORD_INPUT).with(password);
            assertTrue("Sign in action is enabled", signInAction().isEnabled());
        }

        private FluentWebElement closeButton() {
            waitUntilPresent(CLOSE_ACTION);
            return browser.findFirst(CLOSE_ACTION);
        }

        private FluentWebElement signInMessage() {
            waitUntilPresent(SIGN_IN_MESSAGE);
            return browser.findFirst(SIGN_IN_MESSAGE);
        }

        private FluentWebElement signInAction() {
            waitUntilPresent(SIGN_IN_ACT);
            return browser.findFirst(SIGN_IN_ACT);
        }

        private FluentWebElement userLabel() {
            waitUntilPresent(USERNAME_LABEL);
            return browser.findFirst(USERNAME_LABEL);
        }
    }

    public class RequestResetPasswordDialog extends BasePage {

        public RequestResetPasswordDialog(TestBrowser browser) {
            super(browser);
        }

        public void canCancel() {
            waitUntilPresent(RESET_PASSWORD_DIALOG);
            cancelButton().click();
            waitUntilNotPresent(RESET_PASSWORD_DIALOG);
        }

        public void submitInvalidEmailAddress(String email) {
            assertFalse("Email button is not enabled", sendEmailButton()
                    .isEnabled());
            browser.fill(EMAIL_INPUT).with(email);
            assertFalse("Email button is enabled", sendEmailButton()
                    .isEnabled());
            close();
        }

        public void submitEmailAddress(String email) {
            assertFalse("Email button is not enabled", sendEmailButton()
                    .isEnabled());
            browser.fill(EMAIL_INPUT).with(email);
            assertTrue("Email button is enabled", sendEmailButton().isEnabled());
            sendEmailButton().click();
            waitUntilNotPresent(RESET_PASSWORD_DIALOG);
            assertTrue(
                    "Message popup confirms an email was sent",
                    messagePopup()
                            .getText()
                            .contains(
                                    "Please look for further instructions in your email inbox."));
        }

        public void close() {
            closeButton().click();
            waitUntilNotPresent(SIGN_IN_DIALOG);
        }

        private FluentWebElement closeButton() {
            waitUntilPresent(CLOSE_ACTION);
            return browser.findFirst(CLOSE_ACTION);
        }

        private FluentWebElement messagePopup() {
            waitUntilPresent(TOAST_DIALOG);
            return browser.findFirst(TOAST_DIALOG);
        }

        private FluentWebElement sendEmailButton() {
            waitUntilPresent(SEND_ACTION);
            return browser.findFirst(SEND_ACTION);
        }

        private FluentWebElement cancelButton() {
            waitUntilPresent(CANCEL_ACTION);
            return browser.findFirst(CANCEL_ACTION);
        }
    }
}<|MERGE_RESOLUTION|>--- conflicted
+++ resolved
@@ -27,16 +27,7 @@
         waitUntilPresent(SIGN_IN_DIALOG);
         return new SignInDialog(browser);
     }
-<<<<<<< HEAD
-=======
-
-    public RequestResetPasswordDialog openResetPasswordDialog() {
-        resetPasswordLink().click();
-        waitUntilPresent(RESET_PASSWORD_DIALOG);
-        return new RequestResetPasswordDialog(browser);
-    }
-
->>>>>>> c894083c
+    
     public void signOut() {
         signOutLink().click();
         waitUntilPresent(SIGN_IN_LINK);
@@ -67,15 +58,11 @@
         public SignInDialog(TestBrowser browser) {
             super(browser);
         }
-<<<<<<< HEAD
         public RequestResetPasswordDialog openResetPasswordDialog() {
             resetPasswordLink().click();
             waitUntilPresent(RESET_PASSWORD_DIALOG);
             return new RequestResetPasswordDialog(browser);
         }
-=======
-
->>>>>>> c894083c
         public void signInWrong(String username, String password) {
             enterCredentials(username, password);
             signInAction().click();
