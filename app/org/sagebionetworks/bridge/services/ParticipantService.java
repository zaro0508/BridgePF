package org.sagebionetworks.bridge.services;

import static org.apache.commons.lang3.StringUtils.isNotBlank;
import static com.google.common.base.Preconditions.checkArgument;
import static com.google.common.base.Preconditions.checkNotNull;
import static org.sagebionetworks.bridge.BridgeConstants.API_MAXIMUM_PAGE_SIZE;
import static org.sagebionetworks.bridge.BridgeConstants.API_MINIMUM_PAGE_SIZE;
import static org.sagebionetworks.bridge.dao.ParticipantOption.DATA_GROUPS;
import static org.sagebionetworks.bridge.dao.ParticipantOption.EMAIL_NOTIFICATIONS;
import static org.sagebionetworks.bridge.dao.ParticipantOption.EXTERNAL_IDENTIFIER;
import static org.sagebionetworks.bridge.dao.ParticipantOption.LANGUAGES;
import static org.sagebionetworks.bridge.dao.ParticipantOption.SHARING_SCOPE;

import java.util.List;
import java.util.Map;

import org.springframework.beans.factory.annotation.Autowired;
import org.springframework.stereotype.Component;

import org.sagebionetworks.bridge.dao.AccountDao;
import org.sagebionetworks.bridge.dao.ParticipantOption;
import org.sagebionetworks.bridge.dao.ParticipantOption.SharingScope;
import org.sagebionetworks.bridge.exceptions.BadRequestException;
import org.sagebionetworks.bridge.exceptions.EntityNotFoundException;
import org.sagebionetworks.bridge.models.PagedResourceList;
import org.sagebionetworks.bridge.models.accounts.Account;
import org.sagebionetworks.bridge.models.accounts.AccountSummary;
import org.sagebionetworks.bridge.models.accounts.HealthId;
import org.sagebionetworks.bridge.models.accounts.ParticipantOptionsLookup;
import org.sagebionetworks.bridge.models.accounts.StudyParticipant2;
import org.sagebionetworks.bridge.models.accounts.UserConsentHistory;
import org.sagebionetworks.bridge.models.accounts.UserProfile;
import org.sagebionetworks.bridge.models.studies.Study;
import org.sagebionetworks.bridge.models.subpopulations.Subpopulation;

import com.google.common.collect.ImmutableList;
import com.google.common.collect.Maps;

@Component
public class ParticipantService {

    private static final String PAGE_SIZE_ERROR = "pageSize must be from "+API_MINIMUM_PAGE_SIZE+"-"+API_MAXIMUM_PAGE_SIZE+" records";
    
    private static final List<UserConsentHistory> NO_HISTORY = ImmutableList.of();
    
    private AccountDao accountDao;
    
    private ParticipantOptionsService optionsService;
    
    private SubpopulationService subpopService;
    
    private HealthCodeService healthCodeService;
    
    private ConsentService consentService;
    
    @Autowired
    final void setAccountDao(AccountDao accountDao) {
        this.accountDao = accountDao;
    }
    
    @Autowired
    final void setParticipantOptionsService(ParticipantOptionsService optionsService) {
        this.optionsService = optionsService;
    }
    
    @Autowired
    final void setSubpopulationService(SubpopulationService subpopService) {
        this.subpopService = subpopService;
    }
    
    @Autowired
    final void setHealthCodeService(HealthCodeService healthCodeService) {
        this.healthCodeService = healthCodeService;
    }
    
    @Autowired
    final void setUserConsent(ConsentService consentService) {
        this.consentService = consentService;
    }
    
    // This code is functionally very similar to the ParticipantRosterGenerator, which it will replace.
    public StudyParticipant2 getParticipant(Study study, String email) {
        checkNotNull(study);
        checkArgument(isNotBlank(email));
        
        StudyParticipant2.Builder participant = new StudyParticipant2.Builder();
        
        Account account = accountDao.getAccount(study, email);
        if (account == null) {
            throw new EntityNotFoundException(Account.class);
        }
        String healthCode = getHealthCode(account);

        List<Subpopulation> subpopulations = subpopService.getSubpopulations(study.getStudyIdentifier());
        for (Subpopulation subpop : subpopulations) {
            if (healthCode != null) {
                // always returns a list, even if empty
                List<UserConsentHistory> history = consentService.getUserConsentHistory(study, subpop.getGuid(), healthCode, email);
                participant.addConsentHistory(subpop.getGuid(), history);
            } else {
                // Create an empty history if there's no health Code.
                participant.addConsentHistory(subpop.getGuid(), NO_HISTORY);
            }
        }
        // Accounts exist that have signatures but no health codes (when created but email is 
        // never verified, for example). Do not want roster generation to fail because of this,
        // so we just skip things that require the healthCode.
        if (healthCode != null) {
            ParticipantOptionsLookup lookup = optionsService.getOptions(healthCode);
            participant.withSharingScope(lookup.getEnum(SHARING_SCOPE, SharingScope.class));
            participant.withNotifyByEmail(lookup.getBoolean(EMAIL_NOTIFICATIONS));
            participant.withExternalId(lookup.getString(EXTERNAL_IDENTIFIER));
            participant.withDataGroups(lookup.getStringSet(DATA_GROUPS));
            participant.withLanguages(lookup.getOrderedStringSet(LANGUAGES));
        }
        participant.withFirstName(account.getFirstName());
        participant.withLastName(account.getLastName());
        participant.withEmail(account.getEmail());
        participant.withRoles(account.getRoles());
        
        Map<String,String> attributes = Maps.newHashMap();
        for (String attribute : study.getUserProfileAttributes()) {
            String value = account.getAttribute(attribute);
            attributes.put(attribute, value);
        }
        participant.withAttributes(attributes);
        
        if (study.isHealthCodeExportEnabled()) {
            participant.withHealthCode(healthCode);
        }
        return participant.build();
    }
    
    public PagedResourceList<AccountSummary> getPagedAccountSummaries(Study study, int offsetBy, int pageSize, String emailFilter) {
        checkNotNull(study);
        if (offsetBy < 0) {
            throw new BadRequestException("offsetBy cannot be less than 0");
        }
        // Just set a sane upper limit on this.
        if (pageSize < API_MINIMUM_PAGE_SIZE || pageSize > API_MAXIMUM_PAGE_SIZE) {
            throw new BadRequestException(PAGE_SIZE_ERROR);
        }
        return accountDao.getPagedAccountSummaries(study, offsetBy, pageSize, emailFilter);
    }
    
<<<<<<< HEAD
    public void updateParticipantOptions(Study study, String email, Map<ParticipantOption,String> options) {
        checkNotNull(options);
        
        Account account = accountDao.getAccount(study, email);
        if (account == null) {
            throw new EntityNotFoundException(Account.class);
        }
        String healthCode = getHealthCode(account);
        if (healthCode == null) {
            throw new BadRequestException("Participant options cannot be assigned to this account (no health code generated; user may not have verified account email address.");
        }
        optionsService.setAllOptions(study, healthCode, options);
=======
    /**
     * Update the fields of a user profile that can be updated, on behalf of a user (using an 
     * email address only).
     */
    public void updateProfile(Study study, String email, UserProfile profile) {
        Account account = accountDao.getAccount(study, email);
        account.setFirstName(profile.getFirstName());
        account.setLastName(profile.getLastName());
        for(String attribute : study.getUserProfileAttributes()) {
            String value = profile.getAttribute(attribute);
            account.setAttribute(attribute, value);
        }
        accountDao.updateAccount(study, account);
>>>>>>> 0ed33067
    }
    
    private String getHealthCode(Account account) {
        if (account.getHealthId() != null) {
            HealthId healthId = healthCodeService.getMapping(account.getHealthId());
            if (healthId != null && healthId.getCode() != null) {
                return healthId.getCode();
            }
        }
        return null;
    }
    
}<|MERGE_RESOLUTION|>--- conflicted
+++ resolved
@@ -143,7 +143,6 @@
         return accountDao.getPagedAccountSummaries(study, offsetBy, pageSize, emailFilter);
     }
     
-<<<<<<< HEAD
     public void updateParticipantOptions(Study study, String email, Map<ParticipantOption,String> options) {
         checkNotNull(options);
         
@@ -156,7 +155,8 @@
             throw new BadRequestException("Participant options cannot be assigned to this account (no health code generated; user may not have verified account email address.");
         }
         optionsService.setAllOptions(study, healthCode, options);
-=======
+    }
+
     /**
      * Update the fields of a user profile that can be updated, on behalf of a user (using an 
      * email address only).
@@ -170,7 +170,6 @@
             account.setAttribute(attribute, value);
         }
         accountDao.updateAccount(study, account);
->>>>>>> 0ed33067
     }
     
     private String getHealthCode(Account account) {
