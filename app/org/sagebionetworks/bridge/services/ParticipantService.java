--- conflicted
+++ resolved
@@ -13,12 +13,7 @@
 import static org.sagebionetworks.bridge.dao.ParticipantOption.EXTERNAL_IDENTIFIER;
 import static org.sagebionetworks.bridge.dao.ParticipantOption.LANGUAGES;
 import static org.sagebionetworks.bridge.dao.ParticipantOption.SHARING_SCOPE;
-<<<<<<< HEAD
 import static org.sagebionetworks.bridge.dao.ParticipantOption.TIME_ZONE;
-import static org.sagebionetworks.bridge.Roles.ADMINISTRATIVE_ROLES;
-import static org.sagebionetworks.bridge.Roles.CAN_BE_EDITED_BY;
-=======
->>>>>>> 987b415c
 
 import java.util.Collections;
 import java.util.List;
@@ -368,18 +363,11 @@
 
             updateValidatedExternalId(study, participant, account.getHealthCode());
         }
-<<<<<<< HEAD
-        // You can't update time zone after it is set.
-        if (!isNew) {
-            options.remove(TIME_ZONE);    
-        }
-=======
 
         // Collect options to save them, however, remove EXTERNAL_IDENTIFIER key if the external ID is being 
         // validated; in that case, it's not saved here, it's saved through the externalIdService, where it is 
         // saved to the options table if it is valid.
-        Map<ParticipantOption, String> options = getAllOptionsButExternalId(study, participant);
->>>>>>> 987b415c
+        Map<ParticipantOption, String> options = getAllOptionsButExternalId(study, participant, isNew);
         optionsService.setAllOptions(study.getStudyIdentifier(), account.getHealthCode(), options);
 
         account.setFirstName(participant.getFirstName());
@@ -409,13 +397,18 @@
         return new IdentifierHolder(account.getId());
     }
 
-    private Map<ParticipantOption, String> getAllOptionsButExternalId(Study study, StudyParticipant participant) {
+    private Map<ParticipantOption, String> getAllOptionsButExternalId(Study study, StudyParticipant participant,
+            boolean isNew) {
         Map<ParticipantOption, String> options = Maps.newHashMap();
         for (ParticipantOption option : ParticipantOption.values()) {
             options.put(option, option.fromParticipant(participant));
         }
         if (study.isExternalIdValidationEnabled()) {
             options.remove(EXTERNAL_IDENTIFIER);
+        }
+        // You can't update time zone after it is set.
+        if (!isNew) {
+            options.remove(TIME_ZONE);    
         }
         return options;
     }
