--- conflicted
+++ resolved
@@ -394,82 +394,6 @@
         notificationsService.sendNotificationToUser(study.getStudyIdentifier(), account.getHealthCode(), message);
     }
 
-<<<<<<< HEAD
-    private IdentifierHolder saveParticipant(Study study, Set<Roles> callerRoles, StudyParticipant participant,
-            boolean isNew, boolean sendVerifyEmail) {
-        checkNotNull(study);
-        checkNotNull(callerRoles);
-        checkNotNull(participant);
-
-        Validate.entityThrowingException(new StudyParticipantValidator(study, isNew), participant);
-        
-        boolean newAccountAssigningId = isNew && study.isExternalIdValidationEnabled()
-                && isNotBlank(participant.getExternalId());
-        Account account = null;
-        if (isNew) {
-            // Don't set it yet. Create the user first, and only assign it if that's successful.
-            // Allows us to assure that credentials and ID will be related or not created at all.
-            if (newAccountAssigningId) {
-                externalIdService.reserveExternalId(study, participant.getExternalId());
-            }
-            account = accountDao.constructAccount(study, participant.getEmail(), participant.getPassword());
-        } else {
-            account = getAccountThrowingException(study, participant.getId());
-
-            updateValidatedExternalId(study, participant, account.getHealthCode());
-        }
-
-        // Collect options to save them, however, remove EXTERNAL_IDENTIFIER key if the external ID is being 
-        // validated; in that case, it's not saved here, it's saved through the externalIdService, where it is 
-        // saved to the options table if it is valid.
-        Map<ParticipantOption, String> options = getAllOptionsButExternalId(study, participant, isNew);
-        optionsService.setAllOptions(study.getStudyIdentifier(), account.getHealthCode(), options);
-
-        account.setFirstName(participant.getFirstName());
-        account.setLastName(participant.getLastName());
-        for (String attribute : study.getUserProfileAttributes()) {
-            String value = participant.getAttributes().get(attribute);
-            account.setAttribute(attribute, value);
-        }
-
-        // Only admin roles can change status, after participant is created
-        if (callerIsAdmin(callerRoles)) {
-            if (!isNew && participant.getStatus() != null) {
-                account.setStatus(participant.getStatus());
-            }
-            updateRoles(callerRoles, participant, account);
-        }
-        if (isNew) {
-            accountDao.createAccount(study, account, sendVerifyEmail && study.isEmailVerificationEnabled());
-            if (newAccountAssigningId) {
-                externalIdService.assignExternalId(study, participant.getExternalId(), account.getHealthCode());
-            }
-            optionsService.setString(study.getStudyIdentifier(), account.getHealthCode(), EXTERNAL_IDENTIFIER,
-                    participant.getExternalId());
-        } else {
-            accountDao.updateAccount(account);
-        }
-        return new IdentifierHolder(account.getId());
-    }
-
-    private Map<ParticipantOption, String> getAllOptionsButExternalId(Study study, StudyParticipant participant,
-            boolean isNew) {
-        Map<ParticipantOption, String> options = Maps.newHashMap();
-        for (ParticipantOption option : ParticipantOption.values()) {
-            options.put(option, option.fromParticipant(participant));
-        }
-        if (study.isExternalIdValidationEnabled()) {
-            options.remove(EXTERNAL_IDENTIFIER);
-        }
-        // You can't update time zone after it is set.
-        if (!isNew) {
-            options.remove(TIME_ZONE);    
-        }
-        return options;
-    }
-
-=======
->>>>>>> e10dd554
     private boolean callerIsAdmin(Set<Roles> callerRoles) {
         return !Collections.disjoint(callerRoles, ADMINISTRATIVE_ROLES);
     }
