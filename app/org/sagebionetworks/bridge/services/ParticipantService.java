--- conflicted
+++ resolved
@@ -328,11 +328,7 @@
         // Don't throw an exception here, you'd be exposing that an email/phone number is in the system.
         AccountId accountId = AccountId.forId(study.getIdentifier(), userId);
 
-<<<<<<< HEAD
-        accountDao.requestResetPassword(accountId);
-=======
         accountDao.requestResetPassword(study, accountId);
->>>>>>> a3d7760d
     }
 
     public ForwardCursorPagedResourceList<ScheduledActivity> getActivityHistory(Study study, String userId,
