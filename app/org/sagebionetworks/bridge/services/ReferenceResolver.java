package org.sagebionetworks.bridge.services;

import java.util.ArrayList;
import java.util.HashMap;
import java.util.List;
import java.util.Map;

import org.joda.time.DateTime;
import org.sagebionetworks.bridge.exceptions.EntityNotFoundException;
import org.sagebionetworks.bridge.models.ClientInfo;
import org.sagebionetworks.bridge.models.schedules.Activity;
import org.sagebionetworks.bridge.models.schedules.ActivityType;
import org.sagebionetworks.bridge.models.schedules.CompoundActivity;
import org.sagebionetworks.bridge.models.schedules.CompoundActivityDefinition;
import org.sagebionetworks.bridge.models.schedules.ScheduledActivity;
import org.sagebionetworks.bridge.models.schedules.SchemaReference;
import org.sagebionetworks.bridge.models.schedules.SurveyReference;
import org.sagebionetworks.bridge.models.schedules.TaskReference;
import org.sagebionetworks.bridge.models.studies.StudyIdentifier;
import org.sagebionetworks.bridge.models.surveys.Survey;
import org.sagebionetworks.bridge.models.upload.UploadSchema;
import org.slf4j.Logger;
import org.slf4j.LoggerFactory;

/**
 * Activity references can be "abstract" in the sense that they need not specify the version of a survey 
 * or schema that the client should use. When scheduled activities are generated, we "resolve" these 
 * references to the most recent schema (that matches the app version of the requestor), or the most 
 * recently published survey. In compound activities we resolve all references in the schema and survey 
 * lists. Finally, if a compound activity only contains a taskIdentifier, we load the full compound 
 * activity, resolve it, and return that in the scheduled activity. 
 */
class ReferenceResolver {
    private static final Logger LOG = LoggerFactory.getLogger(ReferenceResolver.class);
    
    private final CompoundActivityDefinitionService compoundActivityDefinitionService;
    private final UploadSchemaService schemaService;
    private final SurveyService surveyService;
    private final ClientInfo clientInfo;
    private final StudyIdentifier studyId;
    
    private final Map<String,SurveyReference> surveyReferences;
    private final Map<String,SchemaReference> schemaReferences;
    
    private final Map<String, CompoundActivity> compoundActivityCache = new HashMap<>();
    private final Map<String, SchemaReference> schemaCache = new HashMap<>();
    private final Map<String, SurveyReference> surveyCache = new HashMap<>();
    
    ReferenceResolver(CompoundActivityDefinitionService compoundActivityDefinitionService,
            UploadSchemaService schemaService, SurveyService surveyService,
            Map<String, SurveyReference> surveyReferences, Map<String, SchemaReference> schemaReferences,
            ClientInfo clientInfo, StudyIdentifier studyId) {
        this.compoundActivityDefinitionService = compoundActivityDefinitionService;
        this.schemaService = schemaService;
        this.surveyService = surveyService;
        this.surveyReferences = surveyReferences;
        this.schemaReferences = schemaReferences;
        this.clientInfo = clientInfo;
        this.studyId = studyId;
    }

    void resolve(ScheduledActivity schActivity) {
        Activity activity = schActivity.getActivity();
        ActivityType activityType = activity.getActivityType();

        // Multiplex on activity type and resolve the activity, as needed.
        Activity resolvedActivity = null;
        if (activityType == ActivityType.COMPOUND) {
            // Resolve compound activity.
            CompoundActivity compoundActivity = activity.getCompoundActivity();
            CompoundActivity resolvedCompoundActivity = resolveCompoundActivity(compoundActivity);

            // If resolution changed the compound activity, generate a new activity instance that contains it.
            if (resolvedCompoundActivity != null && !resolvedCompoundActivity.equals(compoundActivity)) {
                resolvedActivity = new Activity.Builder().withActivity(activity)
                        .withCompoundActivity(resolvedCompoundActivity).build();
            }
        } else if (activityType == ActivityType.SURVEY) {
            SurveyReference surveyRef = activity.getSurvey();
            SurveyReference resolvedSurveyRef = resolveSurvey(surveyRef);

            if (resolvedSurveyRef != null && !resolvedSurveyRef.equals(surveyRef)) {
                resolvedActivity = new Activity.Builder().withActivity(activity).withSurvey(resolvedSurveyRef).build();
            }
        } else if (activityType == ActivityType.TASK) {
            TaskReference taskRef = activity.getTask();
            SchemaReference schemaRef = taskRef.getSchema();

            if (schemaRef != null) {
                SchemaReference resolvedSchemaRef = resolveSchema(schemaRef);

                if (resolvedSchemaRef != null && !resolvedSchemaRef.equals(schemaRef)) {
                    TaskReference resolvedTaskRef = new TaskReference(taskRef.getIdentifier(), resolvedSchemaRef);
                    resolvedActivity = new Activity.Builder().withActivity(activity).withTask(resolvedTaskRef).build();
                }
            }
        }

        // Set the activity back into the ScheduledActivity, if needed.
        if (resolvedActivity != null) {
            schActivity.setActivity(resolvedActivity);
        }
    }
    // Helper method to resolve a compound activity reference from its definition.
    CompoundActivity resolveCompoundActivity(CompoundActivity compoundActivity) {
        String taskId = compoundActivity.getTaskIdentifier();
        
        CompoundActivity resolvedCompoundActivity = compoundActivityCache.get(taskId);
        if (resolvedCompoundActivity == null) {
            if (compoundActivity.isReference()) {
                // Compound activity has no schemas or surveys defined. Resolve it with its definition.
                CompoundActivityDefinition compoundActivityDef;
                try {
                    compoundActivityDef = compoundActivityDefinitionService.getCompoundActivityDefinition(studyId,
                            taskId);
                } catch (EntityNotFoundException ex) {
                    LOG.error("Schedule references non-existent compound activity " + taskId);
                    return null;
                }
                resolvedCompoundActivity = compoundActivityDef.getCompoundActivity();
            } else {
                // Compound activity has schemas and surveys defined. Use the schemas and surveys from the lists, but
                // we may need to resolve individual schema and survey refs at a later step.
                resolvedCompoundActivity = compoundActivity;
            }

            // Before we cache it, resolve the surveys and schemas in the list.
            resolvedCompoundActivity = resolveListsInCompoundActivity(resolvedCompoundActivity);

            compoundActivityCache.put(taskId, resolvedCompoundActivity);
        }
        return resolvedCompoundActivity;
    }

    // Helper method to resolve schema refs and survey refs inside of a compound activity.
    CompoundActivity resolveListsInCompoundActivity(CompoundActivity compoundActivity) {
        // Resolve schemas.
        // Lists in CompoundActivity are always non-null, so we don't need to null-check.
        List<SchemaReference> schemaList = new ArrayList<>();
        for (SchemaReference oneSchemaRef : compoundActivity.getSchemaList()) {
            SchemaReference resolvedSchemaRef = resolveSchema(oneSchemaRef);

            if (resolvedSchemaRef != null) {
                schemaList.add(resolvedSchemaRef);
            }
        }

        // Similarly, resolve surveys.
        List<SurveyReference> surveyList = new ArrayList<>();
        for (SurveyReference oneSurveyRef : compoundActivity.getSurveyList()) {
            SurveyReference resolvedSurveyRef = resolveSurvey(oneSurveyRef);

            if (resolvedSurveyRef != null) {
                surveyList.add(resolvedSurveyRef);
            }
        }

        // Make a new compound activity with the resolved schemas and surveys. This is cached in
        // resolveCompoundActivities(), so this is okay.
        return new CompoundActivity.Builder().copyOf(compoundActivity).withSchemaList(schemaList)
                .withSurveyList(surveyList).build();
    }

    // Helper method to resolve a schema ref to the latest revision for the client.
    SchemaReference resolveSchema(SchemaReference schemaRef) {
        if (schemaRef.getRevision() != null) {
            // Already has a revision. No need to resolve. Return as is.
            return schemaRef;
        }

        String schemaId = schemaRef.getId();
        SchemaReference resolvedSchemaRef = schemaCache.get(schemaId);
        if (resolvedSchemaRef == null) {
            resolvedSchemaRef = schemaReferences.get(schemaId);
        }
        if (resolvedSchemaRef == null) {
            UploadSchema schema;
            try {
                schema = schemaService.getLatestUploadSchemaRevisionForAppVersion(studyId, schemaId, clientInfo);
            } catch (EntityNotFoundException ex) {
                LOG.error("Schedule references non-existent schema " + schemaId);
                return null;
            }
            resolvedSchemaRef = new SchemaReference(schemaId, schema.getRevision());
            schemaCache.put(schemaId, resolvedSchemaRef);
        }
        return resolvedSchemaRef;
    }

    // Helper method to resolve a published survey to a specific survey version.
<<<<<<< HEAD
    SurveyReference resolveSurvey(SurveyReference surveyRef) {
=======
    private SurveyReference resolveSurvey(SurveyReference surveyRef) {
>>>>>>> 81804916
        if (surveyRef.getCreatedOn() != null && surveyRef.getIdentifier() != null) {
            return surveyRef;
        }

        String surveyGuid = surveyRef.getGuid();
        SurveyReference resolvedSurveyRef = surveyCache.get(surveyGuid);
        if (resolvedSurveyRef == null) {
            resolvedSurveyRef = surveyReferences.get(surveyGuid);
        }
        if (resolvedSurveyRef == null) {
            Survey survey;
            try {
                survey = surveyService.getSurveyMostRecentlyPublishedVersion(studyId, surveyGuid, false);
            } catch (EntityNotFoundException ex) {
                LOG.error("Schedule references non-existent survey " + surveyGuid);
                return null;
            }
            resolvedSurveyRef = new SurveyReference(survey.getIdentifier(), surveyGuid,
                    new DateTime(survey.getCreatedOn()));
            surveyCache.put(surveyGuid, resolvedSurveyRef);
        }
        return resolvedSurveyRef;
    }
    
}<|MERGE_RESOLUTION|>--- conflicted
+++ resolved
@@ -188,11 +188,7 @@
     }
 
     // Helper method to resolve a published survey to a specific survey version.
-<<<<<<< HEAD
-    SurveyReference resolveSurvey(SurveyReference surveyRef) {
-=======
     private SurveyReference resolveSurvey(SurveyReference surveyRef) {
->>>>>>> 81804916
         if (surveyRef.getCreatedOn() != null && surveyRef.getIdentifier() != null) {
             return surveyRef;
         }
