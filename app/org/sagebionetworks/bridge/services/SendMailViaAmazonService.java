package org.sagebionetworks.bridge.services;

import static org.apache.commons.lang3.StringUtils.isNotBlank;

import java.io.ByteArrayOutputStream;
import java.io.IOException;
import java.io.InputStreamReader;
import java.nio.ByteBuffer;
import java.util.Collections;
import java.util.List;
import java.util.Properties;
import java.util.Set;

import javax.annotation.Resource;
import javax.mail.Message;
import javax.mail.MessagingException;
import javax.mail.Session;
import javax.mail.internet.InternetAddress;
import javax.mail.internet.MimeBodyPart;
import javax.mail.internet.MimeMessage;
import javax.mail.internet.MimeMultipart;
import javax.mail.internet.PreencodedMimeBodyPart;

import org.apache.commons.lang3.StringUtils;
import org.joda.time.format.DateTimeFormat;
import org.joda.time.format.DateTimeFormatter;
import org.sagebionetworks.bridge.exceptions.BridgeServiceException;
import org.sagebionetworks.bridge.json.DateUtils;
import org.sagebionetworks.bridge.models.User;
import org.sagebionetworks.bridge.models.studies.ConsentSignature;
import org.sagebionetworks.bridge.models.studies.Study;
import org.sagebionetworks.bridge.models.studies.StudyConsent;
import org.sagebionetworks.bridge.models.studies.StudyParticipant;
import org.slf4j.Logger;
import org.slf4j.LoggerFactory;
import org.springframework.beans.factory.annotation.Autowired;
import org.springframework.core.io.FileSystemResource;
import org.springframework.stereotype.Component;

import com.amazonaws.AmazonClientException;
import com.amazonaws.regions.Region;
import com.amazonaws.regions.Regions;
import com.amazonaws.services.simpleemail.AmazonSimpleEmailServiceClient;
import com.amazonaws.services.simpleemail.model.RawMessage;
import com.amazonaws.services.simpleemail.model.SendRawEmailRequest;
import com.amazonaws.services.simpleemail.model.SendRawEmailResult;
import com.google.common.base.Charsets;
import com.google.common.io.CharStreams;

@Component("sendEmailViaAmazonService")
public class SendMailViaAmazonService implements SendMailService {
    
    private static final Logger logger = LoggerFactory.getLogger(SendMailViaAmazonService.class);

    private static final DateTimeFormatter fmt = DateTimeFormat.forPattern("MMMM d, yyyy");
    private static final String CONSENT_EMAIL_SUBJECT = "Consent Agreement for %s";
    private static final String HEADER_CONTENT_DISPOSITION_CONSENT_VALUE = "inline";
    private static final String HEADER_CONTENT_ID_CONSENT_VALUE = "<consentSignature>";
    
    private static final String PARTICIPANTS_EMAIL_SUBJECT = "Study participants for %s";
    private static final String HEADER_CONTENT_DISPOSITION_PARTICIPANTS_VALUE = "attachment; filename=participants.csv";
    private static final String HEADER_CONTENT_ID_PARTICIPANTS_VALUE = "<participantsCSV>";
    
    private static final String HEADER_CONTENT_DISPOSITION = "Content-Disposition";
    private static final String HEADER_CONTENT_TRANSFER_ENCODING = "Content-Transfer-Encoding";
    private static final String HEADER_CONTENT_TRANSFER_ENCODING_VALUE = "base64";
    private static final String MIME_TYPE_TSV = "text/tab-separated-value";
    private static final String MIME_TYPE_HTML = "text/html";
    private static final String MIME_TYPE_TEXT = "text/plain";
    private static final String DELIMITER = "\t";
    private static final String NEWLINE = "\n";
    private static final Region region = Region.getRegion(Regions.US_EAST_1);

<<<<<<< HEAD
    private String fromEmail = "support@sagebridge.org";
=======
    private String supportEmail;
>>>>>>> e435a57c
    private AmazonSimpleEmailServiceClient emailClient;
    private StudyService studyService;

    public void setSupportEmail(String supportEmail) {
        this.supportEmail = supportEmail;
    }
    @Autowired
    public void setEmailClient(AmazonSimpleEmailServiceClient emailClient) {
        this.emailClient = emailClient;
    }
    @Resource(name="studyService")
    public void setStudyService(StudyService studyService) {
        this.studyService = studyService;
    }
    
    @Override
    public void sendConsentAgreement(User user, ConsentSignature consentSignature, StudyConsent studyConsent) {
        try {
            Study study = studyService.getStudy(studyConsent.getStudyKey());
            
            String body = createSignedDocument(user, consentSignature, studyConsent);
            MimeBodyPart bodyPart = new MimeBodyPart();
            bodyPart.setContent(body, MIME_TYPE_HTML);

            // Write signature image as an attachment, if it exists. Because of the validation in ConsentSignature, if
            // imageData is present, so will imageMimeType.
            // We need to send the signature image as an embedded image in an attachment because some email providers
            // (notably Gmail) block inline Base64 images.
            MimeBodyPart sigPart = null;
            if (consentSignature.getImageData() != null) {
                // Use pre-encoded MIME part since our image data is already base64 encoded.
                sigPart = new PreencodedMimeBodyPart(HEADER_CONTENT_TRANSFER_ENCODING_VALUE);
                sigPart.setContentID(HEADER_CONTENT_ID_CONSENT_VALUE);
                sigPart.setHeader(HEADER_CONTENT_DISPOSITION, HEADER_CONTENT_DISPOSITION_CONSENT_VALUE);
                sigPart.setContent(consentSignature.getImageData(), consentSignature.getImageMimeType());
            }
            
            // As recommended by Amazon, we send the emails separately.
            String subject = String.format(CONSENT_EMAIL_SUBJECT, study.getName());
            
            String sendFromEmail = isNotBlank(study.getSupportEmail()) ?
                    String.format("%s <%s>", study.getName(), study.getSupportEmail()) : supportEmail;
           
            sendEmailTo(subject, sendFromEmail, user.getEmail(), bodyPart, sigPart);
            Set<String> emailAddresses = commaListToSet(study.getConsentNotificationEmail());
            for (String email : emailAddresses) {
                sendEmailTo(subject, supportEmail, email, bodyPart, sigPart);
            }
        } catch(IOException | MessagingException e) {
            throw new BridgeServiceException(e);
        }
    }
    
    @Override
    public void sendStudyParticipantsRoster(Study study, List<StudyParticipant> participants) {
        try {
            // Very simple for now, let's just see it work.
            String body = createInlineParticipantRoster(participants);
            MimeBodyPart bodyPart = new MimeBodyPart();
            bodyPart.setContent(body, MIME_TYPE_TEXT);
            
            body = createParticipantCSV(participants);
            MimeBodyPart csvPart = new MimeBodyPart();
            csvPart.setContentID(HEADER_CONTENT_ID_PARTICIPANTS_VALUE);
            csvPart.setHeader(HEADER_CONTENT_DISPOSITION, HEADER_CONTENT_DISPOSITION_PARTICIPANTS_VALUE);
            csvPart.setHeader(HEADER_CONTENT_TRANSFER_ENCODING, HEADER_CONTENT_TRANSFER_ENCODING_VALUE); 
            csvPart.setContent(body, MIME_TYPE_TSV);
            
            String subject = String.format(PARTICIPANTS_EMAIL_SUBJECT, study.getName());
            sendEmailTo(subject, supportEmail, study.getConsentNotificationEmail(), bodyPart, csvPart);
            
        } catch(MessagingException | AmazonClientException | IOException e) {
            throw new BridgeServiceException(e);
        }
    }
    
    String createInlineParticipantRoster(List<StudyParticipant> participants) {
        StringBuilder sb = new StringBuilder();
        if (participants.size() == 0) {
            sb.append("There are no users enrolled in this study.");
        } else if (participants.size() == 1) {
            sb.append("There is 1 user enrolled in this study:");
        } else {
            sb.append("There are "+participants.size()+" users enrolled in this study:");
        }
        sb.append(NEWLINE);
        for (int i=0; i < participants.size(); i++) {
            StudyParticipant participant = participants.get(i);
            
            sb.append(NEWLINE).append(participant.getEmail()).append(" (");
            if (participant.getFirstName() == null && participant.getLastName() == null) {
                sb.append("No name given");
            } else if (participant.getFirstName() != null && participant.getLastName() != null) {
                sb.append(participant.getFirstName()).append(" ").append(participant.getLastName());
            } else if (participant.getFirstName() != null) {
                sb.append(participant.getFirstName());
            } else if (participant.getLastName() != null) {
                sb.append(participant.getLastName());
            }
            sb.append(")"+NEWLINE);
            if (participant.getPhone() != null) {
                sb.append("Phone: ").append(participant.getPhone()).append(NEWLINE);    
            }
        }
        return sb.toString();
    }
    
    String createParticipantCSV(List<StudyParticipant> participants) {
        StringBuilder sb = new StringBuilder();
        append(sb, "Email", true);
        append(sb, "First Name", true);
        append(sb, "Last Name", true);
        append(sb, "Phone", false);
        sb.append(NEWLINE);
        for (int i=0; i < participants.size(); i++) {
            StudyParticipant participant = participants.get(i);
            append(sb, participant.getEmail(), true);
            append(sb, participant.getFirstName(), true);
            append(sb, participant.getLastName(), true);
            append(sb, participant.getPhone(), false);
            sb.append(NEWLINE);
        }
        return sb.toString();
    }

    private void sendEmailTo(String subject, String fromEmail, String toEmail, MimeBodyPart... parts) throws AmazonClientException,
            MessagingException, IOException {

        // Create email using JavaMail
        Session mailSession = Session.getInstance(new Properties(), null);
        MimeMessage mimeMessage = new MimeMessage(mailSession);
        mimeMessage.setFrom(new InternetAddress(fromEmail));
        mimeMessage.setSubject(subject, Charsets.UTF_8.name());
        mimeMessage.addRecipient(Message.RecipientType.TO, new InternetAddress(toEmail));

        MimeMultipart mimeMultipart = new MimeMultipart();
        for (MimeBodyPart part : parts) {
            if (part != null) {
                mimeMultipart.addBodyPart(part);    
            }
        }

        // Convert MimeMessage to raw text to send to SES.
        mimeMessage.setContent(mimeMultipart);
        ByteArrayOutputStream byteOutputStream = new ByteArrayOutputStream();
        mimeMessage.writeTo(byteOutputStream);
        RawMessage sesRawMessage = new RawMessage(ByteBuffer.wrap(byteOutputStream.toByteArray()));

        SendRawEmailRequest req = new SendRawEmailRequest(sesRawMessage);
        req.setSource(fromEmail);
        req.setDestinations(Collections.singleton(toEmail));
        emailClient.setRegion(region);
        SendRawEmailResult result = emailClient.sendRawEmail(req);

        logger.info(String.format("Sent email to SES with message ID %s", result.getMessageId()));
    }

    private Set<String> commaListToSet(String commaList) {
        if (StringUtils.isNotBlank(commaList)) {
            return org.springframework.util.StringUtils.commaDelimitedListToSet(commaList);    
        }
        return Collections.emptySet();
    }

    private String createSignedDocument(User user, ConsentSignature consent, StudyConsent studyConsent)
            throws IOException {

        String filePath = studyConsent.getPath();
        FileSystemResource resource = new FileSystemResource(filePath);
        InputStreamReader isr = new InputStreamReader(resource.getInputStream(), "UTF-8");
        String consentAgreementHTML = CharStreams.toString(isr);

        String signingDate = fmt.print(DateUtils.getCurrentMillisFromEpoch());

        String html = consentAgreementHTML.replace("@@name@@", consent.getName());
        html = html.replace("@@signing.date@@", signingDate);
        html = html.replace("@@email@@", user.getEmail());
        return html;
    }
    
    private void append(StringBuilder sb, String value, boolean withComma) {
        sb.append( (value != null) ? value.replaceAll("\t", " ") : "" );
        if (withComma) {
            sb.append(DELIMITER);
        }
    }
}<|MERGE_RESOLUTION|>--- conflicted
+++ resolved
@@ -71,11 +71,7 @@
     private static final String NEWLINE = "\n";
     private static final Region region = Region.getRegion(Regions.US_EAST_1);
 
-<<<<<<< HEAD
-    private String fromEmail = "support@sagebridge.org";
-=======
-    private String supportEmail;
->>>>>>> e435a57c
+    private String supportEmail = "support@sagebridge.org";
     private AmazonSimpleEmailServiceClient emailClient;
     private StudyService studyService;
 
