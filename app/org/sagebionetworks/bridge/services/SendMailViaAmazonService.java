package org.sagebionetworks.bridge.services;

import static org.apache.commons.lang3.StringUtils.isNotBlank;

import java.io.ByteArrayOutputStream;
import java.io.IOException;
import java.io.InputStreamReader;
import java.nio.ByteBuffer;
import java.util.Collections;
import java.util.List;
import java.util.Properties;
import java.util.Set;

import javax.activation.DataHandler;
import javax.activation.DataSource;
import javax.mail.Message;
import javax.mail.MessagingException;
import javax.mail.Session;
import javax.mail.internet.InternetAddress;
import javax.mail.internet.MimeBodyPart;
import javax.mail.internet.MimeMessage;
import javax.mail.internet.MimeMultipart;
import javax.mail.internet.PreencodedMimeBodyPart;
import javax.mail.util.ByteArrayDataSource;

import org.apache.commons.lang3.StringUtils;
import org.joda.time.format.DateTimeFormat;
import org.joda.time.format.DateTimeFormatter;
import org.sagebionetworks.bridge.exceptions.BridgeServiceException;
import org.sagebionetworks.bridge.json.DateUtils;
import org.sagebionetworks.bridge.models.User;
import org.sagebionetworks.bridge.models.studies.ConsentSignature;
import org.sagebionetworks.bridge.models.studies.Study;
import org.sagebionetworks.bridge.models.studies.StudyConsent;
import org.sagebionetworks.bridge.models.studies.StudyParticipant;
import org.slf4j.Logger;
import org.slf4j.LoggerFactory;
import org.springframework.core.io.FileSystemResource;
import org.xhtmlrenderer.pdf.ITextRenderer;

import com.amazonaws.AmazonClientException;
import com.amazonaws.regions.Region;
import com.amazonaws.regions.Regions;
import com.amazonaws.services.simpleemail.AmazonSimpleEmailServiceClient;
import com.amazonaws.services.simpleemail.model.RawMessage;
import com.amazonaws.services.simpleemail.model.SendRawEmailRequest;
import com.amazonaws.services.simpleemail.model.SendRawEmailResult;
import com.fasterxml.jackson.core.util.ByteArrayBuilder;
import com.google.common.base.Charsets;
import com.google.common.io.CharStreams;
import com.lowagie.text.DocumentException;

public class SendMailViaAmazonService implements SendMailService {
    
    private static final Logger logger = LoggerFactory.getLogger(SendMailViaAmazonService.class);

    private static final DateTimeFormatter fmt = DateTimeFormat.forPattern("MMMM d, yyyy");
    private static final String CONSENT_EMAIL_SUBJECT = "Consent Agreement for %s";
    private static final String HEADER_CONTENT_DISPOSITION_CONSENT_VALUE = "inline";
    private static final String HEADER_CONTENT_ID_CONSENT_VALUE = "<consentSignature>";
    
    private static final String PARTICIPANTS_EMAIL_SUBJECT = "Study participants for %s";
    private static final String HEADER_CONTENT_DISPOSITION_PARTICIPANTS_VALUE = "attachment; filename=participants.csv";
    private static final String HEADER_CONTENT_ID_PARTICIPANTS_VALUE = "<participantsCSV>";
    
    private static final String HEADER_CONTENT_DISPOSITION = "Content-Disposition";
    private static final String HEADER_CONTENT_TRANSFER_ENCODING = "Content-Transfer-Encoding";
    private static final String HEADER_CONTENT_TRANSFER_ENCODING_VALUE = "base64";
    private static final String MIME_TYPE_TSV = "text/tab-separated-value";
    private static final String MIME_TYPE_HTML = "text/html";
    private static final String MIME_TYPE_TEXT = "text/plain";
    private static final String MIME_TYPE_PDF = "application/pdf";
    private static final String DELIMITER = "\t";
    private static final String NEWLINE = "\n";
    private static final Region region = Region.getRegion(Regions.US_EAST_1);

    private String supportEmail;
    private AmazonSimpleEmailServiceClient emailClient;
    private StudyService studyService;

    public void setSupportEmail(String supportEmail) {
        this.supportEmail = supportEmail;
    }

    public void setEmailClient(AmazonSimpleEmailServiceClient emailClient) {
        this.emailClient = emailClient;
    }

    public void setStudyService(StudyService studyService) {
        this.studyService = studyService;
    }

    @Override
    public void sendConsentAgreement(User user, ConsentSignature consentSignature, StudyConsent studyConsent) {

        try {
            final String consentDoc = createSignedDocument(user, consentSignature, studyConsent);

            // Consent agreement as message body in HTML
            final MimeBodyPart bodyPart = new MimeBodyPart();
            bodyPart.setContent(consentDoc, MIME_TYPE_HTML);

            // Consent agreement as a PDF attachment
            ByteArrayBuilder byteArrayBuilder = new ByteArrayBuilder();
            ITextRenderer renderer = new ITextRenderer();
            // Embed the signature image
            String consentDocWithSig = consentDoc.replace("cid:consentSignature",
                    "data:" + consentSignature.getImageMimeType() +
                    ";base64," + consentSignature.getImageData());
            renderer.setDocumentFromString(consentDocWithSig);
            renderer.layout();
            renderer.createPDF(byteArrayBuilder);
            byteArrayBuilder.flush();
            final byte[] pdfBytes = byteArrayBuilder.toByteArray();
            byteArrayBuilder.close();

            final MimeBodyPart pdfPart = new MimeBodyPart();
            DataSource source = new ByteArrayDataSource(pdfBytes, MIME_TYPE_PDF);
            pdfPart.setDataHandler(new DataHandler(source));
            pdfPart.setFileName("consent.pdf");

            // Write signature image as an attachment, if it exists. Because of the validation in ConsentSignature, if
            // imageData is present, so will imageMimeType.
            // We need to send the signature image as an embedded image in an attachment because some email providers
            // (notably Gmail) block inline Base64 images.
            MimeBodyPart sigPart = null;
            if (consentSignature.getImageData() != null) {
                // Use pre-encoded MIME part since our image data is already base64 encoded.
                sigPart = new PreencodedMimeBodyPart(HEADER_CONTENT_TRANSFER_ENCODING_VALUE);
                sigPart.setContentID(HEADER_CONTENT_ID_CONSENT_VALUE);
                sigPart.setHeader(HEADER_CONTENT_DISPOSITION, HEADER_CONTENT_DISPOSITION_CONSENT_VALUE);
                sigPart.setContent(consentSignature.getImageData(), consentSignature.getImageMimeType());
            }

            // As recommended by Amazon, we send the emails separately
            final Study study = studyService.getStudy(studyConsent.getStudyKey());
            String subject = String.format(CONSENT_EMAIL_SUBJECT, study.getName());
<<<<<<< HEAD

            sendEmailTo(subject, user.getEmail(), bodyPart, pdfPart, sigPart);
            Set<String> emailAddresses = commaListToSet(study.getConsentNotificationEmail());
            for (String email : emailAddresses) {
                sendEmailTo(subject, email, bodyPart, pdfPart, sigPart);
=======
            
            String sendFromEmail = isNotBlank(study.getSupportEmail()) ?
                    String.format("%s <%s>", study.getName(), study.getSupportEmail()) : supportEmail;
           
            sendEmailTo(subject, sendFromEmail, user.getEmail(), bodyPart, sigPart);
            Set<String> emailAddresses = commaListToSet(study.getConsentNotificationEmail());
            for (String email : emailAddresses) {
                sendEmailTo(subject, supportEmail, email, bodyPart, sigPart);
>>>>>>> e435a57c
            }
        } catch(IOException | MessagingException | DocumentException e) {
            throw new BridgeServiceException(e);
        }
    }
    
    @Override
    public void sendStudyParticipantsRoster(Study study, List<StudyParticipant> participants) {
        try {
            // Very simple for now, let's just see it work.
            String body = createInlineParticipantRoster(participants);
            MimeBodyPart bodyPart = new MimeBodyPart();
            bodyPart.setContent(body, MIME_TYPE_TEXT);
            
            body = createParticipantCSV(participants);
            MimeBodyPart csvPart = new MimeBodyPart();
            csvPart.setContentID(HEADER_CONTENT_ID_PARTICIPANTS_VALUE);
            csvPart.setHeader(HEADER_CONTENT_DISPOSITION, HEADER_CONTENT_DISPOSITION_PARTICIPANTS_VALUE);
            csvPart.setHeader(HEADER_CONTENT_TRANSFER_ENCODING, HEADER_CONTENT_TRANSFER_ENCODING_VALUE); 
            csvPart.setContent(body, MIME_TYPE_TSV);
            
            String subject = String.format(PARTICIPANTS_EMAIL_SUBJECT, study.getName());
            sendEmailTo(subject, supportEmail, study.getConsentNotificationEmail(), bodyPart, csvPart);
            
        } catch(MessagingException | AmazonClientException | IOException e) {
            throw new BridgeServiceException(e);
        }
    }
    
    String createInlineParticipantRoster(List<StudyParticipant> participants) {
        StringBuilder sb = new StringBuilder();
        if (participants.size() == 0) {
            sb.append("There are no users enrolled in this study.");
        } else if (participants.size() == 1) {
            sb.append("There is 1 user enrolled in this study:");
        } else {
            sb.append("There are "+participants.size()+" users enrolled in this study:");
        }
        sb.append(NEWLINE);
        for (int i=0; i < participants.size(); i++) {
            StudyParticipant participant = participants.get(i);
            
            sb.append(NEWLINE).append(participant.getEmail()).append(" (");
            if (participant.getFirstName() == null && participant.getLastName() == null) {
                sb.append("No name given");
            } else if (participant.getFirstName() != null && participant.getLastName() != null) {
                sb.append(participant.getFirstName()).append(" ").append(participant.getLastName());
            } else if (participant.getFirstName() != null) {
                sb.append(participant.getFirstName());
            } else if (participant.getLastName() != null) {
                sb.append(participant.getLastName());
            }
            sb.append(")"+NEWLINE);
            if (participant.getPhone() != null) {
                sb.append("Phone: ").append(participant.getPhone()).append(NEWLINE);    
            }
        }
        return sb.toString();
    }
    
    String createParticipantCSV(List<StudyParticipant> participants) {
        StringBuilder sb = new StringBuilder();
        append(sb, "Email", true);
        append(sb, "First Name", true);
        append(sb, "Last Name", true);
        append(sb, "Phone", false);
        sb.append(NEWLINE);
        for (int i=0; i < participants.size(); i++) {
            StudyParticipant participant = participants.get(i);
            append(sb, participant.getEmail(), true);
            append(sb, participant.getFirstName(), true);
            append(sb, participant.getLastName(), true);
            append(sb, participant.getPhone(), false);
            sb.append(NEWLINE);
        }
        return sb.toString();
    }

    private void sendEmailTo(String subject, String fromEmail, String toEmail, MimeBodyPart... parts) throws AmazonClientException,
            MessagingException, IOException {

        // Create email using JavaMail
        Session mailSession = Session.getInstance(new Properties(), null);
        MimeMessage mimeMessage = new MimeMessage(mailSession);
        mimeMessage.setFrom(new InternetAddress(fromEmail));
        mimeMessage.setSubject(subject, Charsets.UTF_8.name());
        mimeMessage.addRecipient(Message.RecipientType.TO, new InternetAddress(toEmail));

        MimeMultipart mimeMultipart = new MimeMultipart();
        for (MimeBodyPart part : parts) {
            if (part != null) {
                mimeMultipart.addBodyPart(part);    
            }
        }

        // Convert MimeMessage to raw text to send to SES.
        mimeMessage.setContent(mimeMultipart);
        ByteArrayOutputStream byteOutputStream = new ByteArrayOutputStream();
        mimeMessage.writeTo(byteOutputStream);
        RawMessage sesRawMessage = new RawMessage(ByteBuffer.wrap(byteOutputStream.toByteArray()));

        SendRawEmailRequest req = new SendRawEmailRequest(sesRawMessage);
        req.setSource(fromEmail);
        req.setDestinations(Collections.singleton(toEmail));
        emailClient.setRegion(region);
        SendRawEmailResult result = emailClient.sendRawEmail(req);

        logger.info(String.format("Sent email to SES with message ID %s", result.getMessageId()));
    }

    private Set<String> commaListToSet(String commaList) {
        if (StringUtils.isNotBlank(commaList)) {
            return org.springframework.util.StringUtils.commaDelimitedListToSet(commaList);    
        }
        return Collections.emptySet();
    }

    private String createSignedDocument(User user, ConsentSignature consent, StudyConsent studyConsent)
            throws IOException {

        String filePath = studyConsent.getPath();
        FileSystemResource resource = new FileSystemResource(filePath);
        InputStreamReader isr = new InputStreamReader(resource.getInputStream(), "UTF-8");
        String consentAgreementHTML = CharStreams.toString(isr);

        String signingDate = fmt.print(DateUtils.getCurrentMillisFromEpoch());

        String html = consentAgreementHTML.replace("@@name@@", consent.getName());
        html = html.replace("@@signing.date@@", signingDate);
        html = html.replace("@@email@@", user.getEmail());
        return html;
    }
    
    private void append(StringBuilder sb, String value, boolean withComma) {
        sb.append( (value != null) ? value.replaceAll("\t", " ") : "" );
        if (withComma) {
            sb.append(DELIMITER);
        }
    }
}<|MERGE_RESOLUTION|>--- conflicted
+++ resolved
@@ -135,28 +135,20 @@
             // As recommended by Amazon, we send the emails separately
             final Study study = studyService.getStudy(studyConsent.getStudyKey());
             String subject = String.format(CONSENT_EMAIL_SUBJECT, study.getName());
-<<<<<<< HEAD
-
-            sendEmailTo(subject, user.getEmail(), bodyPart, pdfPart, sigPart);
+
+            final String sendFromEmail = isNotBlank(study.getSupportEmail()) ?
+                    String.format("%s <%s>", study.getName(), study.getSupportEmail()) : supportEmail;
+
+            sendEmailTo(subject, sendFromEmail, user.getEmail(), bodyPart, pdfPart, sigPart);
             Set<String> emailAddresses = commaListToSet(study.getConsentNotificationEmail());
             for (String email : emailAddresses) {
-                sendEmailTo(subject, email, bodyPart, pdfPart, sigPart);
-=======
-            
-            String sendFromEmail = isNotBlank(study.getSupportEmail()) ?
-                    String.format("%s <%s>", study.getName(), study.getSupportEmail()) : supportEmail;
-           
-            sendEmailTo(subject, sendFromEmail, user.getEmail(), bodyPart, sigPart);
-            Set<String> emailAddresses = commaListToSet(study.getConsentNotificationEmail());
-            for (String email : emailAddresses) {
-                sendEmailTo(subject, supportEmail, email, bodyPart, sigPart);
->>>>>>> e435a57c
+                sendEmailTo(subject, supportEmail, email, bodyPart, pdfPart, sigPart);
             }
         } catch(IOException | MessagingException | DocumentException e) {
             throw new BridgeServiceException(e);
         }
     }
-    
+
     @Override
     public void sendStudyParticipantsRoster(Study study, List<StudyParticipant> participants) {
         try {
