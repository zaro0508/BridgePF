--- conflicted
+++ resolved
@@ -155,12 +155,8 @@
             lockId = lockDao.acquireLock(SignIn.class, signInLock, LOCK_EXPIRE_IN_SECONDS);
             Account account = accountDao.authenticate(study, signIn);
             
-<<<<<<< HEAD
             UserSession session = getSessionFromAccount(study, context, account);
-=======
-            UserSession session = getSessionFromAccount(study, clientInfo, account);
-            repairConsents(study, account, session, clientInfo);
->>>>>>> c6f2e9d7
+            repairConsents(account, session, context);
             cacheProvider.setUserSession(session);
             
             return session;
@@ -257,9 +253,6 @@
         accountDao.resetPassword(passwordReset);
     }
     
-<<<<<<< HEAD
-    private UserSession getSessionFromAccount(Study study, CriteriaContext context, Account account) {
-=======
     /**
      * Early in the production lifetime of the application, some accounts were created that have a signature 
      * in Stormpath, but no record in DynamoDB. Some other records had a DynamoDB record in an earlier version 
@@ -269,7 +262,7 @@
      * create the DynamoDB record. (The signatures are from Stormpath and the consent status records are 
      * constructed from DynamoDB).
      */
-    private void repairConsents(Study study, Account account, UserSession session, ClientInfo clientInfo){
+    private void repairConsents(Account account, UserSession session, CriteriaContext context){
         boolean repaired = false;
         
         Map<SubpopulationGuid,ConsentStatus> statuses = session.getUser().getConsentStatuses();
@@ -285,7 +278,7 @@
         
         // These are incorrect since they are based on looking up DDB records, so re-create them.
         if (repaired) {
-            updateInMemoryConsentStatuses(study, session.getUser(), clientInfo);
+            updateInMemoryConsentStatuses(session.getUser(), context);
         }
     }
     
@@ -303,8 +296,7 @@
         userConsentDao.giveConsent(session.getUser().getHealthCode(), subpopGuid, consentCreatedOn, signedOn);
     }
     
-    private UserSession getSessionFromAccount(Study study, ClientInfo clientInfo, Account account) {
->>>>>>> c6f2e9d7
+    private UserSession getSessionFromAccount(Study study, CriteriaContext context, Account account) {
         final UserSession session = getSession(account);
         session.setAuthenticated(true);
         session.setEnvironment(config.getEnvironment());
@@ -319,23 +311,17 @@
         user.setSharingScope(optionsService.getEnum(healthCode, SHARING_SCOPE, SharingScope.class));
         user.setDataGroups(optionsService.getStringSet(healthCode, DATA_GROUPS));
 
-        updateInMemoryConsentStatuses(study, user, clientInfo);
+        updateInMemoryConsentStatuses(user, context);
         session.setUser(user);
         
         return session;
     }
 
-    private void updateInMemoryConsentStatuses(Study study, User user, ClientInfo clientInfo) {
-        // now that we know more about this user, we can expand on the request context.
-<<<<<<< HEAD
+    private void updateInMemoryConsentStatuses(User user, CriteriaContext context) {
+        // Now that we know more about this user, we can expand on the request context.
         CriteriaContext newContext = new CriteriaContext.Builder()
                 .withContext(context)
-                .withHealthCode(healthCode)
-=======
-        CriteriaContext context = new CriteriaContext.Builder()
-                .withClientInfo(clientInfo)
                 .withHealthCode(user.getHealthCode())
->>>>>>> c6f2e9d7
                 .withUserDataGroups(user.getDataGroups())
                 .build();
         
