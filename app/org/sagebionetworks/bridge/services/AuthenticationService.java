--- conflicted
+++ resolved
@@ -6,8 +6,10 @@
 import static org.sagebionetworks.bridge.dao.ParticipantOption.SHARING_SCOPE;
 
 import java.util.Map;
+import java.util.Set;
 
 import org.sagebionetworks.bridge.BridgeUtils;
+import org.sagebionetworks.bridge.Roles;
 import org.sagebionetworks.bridge.cache.CacheProvider;
 import org.sagebionetworks.bridge.config.BridgeConfig;
 import org.sagebionetworks.bridge.dao.AccountDao;
@@ -24,6 +26,7 @@
 import org.sagebionetworks.bridge.models.accounts.ConsentStatus;
 import org.sagebionetworks.bridge.models.accounts.Email;
 import org.sagebionetworks.bridge.models.accounts.EmailVerification;
+import org.sagebionetworks.bridge.models.accounts.IdentifierHolder;
 import org.sagebionetworks.bridge.models.accounts.PasswordReset;
 import org.sagebionetworks.bridge.models.accounts.SignIn;
 import org.sagebionetworks.bridge.models.accounts.StudyParticipant;
@@ -54,6 +57,8 @@
     
     private final Logger logger = LoggerFactory.getLogger(AuthenticationService.class);
 
+    private static final Set<Roles> NO_CALLER_ROLES = Sets.newHashSet();
+    
     private CacheProvider cacheProvider;
     private BridgeConfig config;
     private ConsentService consentService;
@@ -157,7 +162,7 @@
         }
     }
 
-    public void signUp(Study study, StudyParticipant participant, boolean suppressEmail) {
+    public IdentifierHolder signUp(Study study, StudyParticipant participant) {
         checkNotNull(study, "Study cannot be null");
         checkNotNull(participant, "Participant cannot be null");
         
@@ -166,35 +171,21 @@
         if (studyEnrollmentService.isStudyAtEnrollmentLimit(study)) {
             throw new StudyLimitExceededException(study);
         }
+        IdentifierHolder holder = null;
         try {
-<<<<<<< HEAD
-            
-            participantService.createParticipant(study, Sets.newHashSet(), participant, suppressEmail);  
-=======
-            lockId = lockDao.acquireLock(StudyParticipant.class, participant.getEmail(), LOCK_EXPIRE_IN_SECONDS);
-            if (studyEnrollmentService.isStudyAtEnrollmentLimit(study)) {
-                throw new StudyLimitExceededException(study);
-            }
-            Account account = accountDao.signUp(study, participant, isAnonSignUp);
-            if (!participant.getDataGroups().isEmpty()) {
-                final String healthCode = account.getHealthCode();
-                optionsService.setStringSet(study, healthCode, DATA_GROUPS, participant.getDataGroups());
-            }
->>>>>>> bc1f0781
+            // Since caller has no roles, no roles can be assigned on sign up.
+            holder = participantService.createParticipant(study, NO_CALLER_ROLES, participant, false);
             
         } catch(EntityAlreadyExistsException e) {
             // Suppress this. Otherwise it the response reveals that the email has already been taken, 
             // and you can infer who is in the study from the response. Instead send a reset password 
             // request to the email address in case user has forgotten password and is trying to sign 
-            // up again. Non-anonymous sign ups (sign ups done by admins on behalf of users) still get a 404
-            if (!suppressEmail) {
-                Email email = new Email(study.getIdentifier(), participant.getEmail());
-                requestResetPassword(study, email);
-                logger.info("Sign up attempt for existing email address in study '"+study.getIdentifier()+"'");
-            } else {
-                throw e;
-            }
-        }
+            // up again.
+            Email email = new Email(study.getIdentifier(), participant.getEmail());
+            requestResetPassword(study, email);
+            logger.info("Sign up attempt for existing email address in study '"+study.getIdentifier()+"'");
+        }
+        return holder;
     }
 
     public UserSession verifyEmail(Study study, CriteriaContext context, EmailVerification verification) throws ConsentRequiredException {
