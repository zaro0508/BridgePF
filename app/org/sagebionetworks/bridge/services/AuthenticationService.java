--- conflicted
+++ resolved
@@ -9,11 +9,8 @@
 
 import org.sagebionetworks.bridge.BridgeUtils;
 import org.sagebionetworks.bridge.Roles;
-<<<<<<< HEAD
 import org.sagebionetworks.bridge.SecureTokenGenerator;
-=======
 import org.sagebionetworks.bridge.cache.CacheKey;
->>>>>>> 787c69df
 import org.sagebionetworks.bridge.cache.CacheProvider;
 import org.sagebionetworks.bridge.config.BridgeConfig;
 import org.sagebionetworks.bridge.dao.AccountDao;
@@ -369,7 +366,7 @@
         
         // This is sufficient to pass password validation
         SecureTokenGenerator generator = new SecureTokenGenerator(length);
-        return generator.nextToken() + "Br4!";
+        return generator.nextToken() + "Br4%";
     }
     
     private UserSession channelSignIn(ChannelType channelType, CriteriaContext context, SignIn signIn,
