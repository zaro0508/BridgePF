package org.sagebionetworks.bridge.services;

import static com.google.common.base.Preconditions.checkNotNull;
import static org.sagebionetworks.bridge.BridgeConstants.NO_CALLER_ROLES;
import static org.sagebionetworks.bridge.dao.ParticipantOption.LANGUAGES;

import java.util.concurrent.TimeUnit;
import java.util.concurrent.atomic.AtomicLong;
import java.util.function.BiConsumer;
import java.util.function.Supplier;

import org.sagebionetworks.bridge.BridgeUtils;
import org.sagebionetworks.bridge.Roles;
import org.sagebionetworks.bridge.SecureTokenGenerator;
import org.sagebionetworks.bridge.cache.CacheProvider;
import org.sagebionetworks.bridge.config.BridgeConfig;
import org.sagebionetworks.bridge.dao.AccountDao;
import org.sagebionetworks.bridge.exceptions.AccountDisabledException;
import org.sagebionetworks.bridge.exceptions.AuthenticationFailedException;
import org.sagebionetworks.bridge.exceptions.BridgeServiceException;
import org.sagebionetworks.bridge.exceptions.ConsentRequiredException;
import org.sagebionetworks.bridge.exceptions.EntityAlreadyExistsException;
import org.sagebionetworks.bridge.exceptions.EntityNotFoundException;
import org.sagebionetworks.bridge.exceptions.UnauthorizedException;
import org.sagebionetworks.bridge.models.CriteriaContext;
import org.sagebionetworks.bridge.models.accounts.Account;
import org.sagebionetworks.bridge.models.accounts.AccountId;
import org.sagebionetworks.bridge.models.accounts.AccountStatus;
import org.sagebionetworks.bridge.models.accounts.Email;
import org.sagebionetworks.bridge.models.accounts.EmailVerification;
import org.sagebionetworks.bridge.models.accounts.IdentifierHolder;
import org.sagebionetworks.bridge.models.accounts.PasswordReset;
import org.sagebionetworks.bridge.models.accounts.Phone;
import org.sagebionetworks.bridge.models.accounts.SignIn;
import org.sagebionetworks.bridge.models.accounts.StudyParticipant;
import org.sagebionetworks.bridge.models.accounts.UserSession;
import org.sagebionetworks.bridge.models.studies.Study;
import org.sagebionetworks.bridge.models.studies.StudyIdentifier;
import org.sagebionetworks.bridge.services.email.BasicEmailProvider;
import org.sagebionetworks.bridge.validators.EmailValidator;
import org.sagebionetworks.bridge.validators.EmailVerificationValidator;
import org.sagebionetworks.bridge.validators.PasswordResetValidator;
import org.sagebionetworks.bridge.validators.SignInValidator;
import org.sagebionetworks.bridge.validators.StudyParticipantValidator;
import org.sagebionetworks.bridge.validators.Validate;

import org.slf4j.Logger;
import org.slf4j.LoggerFactory;
import org.springframework.beans.factory.annotation.Autowired;
import org.springframework.stereotype.Component;
import org.springframework.validation.Validator;

@Component("authenticationService")
public class AuthenticationService {
    private static final Logger LOG = LoggerFactory.getLogger(AuthenticationService.class);
    
    public static enum ChannelType {
        EMAIL,
        PHONE;
    }
    
    private static final String EMAIL_SIGNIN_REQUEST_KEY = "%s:%s:signInRequest";
    private static final String PHONE_SIGNIN_REQUEST_KEY = "%s:%s:phoneSignInRequest";
    private static final int SESSION_SIGNIN_TIMEOUT = 60*5; // 5 minutes
    
    private CacheProvider cacheProvider;
    private BridgeConfig config;
    private ConsentService consentService;
    private ParticipantOptionsService optionsService;
    private AccountDao accountDao;
    private ParticipantService participantService;
    private SendMailService sendMailService;
    private StudyService studyService;
    private PasswordResetValidator passwordResetValidator;
    private AccountWorkflowService accountWorkflowService;
<<<<<<< HEAD
    private IntentService intentService;
=======
    private NotificationsService notificationsService;
>>>>>>> 8ebfd920
    private final AtomicLong emailSignInRequestInMillis = new AtomicLong(200L);
    private final AtomicLong phoneSignInRequestInMillis = new AtomicLong(200L);

    @Autowired
    final void setCacheProvider(CacheProvider cache) {
        this.cacheProvider = cache;
    }
    @Autowired
    final void setBridgeConfig(BridgeConfig config) {
        this.config = config;
    }
    @Autowired
    final void setConsentService(ConsentService consentService) {
        this.consentService = consentService;
    }
    @Autowired
    final void setOptionsService(ParticipantOptionsService optionsService) {
        this.optionsService = optionsService;
    }
    @Autowired
    final void setAccountDao(AccountDao accountDao) {
        this.accountDao = accountDao;
    }
    @Autowired
    final void setPasswordResetValidator(PasswordResetValidator validator) {
        this.passwordResetValidator = validator;
    }
    @Autowired
    final void setParticipantService(ParticipantService participantService) {
        this.participantService = participantService;
    }
    @Autowired
    final void setSendMailService(SendMailService sendMailService) {
        this.sendMailService = sendMailService;
    }
    @Autowired
    final void setStudyService(StudyService studyService) {
        this.studyService = studyService;
    }
    @Autowired
    final void setAccountWorkflowService(AccountWorkflowService accountWorkflowService) {
        this.accountWorkflowService = accountWorkflowService;
    }
    @Autowired
<<<<<<< HEAD
    final void setIntentToParticipateService(IntentService intentService) {
        this.intentService = intentService;
=======
    final void setNotificationsService(NotificationsService notificationsService) {
        this.notificationsService = notificationsService;
>>>>>>> 8ebfd920
    }
    final AtomicLong getEmailSignInRequestInMillis() {
        return emailSignInRequestInMillis;
    }
    final AtomicLong getPhoneSignInRequestInMillis() {
        return phoneSignInRequestInMillis;
    }
    
    /**
     * Request a token to be sent via SMS to the user, that can be used to start a session on the Bridge server.
     */
    public void requestPhoneSignIn(final SignIn signIn) {
        requestChannelSignIn(ChannelType.PHONE, signIn, SignInValidator.PHONE_SIGNIN_REQUEST, phoneSignInRequestInMillis, () -> {
            return getPhoneSignInCacheKey(signIn.getPhone(), signIn.getStudyId());
        }, () -> {
            return getPhoneToken();
        }, (study, token) -> {
            // Put a space in the token so it's easier to enter into the UI
            String formattedToken = token.substring(0,3) + "-" + token.substring(3,6); 
            String appName = (study.getShortName() != null) ? study.getShortName() : "Bridge";
            String message = "Enter " + formattedToken + " to sign in to " + appName;
            
            notificationsService.sendSMSMessage(study.getStudyIdentifier(), signIn.getPhone(), message);
        });
    }
    
    /**
     * Sign in using a phone number and a token that was sent to that phone number via SMS. 
     */
    public UserSession phoneSignIn(CriteriaContext context, final SignIn signIn) {
        return channelSignIn(ChannelType.PHONE, context, signIn, SignInValidator.PHONE_SIGNIN, () -> {
            return getPhoneSignInCacheKey(signIn.getPhone(), signIn.getStudyId());
        });
    }
    
    /**
     * Request a token to be sent via a link in an email message, that can be used to start a session on the Bridge server. 
     * The installed application should intercept this link in order to complete the transaction within the app, where the 
     * returned session can be captured. If the link is not captured, it retrieves a test page on the Bridge server as 
     * configured by default. That test page will complete the transaction and return a session token.
     */
    public void requestEmailSignIn(final SignIn signIn) {
        requestChannelSignIn(ChannelType.EMAIL, signIn, SignInValidator.EMAIL_SIGNIN_REQUEST, emailSignInRequestInMillis, () -> {
            return getEmailSignInCacheKey(signIn.getEmail(), signIn.getStudyId());
        }, () -> {
            return getEmailToken();
        }, (study, token) -> {
            BasicEmailProvider provider = new BasicEmailProvider.Builder()
                .withEmailTemplate(study.getEmailSignInTemplate())
                .withStudy(study)
                .withRecipientEmail(signIn.getEmail())
                .withToken("email", BridgeUtils.encodeURIComponent(signIn.getEmail()))
                .withToken("token", token).build();
            sendMailService.sendEmail(provider);
        });
    }
    
    /**
     * Sign in using an email address and a token that was supplied via a message to that email address. 
     */
    public UserSession emailSignIn(CriteriaContext context, final SignIn signIn) {
        return channelSignIn(ChannelType.EMAIL, context, signIn, SignInValidator.EMAIL_SIGNIN, () -> {
            return getEmailSignInCacheKey(signIn.getEmail(), signIn.getStudyId());
        });
    }
    
    /**
     * This method returns the cached session for the user. A CriteriaContext object is not provided to the method, 
     * and the user's consent status is not re-calculated based on participation in one more more subpopulations. 
     * This only happens when calling session-constructing service methods (signIn and verifyEmail, both of which 
     * return newly constructed sessions).
     * @param sessionToken
     * @return session
     *      the persisted user session calculated on sign in or during verify email workflow
     */
    public UserSession getSession(String sessionToken) {
        if (sessionToken == null) {
            return null;
        }
        return cacheProvider.getUserSession(sessionToken);
    }
    
    /**
     * This method re-constructs the session based on potential changes to the user. It is called after a user 
     * account is updated, and takes the updated CriteriaContext to calculate the current state of the user. We 
     * do not rotate the reauthentication token just because the user updates their session.
     * @param study
     *      the user's study
     * @param context
     *      an updated set of criteria for calculating the user's consent status
     * @return
     *      newly created session object (not persisted)
     */
    public UserSession getSession(Study study, CriteriaContext context) {
        checkNotNull(study);
        checkNotNull(context);

        Account account = accountDao.getAccount(context.getAccountId());
        return getSessionFromAccount(study, context, account);
    }

    public UserSession signIn(Study study, CriteriaContext context, SignIn signIn) throws EntityNotFoundException {
        checkNotNull(study);
        checkNotNull(context);
        checkNotNull(signIn);

        Validate.entityThrowingException(SignInValidator.PASSWORD_SIGNIN, signIn);
        
        Account account = accountDao.authenticate(study, signIn);

        UserSession session = getSessionFromAccount(study, context, account);
        // Do not call sessionUpdateService as we assume system is in sync with the session on sign in
        cacheProvider.setUserSession(session);
        
        return session;
    }
    
    public UserSession reauthenticate(Study study, CriteriaContext context, SignIn signIn)
            throws EntityNotFoundException {
        checkNotNull(study);
        checkNotNull(context);
        checkNotNull(signIn);
        
        Validate.entityThrowingException(SignInValidator.REAUTH_SIGNIN, signIn);

        Account account = accountDao.reauthenticate(study, signIn);

        // Force recreation of the session, including the session token
        cacheProvider.removeSessionByUserId(account.getId());
        UserSession session = getSessionFromAccount(study, context, account);
        cacheProvider.setUserSession(session);
        
        if (!session.doesConsent() && !session.isInRole(Roles.ADMINISTRATIVE_ROLES)) {
            throw new ConsentRequiredException(session);
        }
        return session;
    }

    public void signOut(final UserSession session) {
        if (session != null) {
            AccountId accountId = AccountId.forId(session.getStudyIdentifier().getIdentifier(), session.getId());
            accountDao.signOut(accountId);
            cacheProvider.removeSession(session);
        }
    }

    public IdentifierHolder signUp(Study study, StudyParticipant participant, boolean checkForConsent) {
        checkNotNull(study);
        checkNotNull(participant);
        
        Validate.entityThrowingException(new StudyParticipantValidator(study, true), participant);
        
        try {
            // Since caller has no roles, no roles can be assigned on sign up.
            IdentifierHolder holder = participantService.createParticipant(study, NO_CALLER_ROLES, participant, true);
            if (checkForConsent) {
                // Check to see if this user has saved consent records for the study. Consent them now, so sign in  
                // will not return 412 (consent required). Need to retrieve the full participant record (w/ healthCode).
                StudyParticipant updatedParticipant = participantService.getParticipant(study, holder.getIdentifier(), false);
                intentService.registerIntentToParticipate(study, updatedParticipant);
            }
            return holder;
        } catch(EntityAlreadyExistsException e) {
            // Suppress this and send an email to notify the user that the account already exists. From 
            // this call, we simply return a 200 the same as any other sign up. Otherwise the response 
            // reveals that the email has been taken.
            AccountId accountId = AccountId.forId(study.getIdentifier(), (String) e.getEntityKeys().get("userId"));
            accountWorkflowService.notifyAccountExists(study, accountId);
            LOG.info("Sign up attempt for existing email address in study '"+study.getIdentifier()+"'");
        }
        return null;
    }

    public void verifyEmail(EmailVerification verification) {
        checkNotNull(verification);

        Validate.entityThrowingException(EmailVerificationValidator.INSTANCE, verification);
        accountDao.verifyEmail(verification);
    }
    
    public void resendEmailVerification(StudyIdentifier studyIdentifier, Email email) {
        checkNotNull(studyIdentifier);
        checkNotNull(email);
        
        Validate.entityThrowingException(EmailValidator.INSTANCE, email);
        try {
            AccountId accountId = AccountId.forEmail(studyIdentifier.getIdentifier(), email.getEmail());
            accountDao.resendEmailVerificationToken(accountId);    
        } catch(EntityNotFoundException e) {
            // Suppress this. Otherwise it reveals if the account does not exist
            LOG.info("Resend email verification for unregistered email in study '"+studyIdentifier.getIdentifier()+"'");
        }
    }

    public void requestResetPassword(Study study, SignIn signIn) throws BridgeServiceException {
        checkNotNull(study);
        checkNotNull(signIn);
        
        // validate the data in signIn, then convert it to an account ID which we know will be valid.
        Validate.entityThrowingException(SignInValidator.REQUEST_RESET_PASSWORD, signIn);
        try {
            accountDao.requestResetPassword(study, signIn.getAccountId());    
        } catch(EntityNotFoundException e) {
            // Suppress this. Otherwise it reveals if the account does not exist
            LOG.info("Request reset password request for unregistered email in study '"+signIn.getStudyId()+"'");
        }
    }

    public void resetPassword(PasswordReset passwordReset) throws BridgeServiceException {
        checkNotNull(passwordReset);

        Validate.entityThrowingException(passwordResetValidator, passwordReset);
        
        accountDao.resetPassword(passwordReset);
    }
    
    protected String getEmailToken() {
        return SecureTokenGenerator.INSTANCE.nextToken();
    }
    
    protected String getPhoneToken() {
        return SecureTokenGenerator.PHONE_CODE_INSTANCE.nextToken();
    }

    private void requestChannelSignIn(ChannelType channelType, SignIn signIn, Validator validator,
            AtomicLong atomicLong, Supplier<String> cacheKeySupplier, Supplier<String> tokenSupplier,
            BiConsumer<Study, String> messageSender) {
        long startTime = System.currentTimeMillis();
        Validate.entityThrowingException(validator, signIn);

        // We use the study so it's existence is verified. We retrieve the account so we verify it
        // exists as well. If the token is returned to the server, we can safely use the credentials 
        // in the persisted SignIn object.        
        Study study = studyService.getStudy(signIn.getStudyId());

        // Do we want the same flag for phone? Do we want to eliminate this flag?
        if (channelType == ChannelType.EMAIL && !study.isEmailSignInEnabled()) {
            throw new UnauthorizedException("Email-based sign in not enabled for study: " + study.getName());
        }

        String cacheKey = cacheKeySupplier.get();
        // check that the account exists, return quietly if not to prevent account enumeration attacks
        if (accountDao.getAccount(signIn.getAccountId()) == null) {
            try {
                // The not found case returns *much* faster than the normal case. To prevent account enumeration 
                // attacks, measure time of a successful case and delay for that period before returning.
                TimeUnit.MILLISECONDS.sleep(atomicLong.get());            
            } catch(InterruptedException e) {
                // Just return, the thread was killed by the connection, the server died, etc.
            }
            return;
        }
        String token = cacheProvider.getString(cacheKey);
        if (token == null) {
            token = tokenSupplier.get();
            cacheProvider.setString(cacheKey, token, SESSION_SIGNIN_TIMEOUT);
        }

        messageSender.accept(study, token);
        atomicLong.set(System.currentTimeMillis()-startTime);
    }
    
    private UserSession channelSignIn(ChannelType channelType, CriteriaContext context, SignIn signIn,
            Validator validator, Supplier<String> cacheKeySupplier) {
        Validate.entityThrowingException(validator, signIn);
        
        Study study = studyService.getStudy(signIn.getStudyId());
        String cacheKey = cacheKeySupplier.get();
        
        String storedToken = cacheProvider.getString(cacheKey);
        if (storedToken == null || !storedToken.equals(signIn.getToken())) {
            throw new AuthenticationFailedException();
        }
        // Consume the key regardless of what happens
        cacheProvider.removeString(cacheKey);
        
        Account account = accountDao.getAccountAfterAuthentication(signIn.getAccountId());
        if (account.getStatus() == AccountStatus.DISABLED) {
            throw new AccountDisabledException();
        }
        // Update account state before we create the session, so it's accurate...
        accountDao.verifyChannel(channelType, account);

        UserSession session = getSessionFromAccount(study, context, account);

        if (!session.doesConsent() && !session.isInRole(Roles.ADMINISTRATIVE_ROLES)) {
            throw new ConsentRequiredException(session);
        }
        return session;
    }
    
    private UserSession getSessionFromAccount(Study study, CriteriaContext context, Account account) {
        StudyParticipant participant = participantService.getParticipant(study, account, false);

        // If the user does not have a language persisted yet, now that we have a session, we can retrieve it 
        // from the context, add it to the user/session, and persist it.
        if (participant.getLanguages().isEmpty() && !context.getLanguages().isEmpty()) {
            participant = new StudyParticipant.Builder().copyOf(participant)
                    .withLanguages(context.getLanguages()).build();
            optionsService.setOrderedStringSet(study, account.getHealthCode(), LANGUAGES, context.getLanguages());
        }
        
        UserSession session = new UserSession(participant);
        // The check for an existing session just prevents resetting the session tokens, the rest of the 
        // session is refreshed. This may change when we expire sessions correctly (currently they are held 
        // for a long time in memory), but this emulates earlier behavior.
        UserSession existingSession = cacheProvider.getUserSessionByUserId(account.getId());
        if (existingSession != null) {
            session.setSessionToken(existingSession.getSessionToken());
            session.setInternalSessionToken(existingSession.getInternalSessionToken());
        } else {
            session.setSessionToken(BridgeUtils.generateGuid());
            session.setInternalSessionToken(BridgeUtils.generateGuid());
        }
        session.setAuthenticated(true);
        session.setEnvironment(config.getEnvironment());
        session.setStudyIdentifier(study.getStudyIdentifier());
        session.setReauthToken(account.getReauthToken());
        
        CriteriaContext newContext = new CriteriaContext.Builder()
                .withContext(context)
                .withHealthCode(session.getHealthCode())
                .withUserId(session.getId())
                .withLanguages(session.getParticipant().getLanguages())
                .withUserDataGroups(session.getParticipant().getDataGroups())
                .build();
        
        session.setConsentStatuses(consentService.getConsentStatuses(newContext));
        
        return session;
    }
    
    private String getPhoneSignInCacheKey(Phone phone, String studyId) {
        return String.format(PHONE_SIGNIN_REQUEST_KEY, phone.getNumber(), studyId);
    }
    
    private String getEmailSignInCacheKey(String email, String studyId) {
        return String.format(EMAIL_SIGNIN_REQUEST_KEY, email, studyId);
    }
}<|MERGE_RESOLUTION|>--- conflicted
+++ resolved
@@ -73,11 +73,8 @@
     private StudyService studyService;
     private PasswordResetValidator passwordResetValidator;
     private AccountWorkflowService accountWorkflowService;
-<<<<<<< HEAD
     private IntentService intentService;
-=======
     private NotificationsService notificationsService;
->>>>>>> 8ebfd920
     private final AtomicLong emailSignInRequestInMillis = new AtomicLong(200L);
     private final AtomicLong phoneSignInRequestInMillis = new AtomicLong(200L);
 
@@ -122,13 +119,11 @@
         this.accountWorkflowService = accountWorkflowService;
     }
     @Autowired
-<<<<<<< HEAD
     final void setIntentToParticipateService(IntentService intentService) {
         this.intentService = intentService;
-=======
+    }
     final void setNotificationsService(NotificationsService notificationsService) {
         this.notificationsService = notificationsService;
->>>>>>> 8ebfd920
     }
     final AtomicLong getEmailSignInRequestInMillis() {
         return emailSignInRequestInMillis;
