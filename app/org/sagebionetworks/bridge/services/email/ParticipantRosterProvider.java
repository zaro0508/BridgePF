--- conflicted
+++ resolved
@@ -76,13 +76,8 @@
         append(sb, "Email", false);
         append(sb, "First Name", true);
         append(sb, "Last Name", true);
-<<<<<<< HEAD
-        append(sb, "Sharing Scope", true);
-=======
-        append(sb, "Phone", true);
         append(sb, "Sharing Scope", true);
         append(sb, "Email Notifications", true);
->>>>>>> f1826433
         for (String attribute : study.getUserProfileAttributes()) {
             append(sb, StringUtils.capitalize(attribute), true);
         }
@@ -95,14 +90,8 @@
             append(sb, participant.getEmail(), false);
             append(sb, participant.getFirstName(), true);
             append(sb, participant.getLastName(), true);
-<<<<<<< HEAD
-            SharingScope scope = participant.getSharingScope();
-            append(sb, (scope == null) ? "" : scope.getLabel(), true);
-=======
-            append(sb, participant.getPhone(), true);
             append(sb, (scope == null) ? "" : scope.getLabel(), true);
             append(sb, (notifyByEmail == null) ? "" : notifyByEmail.toString(), true);
->>>>>>> f1826433
             for (String attribute : study.getUserProfileAttributes()) {
                 append(sb, participant.getEmpty(attribute), true);
             }
