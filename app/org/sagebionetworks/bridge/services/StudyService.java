package org.sagebionetworks.bridge.services;

import static com.google.common.base.Preconditions.checkArgument;
import static com.google.common.base.Preconditions.checkNotNull;
import static org.apache.commons.lang3.StringUtils.isBlank;
import static org.apache.commons.lang3.StringUtils.isNotBlank;

import java.io.IOException;
import java.nio.charset.StandardCharsets;
import java.util.Collections;
import java.util.HashSet;
import java.util.List;
import java.util.Set;

import javax.annotation.Resource;

import com.google.common.collect.ImmutableMap;
import com.google.common.collect.ImmutableSet;

import org.apache.commons.io.IOUtils;
import org.apache.commons.lang3.StringUtils;
import org.jsoup.Jsoup;
import org.jsoup.safety.Whitelist;
import org.sagebionetworks.client.SynapseClient;
import org.sagebionetworks.client.exceptions.SynapseException;
import org.sagebionetworks.client.exceptions.SynapseNotFoundException;
import org.sagebionetworks.client.exceptions.SynapseServerException;
import org.sagebionetworks.repo.model.MembershipInvtnSubmission;
import org.sagebionetworks.repo.model.Project;
import org.sagebionetworks.repo.model.ResourceAccess;
import org.sagebionetworks.repo.model.Team;
import org.sagebionetworks.repo.model.auth.NewUser;
import org.sagebionetworks.repo.model.util.ModelConstants;
import org.slf4j.Logger;
import org.slf4j.LoggerFactory;
import org.springframework.beans.factory.annotation.Autowired;
import org.springframework.beans.factory.annotation.Qualifier;
import org.springframework.beans.factory.annotation.Value;
import org.springframework.stereotype.Component;

import org.sagebionetworks.bridge.BridgeConstants;
import org.sagebionetworks.bridge.Roles;
import org.sagebionetworks.bridge.cache.CacheProvider;
import org.sagebionetworks.bridge.config.BridgeConfigFactory;
import org.sagebionetworks.bridge.dao.DirectoryDao;
import org.sagebionetworks.bridge.dao.StudyDao;
import org.sagebionetworks.bridge.exceptions.BadRequestException;
import org.sagebionetworks.bridge.exceptions.ConstraintViolationException;
import org.sagebionetworks.bridge.exceptions.EntityAlreadyExistsException;
import org.sagebionetworks.bridge.exceptions.EntityNotFoundException;
import org.sagebionetworks.bridge.exceptions.UnauthorizedException;
import org.sagebionetworks.bridge.models.ClientInfo;
import org.sagebionetworks.bridge.models.Criteria;
import org.sagebionetworks.bridge.models.accounts.IdentifierHolder;
import org.sagebionetworks.bridge.models.accounts.StudyParticipant;
import org.sagebionetworks.bridge.models.schedules.Activity;
import org.sagebionetworks.bridge.models.schedules.CriteriaScheduleStrategy;
import org.sagebionetworks.bridge.models.schedules.Schedule;
import org.sagebionetworks.bridge.models.schedules.ScheduleCriteria;
import org.sagebionetworks.bridge.models.schedules.SchedulePlan;
import org.sagebionetworks.bridge.models.studies.EmailTemplate;
import org.sagebionetworks.bridge.models.studies.MimeType;
import org.sagebionetworks.bridge.models.studies.PasswordPolicy;
import org.sagebionetworks.bridge.models.studies.Study;
import org.sagebionetworks.bridge.models.studies.StudyAndUsers;
import org.sagebionetworks.bridge.models.studies.StudyIdentifier;
import org.sagebionetworks.bridge.models.subpopulations.Subpopulation;
import org.sagebionetworks.bridge.validators.StudyParticipantValidator;
import org.sagebionetworks.bridge.validators.StudyValidator;
import org.sagebionetworks.bridge.validators.Validate;

@Component("studyService")
public class StudyService {
    private static Logger LOG = LoggerFactory.getLogger(StudyService.class);

    static final String EXPORTER_SYNAPSE_USER_ID = BridgeConfigFactory.getConfig().getExporterSynapseId(); // copy-paste from website
    static final String SYNAPSE_REGISTER_END_POINT = "https://www.synapse.org/#!NewAccount:";
    private final Set<String> studyWhitelist = Collections.unmodifiableSet(new HashSet<>(
            BridgeConfigFactory.getConfig().getPropertyAsList("study.whitelist")));

    private CompoundActivityDefinitionService compoundActivityDefinitionService;
    private UploadCertificateService uploadCertService;
    private StudyDao studyDao;
    private DirectoryDao directoryDao;
    private StudyValidator validator;
    private CacheProvider cacheProvider;
    private SubpopulationService subpopService;
    private NotificationTopicService topicService;
    private EmailVerificationService emailVerificationService;
    private SynapseClient synapseClient;
    private ParticipantService participantService;
    private SchedulePlanService schedulePlanService;

    private String defaultEmailVerificationTemplate;
    private String defaultEmailVerificationTemplateSubject;
    private String defaultResetPasswordTemplate;
    private String defaultResetPasswordTemplateSubject;
    private String defaultEmailSignInTemplate;
    private String defaultEmailSignInTemplateSubject;
    
    @Value("classpath:study-defaults/email-verification.txt")
    final void setDefaultEmailVerificationTemplate(org.springframework.core.io.Resource resource) throws IOException {
        this.defaultEmailVerificationTemplate = IOUtils.toString(resource.getInputStream(), StandardCharsets.UTF_8);
    }
    @Value("classpath:study-defaults/email-verification-subject.txt")
    final void setDefaultEmailVerificationTemplateSubject(org.springframework.core.io.Resource resource) throws IOException {
        this.defaultEmailVerificationTemplateSubject = IOUtils.toString(resource.getInputStream(), StandardCharsets.UTF_8);
    }
    @Value("classpath:study-defaults/reset-password.txt")
    final void setDefaultPasswordTemplate(org.springframework.core.io.Resource resource) throws IOException {
        this.defaultResetPasswordTemplate = IOUtils.toString(resource.getInputStream(), StandardCharsets.UTF_8);
    }
    @Value("classpath:study-defaults/reset-password-subject.txt")
    final void setDefaultPasswordTemplateSubject(org.springframework.core.io.Resource resource) throws IOException {
        this.defaultResetPasswordTemplateSubject = IOUtils.toString(resource.getInputStream(), StandardCharsets.UTF_8);
    }
    @Value("classpath:study-defaults/email-sign-in.txt")
    final void setDefaultEmailSignInTemplate(org.springframework.core.io.Resource resource) throws IOException {
        this.defaultEmailSignInTemplate = IOUtils.toString(resource.getInputStream(), StandardCharsets.UTF_8);
    }
    @Value("classpath:study-defaults/email-sign-in-subject.txt")
    final void setDefaultEmailSignInTemplateSubject(org.springframework.core.io.Resource resource) throws IOException {
        this.defaultEmailSignInTemplateSubject = IOUtils.toString(resource.getInputStream(), StandardCharsets.UTF_8);
    }

    /** Compound activity definition service, used to clean up deleted studies. This is set by Spring. */
    @Autowired
    final void setCompoundActivityDefinitionService(
            CompoundActivityDefinitionService compoundActivityDefinitionService) {
        this.compoundActivityDefinitionService = compoundActivityDefinitionService;
    }

    @Resource(name="uploadCertificateService")
    final void setUploadCertificateService(UploadCertificateService uploadCertService) {
        this.uploadCertService = uploadCertService;
    }
    @Autowired
    final void setValidator(StudyValidator validator) {
        this.validator = validator;
    }
    @Autowired
    final void setStudyDao(StudyDao studyDao) {
        this.studyDao = studyDao;
    }
    @Autowired
    final void setDirectoryDao(DirectoryDao directoryDao) {
        this.directoryDao = directoryDao;
    }
    @Autowired
    final void setCacheProvider(CacheProvider cacheProvider) {
        this.cacheProvider = cacheProvider;
    }
    @Autowired
    final void setSubpopulationService(SubpopulationService subpopService) {
        this.subpopService = subpopService;
    }
    @Autowired
    final void setNotificationTopicService(NotificationTopicService topicService) {
        this.topicService = topicService;
    }
    @Autowired
    final void setEmailVerificationService(EmailVerificationService emailVerificationService) {
        this.emailVerificationService = emailVerificationService;
    }
    @Autowired
    final void setParticipantService(ParticipantService participantService) {
        this.participantService = participantService;
    }
    @Autowired
    final void setSchedulePlanService(SchedulePlanService schedulePlanService) {
        this.schedulePlanService = schedulePlanService;
    }
    
    @Autowired
    @Qualifier("bridgePFSynapseClient")
    public final void setSynapseClient(SynapseClient synapseClient) {
        this.synapseClient = synapseClient;
    }

    public Study getStudy(String identifier, boolean includeDeleted) {
        checkArgument(isNotBlank(identifier), Validate.CANNOT_BE_BLANK, "identifier");

        Study study = cacheProvider.getStudy(identifier);
        if (study == null) {
            study = studyDao.getStudy(identifier);
            cacheProvider.setStudy(study);
        }
        if (study != null) {
            // If it it exists and has been deactivated, and this call is not supposed to retrieve deactivated
            // studies, treat it as if it doesn't exist.
            if (!study.isActive() && !includeDeleted) {
                throw new EntityNotFoundException(Study.class, "Study not found.");
            }
            // Because this template does not currently exist in studies, add the default if it is null.
            if (study.getEmailSignInTemplate() == null) {
                EmailTemplate template = new EmailTemplate(defaultEmailSignInTemplateSubject,
                        defaultEmailSignInTemplate, MimeType.HTML);
                study.setEmailSignInTemplate(template);
            }
        }

        return study;
    }

    // only return active study
    public Study getStudy(String identifier) {
        if (isBlank(identifier)) {
            throw new BadRequestException("study parameter is required");
        }
        return getStudy(identifier, false);
    }

    public Study getStudy(StudyIdentifier studyId) {
        checkNotNull(studyId, Validate.CANNOT_BE_NULL, "studyIdentifier");
        
        return getStudy(studyId.getIdentifier());
    }

    public List<Study> getStudies() {
        return studyDao.getStudies();
    }

    public Study createStudyAndUsers(StudyAndUsers studyAndUsers) throws SynapseException {
        checkNotNull(studyAndUsers, Validate.CANNOT_BE_NULL, "study and users");

        List<String> adminIds = studyAndUsers.getAdminIds();
        if (adminIds == null || adminIds.isEmpty()) {
            throw new BadRequestException("Admin IDs are required.");
        }
        // validate if each admin id is a valid synapse id in synapse
        for (String adminId : adminIds) {
            try {
                synapseClient.getUserProfile(adminId);
            } catch (SynapseNotFoundException e) {
                throw new BadRequestException("Admin ID is invalid.");
            }
        }

        List<StudyParticipant> users = studyAndUsers.getUsers();
        if (users == null || users.isEmpty()) {
            throw new BadRequestException("User list is required.");
        }
        if (studyAndUsers.getStudy() == null) {
            throw new BadRequestException("Study cannot be null.");
        }
        Study study = studyAndUsers.getStudy();
        // prevent NPE in participant validation
        if (study.getPasswordPolicy() == null) {
            study.setPasswordPolicy(PasswordPolicy.DEFAULT_PASSWORD_POLICY);
        }

        // validate participants at first
        for (StudyParticipant user : users) {
            Validate.entityThrowingException(new StudyParticipantValidator(study, true), user);
        }

        // validate roles for each user
        for (StudyParticipant user: users) {
            if (!Collections.disjoint(user.getRoles(), ImmutableSet.of(Roles.ADMIN, Roles.TEST_USERS, Roles.WORKER))) {
                throw new BadRequestException("User can only have roles developer and/or researcher.");
            }
            if (user.getRoles().isEmpty()) {
                throw new BadRequestException("User should have at least one role.");
            }
        }

        // then create and validate study
        study = createStudy(study);

        // then create users for that study
        // send verification email from both Bridge and Synapse as well
        for (StudyParticipant user: users) {
            IdentifierHolder identifierHolder = participantService.createParticipant(study, user.getRoles(), user,true);

            NewUser synapseUser = new NewUser();
            synapseUser.setEmail(user.getEmail());
            try {
                synapseClient.newAccountEmailValidation(synapseUser, SYNAPSE_REGISTER_END_POINT);
            } catch (SynapseServerException e) {
                if (!"The email address provided is already used.".equals(e.getMessage())) {
                    throw e;
                } else {
                    LOG.info("Email: " + user.getEmail() + " already exists in Synapse", e);
                }
            }
            // send resetting password email as well
            participantService.requestResetPassword(study, identifierHolder.getIdentifier());
        }

        // finally create synapse project and team
        createSynapseProjectTeam(studyAndUsers.getAdminIds(), study);

        return study;
    }

    public Study createStudy(Study study) {
        checkNotNull(study, Validate.CANNOT_BE_NULL, "study");
        if (study.getVersion() != null){
            throw new EntityAlreadyExistsException(Study.class, "Study has a version value; it may already exist",
                new ImmutableMap.Builder<String,Object>().put("identifier", study.getIdentifier()).build());
        }

        study.setActive(true);
        study.getDataGroups().add(BridgeConstants.TEST_USER_GROUP);
        setDefaultsIfAbsent(study);
        sanitizeHTML(study);
        Validate.entityThrowingException(validator, study);

        if (studyDao.doesIdentifierExist(study.getIdentifier())) {
            throw new EntityAlreadyExistsException(Study.class, "identifier", study.getIdentifier());
        }
        
        subpopService.createDefaultSubpopulation(study);
        
        String directory = directoryDao.createDirectoryForStudy(study);
        study.setStormpathHref(directory);

        // do not create certs for whitelisted studies (legacy studies)
        if (!studyWhitelist.contains(study.getIdentifier())) {
            uploadCertService.createCmsKeyPair(study.getStudyIdentifier());
        }

        study = studyDao.createStudy(study);
        
        emailVerificationService.verifyEmailAddress(study.getSupportEmail());
        
        cacheProvider.setStudy(study);

        return study;
    }

    public Study createSynapseProjectTeam(List<String> synapseUserIds, Study study) throws SynapseException {
        if (synapseUserIds == null || synapseUserIds.isEmpty()) {
            throw new BadRequestException("Synapse User IDs are required.");
        }
        // first check if study already has project and team ids
        if (study.getSynapseDataAccessTeamId() != null){
            throw new EntityAlreadyExistsException(Study.class, "Study already has a team ID.",
                new ImmutableMap.Builder<String,Object>().put("identifier", study.getIdentifier())
                    .put("synapseDataAccessTeamId", study.getSynapseDataAccessTeamId()).build());
        }
        if (study.getSynapseProjectId() != null){
            throw new EntityAlreadyExistsException(Study.class, "Study already has a project ID.",
                new ImmutableMap.Builder<String,Object>().put("identifier", study.getIdentifier())
                .put("synapseProjectId", study.getSynapseProjectId()).build());
        }

        // then check if the user id exists
        for (String userId : synapseUserIds) {
            try {
                synapseClient.getUserProfile(userId);
            } catch (SynapseNotFoundException e) {
                throw new BadRequestException("Synapse User Id: " + userId + " is invalid.");
            }
        }

        // create synapse project and team
        Team team = new Team();
        team.setName(study.getName().trim().replaceAll("[\\s\\[\\]]", "_") + "AccessTeam");
        Project project = new Project();
        project.setName(study.getName().trim().replaceAll("[\\s\\[\\]]", "_") + "Project");

        Team newTeam = synapseClient.createTeam(team);

        Project newProject = synapseClient.createEntity(project);

        // modify project acl
        org.sagebionetworks.repo.model.AccessControlList acl = synapseClient.getACL(newProject.getId());
        // add exporter as admin
        ResourceAccess toSet = new ResourceAccess();
        toSet.setPrincipalId(Long.parseLong(EXPORTER_SYNAPSE_USER_ID));
        toSet.setAccessType(ModelConstants.ENITY_ADMIN_ACCESS_PERMISSIONS);
        acl.getResourceAccess().add(toSet);
        // add users as admins
        for (String synapseUserId : synapseUserIds) {
            ResourceAccess toSetUser = new ResourceAccess();
            toSetUser.setPrincipalId(Long.parseLong(synapseUserId)); // passed by user as parameter
            toSetUser.setAccessType(ModelConstants.ENITY_ADMIN_ACCESS_PERMISSIONS);
            acl.getResourceAccess().add(toSetUser);
        }
        // add team in project as well
        ResourceAccess toSetTeam = new ResourceAccess();
        toSetTeam.setPrincipalId(Long.parseLong(newTeam.getId())); // passed by user as parameter
        toSetTeam.setAccessType(ModelConstants.ENITY_ADMIN_ACCESS_PERMISSIONS);
        acl.getResourceAccess().add(toSetTeam);

        synapseClient.updateACL(acl);

        for (String synapseUserId : synapseUserIds) {
            // send invitation to target user for joining new team and grant admin permission to that user
            MembershipInvtnSubmission teamMemberInvitation = new MembershipInvtnSubmission();
            teamMemberInvitation.setInviteeId(synapseUserId);
            teamMemberInvitation.setTeamId(newTeam.getId());
            synapseClient.createMembershipInvitation(teamMemberInvitation, null, null);
            synapseClient.setTeamMemberPermissions(newTeam.getId(), synapseUserId, true);
        }

        String newTeamId = newTeam.getId();
        String newProjectId = newProject.getId();

        // finally, update study
        study.setSynapseProjectId(newProjectId);
        study.setSynapseDataAccessTeamId(Long.parseLong(newTeamId));
        updateStudy(study, false);

        return study;
    }

    public Study updateStudy(Study study, boolean isAdminUpdate) {
        checkNotNull(study, Validate.CANNOT_BE_NULL, "study");

        // These cannot be set through the API and will be null here, so they are set on update
        Study originalStudy = studyDao.getStudy(study.getIdentifier());
        
        checkViolationConstraints(study);
        
        // A number of fields can only be set by an administrator. We set these to their existing values if the 
        // caller is not an admin.
        if (!isAdminUpdate) {
            // prevent non-admins update a deactivated study
            if (!originalStudy.isActive()) {
                throw new EntityNotFoundException(Study.class, "Study '"+ study.getIdentifier() +"' not found.");
            }
            study.setHealthCodeExportEnabled(originalStudy.isHealthCodeExportEnabled());
            study.setEmailVerificationEnabled(originalStudy.isEmailVerificationEnabled());
            study.setExternalIdValidationEnabled(originalStudy.isExternalIdValidationEnabled());
            study.setExternalIdRequiredOnSignup(originalStudy.isExternalIdRequiredOnSignup());
            study.setEmailSignInEnabled(originalStudy.isEmailSignInEnabled());
<<<<<<< HEAD
            study.setAccountLimit(originalStudy.getAccountLimit());
=======
            study.setStrictUploadValidationEnabled(originalStudy.isStrictUploadValidationEnabled());
>>>>>>> 9e22a318
        }

        // prevent anyone changing active to false -- it should be done by deactivateStudy() method
        if (originalStudy.isActive() && !study.isActive()) {
            throw new BadRequestException("Study cannot be deleted through an update.");
        }
        
        // With the introduction of the session verification email, studies won't have all the templates
        // that are normally required. So set it if someone tries to update a study, to a default value.
        setDefaultsIfAbsent(study);
        sanitizeHTML(study);

        study.setStormpathHref(originalStudy.getStormpathHref());
        Validate.entityThrowingException(validator, study);

        // When the version is out of sync in the cache, then an exception is thrown and the study 
        // is not updated in the cache. At least we can delete the study before this, so the next 
        // time it should succeed. Have not figured out why they get out of sync.
        cacheProvider.removeStudy(study.getIdentifier());
        
        // Only update the directory if a relevant aspect of the study has changed.
        if (studyDirectoryHasChanged(originalStudy, study)) {
            directoryDao.updateDirectoryForStudy(study);
        }
        Study updatedStudy = studyDao.updateStudy(study);
        
        if (!originalStudy.getSupportEmail().equals(study.getSupportEmail())) {
            emailVerificationService.verifyEmailAddress(study.getSupportEmail());
        }
        
        cacheProvider.setStudy(updatedStudy);
        
        return updatedStudy;
    }

    public void deleteStudy(String identifier, boolean physical) {
        checkArgument(isNotBlank(identifier), Validate.CANNOT_BE_BLANK, "identifier");

        if (studyWhitelist.contains(identifier)) {
            throw new UnauthorizedException(identifier + " is protected by whitelist.");
        }

        // Verify the study exists before you do this
        // only admin can call this method, should contain deactivated ones.
        Study existing = getStudy(identifier, true);
        if (existing == null) {
            throw new EntityNotFoundException(Study.class, "Study '"+identifier+"' not found");
        }
        
        if (!physical) {
            // deactivate
            if (!existing.isActive()) {
                throw new BadRequestException("Study '"+identifier+"' already deactivated.");
            }
            studyDao.deactivateStudy(existing.getIdentifier());
        } else {
            // actual delete
            studyDao.deleteStudy(existing);
            directoryDao.deleteDirectoryForStudy(existing);

            // delete study data
            compoundActivityDefinitionService.deleteAllCompoundActivityDefinitionsInStudy(
                    existing.getStudyIdentifier());
            subpopService.deleteAllSubpopulations(existing.getStudyIdentifier());
            topicService.deleteAllTopics(existing.getStudyIdentifier());
        }

        cacheProvider.removeStudy(identifier);
    }
    
    /**
     * The user cannot remove data groups already used by criteria, or task identifiers already used in schedules. If
     * these entities contain data groups or identifiers that are not in the updated version of the study, this is a
     * constraint violation.
     */
    private void checkViolationConstraints(Study study) {
        final Set<String> taskIds = study.getTaskIdentifiers();
        final Set<String> dataGroups = study.getDataGroups();
        
        List<SchedulePlan> plans = schedulePlanService.getSchedulePlans(ClientInfo.UNKNOWN_CLIENT, study);

        // If the study is *missing* a task identifier or a data group that is currently in use in a plan, 
        // that's a constraint error.
        for (SchedulePlan plan : plans) {
            for (Schedule schedule : plan.getStrategy().getAllPossibleSchedules()) {
                for (Activity activity : schedule.getActivities()) {
                    if (activity.getTask() != null && !taskIds.contains(activity.getTask().getIdentifier())) {
                        throwConstraintViolation(plan, study);
                    }
                }
            }
            if (plan.getStrategy() instanceof CriteriaScheduleStrategy) {
                CriteriaScheduleStrategy strategy = (CriteriaScheduleStrategy)plan.getStrategy();
                for (ScheduleCriteria scheduleCriteria : strategy.getScheduleCriteria()) {
                    if (!studyHasCriteriaDataGroups(dataGroups, scheduleCriteria.getCriteria())) {
                        throwConstraintViolation(plan, study);
                    }
                }
                
            }
        }

        // If the study is missing a dataGroup that is used by a subpopulation, that's a constraint error
        // This does not include logically deleted subpopulations, so these may be corrupted when restored.  
        List<Subpopulation> subpopulations = subpopService.getSubpopulations(study);
        for (Subpopulation subpop : subpopulations) {
            if (!subpop.isDeleted() && !studyHasCriteriaDataGroups(study.getDataGroups(), subpop.getCriteria())) {
                throwConstraintViolation(subpop, study);
            }
        }
    }
    
    private boolean studyHasCriteriaDataGroups(Set<String> studyDataGroups, Criteria criteria) {
        return studyDataGroups.containsAll(criteria.getAllOfGroups()) &&
                studyDataGroups.containsAll(criteria.getNoneOfGroups());
    }
    
    private void throwConstraintViolation(SchedulePlan match, Study study) {
        throw new ConstraintViolationException.Builder().withEntityKey("identifier", study.getIdentifier())
                .withEntityKey("type", "Study").withReferrerKey("guid", match.getGuid())
                .withReferrerKey("type", "SchedulePlan").build();
    }
    
    private void throwConstraintViolation(Subpopulation match, Study study) {
        throw new ConstraintViolationException.Builder().withEntityKey("identifier", study.getIdentifier())
                .withEntityKey("type", "Study").withReferrerKey("guid", match.getGuidString())
                .withReferrerKey("type", "Subpopulation").build();
    }
    
    /**
     * Has an aspect of the study changed that must be saved as well in the Stormpath directory? This 
     * includes the email templates for emails sent by Stormpath, but also all the fields that can be 
     * substituted into the email templates such as names and emal addresses.
     * @param originalStudy
     * @param study
     * @return true if the password policy or email templates have changed
     */
    private boolean studyDirectoryHasChanged(Study originalStudy, Study study) {
        return (!study.getName().equals(originalStudy.getName()) ||
                !study.getSponsorName().equals(originalStudy.getSponsorName()) ||
                !study.getSupportEmail().equals(originalStudy.getSupportEmail()) ||
                !study.getTechnicalEmail().equals(originalStudy.getTechnicalEmail()) ||
                !study.getPasswordPolicy().equals(originalStudy.getPasswordPolicy()) || 
                !study.getVerifyEmailTemplate().equals(originalStudy.getVerifyEmailTemplate()) || 
                !study.getResetPasswordTemplate().equals(originalStudy.getResetPasswordTemplate()) || 
                study.isEmailVerificationEnabled() != originalStudy.isEmailVerificationEnabled());
    }
    
    /**
     * When the password policy or templates are not included, they are set to some sensible defaults.  
     * values. 
     * @param study
     */
    private void setDefaultsIfAbsent(Study study) {
        if (study.getPasswordPolicy() == null) {
            study.setPasswordPolicy(PasswordPolicy.DEFAULT_PASSWORD_POLICY);
        }
        if (study.getVerifyEmailTemplate() == null) {
            EmailTemplate template = new EmailTemplate(defaultEmailVerificationTemplateSubject,
                    defaultEmailVerificationTemplate, MimeType.HTML);
            study.setVerifyEmailTemplate(template);
        }
        if (study.getResetPasswordTemplate() == null) {
            EmailTemplate template = new EmailTemplate(defaultResetPasswordTemplateSubject,
                    defaultResetPasswordTemplate, MimeType.HTML);
            study.setResetPasswordTemplate(template);
        }
        if (study.getEmailSignInTemplate() == null) {
            EmailTemplate template = new EmailTemplate(defaultEmailSignInTemplateSubject,
                    defaultEmailSignInTemplate, MimeType.HTML);
            study.setEmailSignInTemplate(template);
        }
    }

    /**
     * Email templates can contain HTML. Ensure the subject text has no markup and the markup in the body 
     * is safe for display in web-based email clients and a researcher UI. We clean this up before 
     * validation in case only unacceptable content was in the template. 
     * @param study
     */
    protected void sanitizeHTML(Study study) {
        EmailTemplate template = study.getVerifyEmailTemplate();
        study.setVerifyEmailTemplate(sanitizeEmailTemplate(template));
        
        template = study.getResetPasswordTemplate();
        study.setResetPasswordTemplate(sanitizeEmailTemplate(template));
        
        template = study.getEmailSignInTemplate();
        study.setEmailSignInTemplate(sanitizeEmailTemplate(template));
    }
    
    protected EmailTemplate sanitizeEmailTemplate(EmailTemplate template) {
        // Skip sanitization if there's no template. This can happen now as we'd rather see an error if the caller
        // doesn't include a template when updating.
        if (template == null) {
            return template;
        }
        String subject = template.getSubject();
        if (StringUtils.isNotBlank(subject)) {
            subject = Jsoup.clean(subject, Whitelist.none());
        }
        String body = template.getBody();
        if (StringUtils.isNotBlank(body)) {
            if (template.getMimeType() == MimeType.TEXT) {
                body = Jsoup.clean(body, Whitelist.none());
            } else {
                body = Jsoup.clean(body, BridgeConstants.CKEDITOR_WHITELIST);
            }
        }
        return new EmailTemplate(subject, body, template.getMimeType());
    }
}<|MERGE_RESOLUTION|>--- conflicted
+++ resolved
@@ -426,11 +426,8 @@
             study.setExternalIdValidationEnabled(originalStudy.isExternalIdValidationEnabled());
             study.setExternalIdRequiredOnSignup(originalStudy.isExternalIdRequiredOnSignup());
             study.setEmailSignInEnabled(originalStudy.isEmailSignInEnabled());
-<<<<<<< HEAD
             study.setAccountLimit(originalStudy.getAccountLimit());
-=======
             study.setStrictUploadValidationEnabled(originalStudy.isStrictUploadValidationEnabled());
->>>>>>> 9e22a318
         }
 
         // prevent anyone changing active to false -- it should be done by deactivateStudy() method
