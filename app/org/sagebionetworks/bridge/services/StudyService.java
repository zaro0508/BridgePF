package org.sagebionetworks.bridge.services;

import static com.google.common.base.Preconditions.checkArgument;
import static com.google.common.base.Preconditions.checkNotNull;
import static org.apache.commons.lang3.StringUtils.isBlank;
import static org.apache.commons.lang3.StringUtils.isNotBlank;

import java.io.IOException;
import java.nio.charset.StandardCharsets;
import java.util.Collections;
import java.util.HashSet;
import java.util.List;
import java.util.Set;

import javax.annotation.Resource;

import com.google.common.collect.ImmutableMap;
import com.google.common.collect.ImmutableSet;

import org.apache.commons.io.IOUtils;
import org.apache.commons.lang3.StringUtils;
import org.jsoup.Jsoup;
import org.jsoup.safety.Whitelist;
import org.sagebionetworks.client.SynapseClient;
import org.sagebionetworks.client.exceptions.SynapseException;
import org.sagebionetworks.client.exceptions.SynapseNotFoundException;
import org.sagebionetworks.client.exceptions.SynapseServerException;
import org.sagebionetworks.repo.model.MembershipInvtnSubmission;
import org.sagebionetworks.repo.model.Project;
import org.sagebionetworks.repo.model.ResourceAccess;
import org.sagebionetworks.repo.model.Team;
import org.sagebionetworks.repo.model.auth.NewUser;
import org.sagebionetworks.repo.model.util.ModelConstants;
import org.slf4j.Logger;
import org.slf4j.LoggerFactory;
import org.springframework.beans.factory.annotation.Autowired;
import org.springframework.beans.factory.annotation.Qualifier;
import org.springframework.beans.factory.annotation.Value;
import org.springframework.stereotype.Component;

import org.sagebionetworks.bridge.BridgeConstants;
import org.sagebionetworks.bridge.Roles;
import org.sagebionetworks.bridge.cache.CacheProvider;
import org.sagebionetworks.bridge.config.BridgeConfigFactory;
import org.sagebionetworks.bridge.dao.DirectoryDao;
import org.sagebionetworks.bridge.dao.StudyDao;
import org.sagebionetworks.bridge.exceptions.BadRequestException;
import org.sagebionetworks.bridge.exceptions.ConstraintViolationException;
import org.sagebionetworks.bridge.exceptions.EntityAlreadyExistsException;
import org.sagebionetworks.bridge.exceptions.EntityNotFoundException;
import org.sagebionetworks.bridge.exceptions.UnauthorizedException;
import org.sagebionetworks.bridge.models.accounts.IdentifierHolder;
import org.sagebionetworks.bridge.models.accounts.StudyParticipant;
import org.sagebionetworks.bridge.models.studies.EmailTemplate;
import org.sagebionetworks.bridge.models.studies.MimeType;
import org.sagebionetworks.bridge.models.studies.PasswordPolicy;
import org.sagebionetworks.bridge.models.studies.Study;
import org.sagebionetworks.bridge.models.studies.StudyAndUsers;
import org.sagebionetworks.bridge.models.studies.StudyIdentifier;
import org.sagebionetworks.bridge.validators.StudyParticipantValidator;
import org.sagebionetworks.bridge.validators.StudyValidator;
import org.sagebionetworks.bridge.validators.Validate;

@Component("studyService")
public class StudyService {

    private static Logger LOG = LoggerFactory.getLogger(StudyService.class);

    static final String EXPORTER_SYNAPSE_USER_ID = BridgeConfigFactory.getConfig().getExporterSynapseId(); // copy-paste from website
    static final String SYNAPSE_REGISTER_END_POINT = "https://www.synapse.org/#!NewAccount:";
    private static final String STUDY_PROPERTY = "Study";
    private static final String TYPE_PROPERTY = "type";
    private static final String IDENTIFIER_PROPERTY = "identifier";
    private final Set<String> studyWhitelist = Collections.unmodifiableSet(new HashSet<>(
            BridgeConfigFactory.getConfig().getPropertyAsList("study.whitelist")));

    private CompoundActivityDefinitionService compoundActivityDefinitionService;
    private UploadCertificateService uploadCertService;
    private StudyDao studyDao;
    private DirectoryDao directoryDao;
    private StudyValidator validator;
    private CacheProvider cacheProvider;
    private SubpopulationService subpopService;
    private NotificationTopicService topicService;
    private EmailVerificationService emailVerificationService;
    private SynapseClient synapseClient;
    private ParticipantService participantService;

    private String defaultEmailVerificationTemplate;
    private String defaultEmailVerificationTemplateSubject;
    private String defaultResetPasswordTemplate;
    private String defaultResetPasswordTemplateSubject;
    private String defaultEmailSignInTemplate;
    private String defaultEmailSignInTemplateSubject;
    
    @Value("classpath:study-defaults/email-verification.txt")
    final void setDefaultEmailVerificationTemplate(org.springframework.core.io.Resource resource) throws IOException {
        this.defaultEmailVerificationTemplate = IOUtils.toString(resource.getInputStream(), StandardCharsets.UTF_8);
    }
    @Value("classpath:study-defaults/email-verification-subject.txt")
    final void setDefaultEmailVerificationTemplateSubject(org.springframework.core.io.Resource resource) throws IOException {
        this.defaultEmailVerificationTemplateSubject = IOUtils.toString(resource.getInputStream(), StandardCharsets.UTF_8);
    }
    @Value("classpath:study-defaults/reset-password.txt")
    final void setDefaultPasswordTemplate(org.springframework.core.io.Resource resource) throws IOException {
        this.defaultResetPasswordTemplate = IOUtils.toString(resource.getInputStream(), StandardCharsets.UTF_8);
    }
    @Value("classpath:study-defaults/reset-password-subject.txt")
    final void setDefaultPasswordTemplateSubject(org.springframework.core.io.Resource resource) throws IOException {
        this.defaultResetPasswordTemplateSubject = IOUtils.toString(resource.getInputStream(), StandardCharsets.UTF_8);
    }
    @Value("classpath:study-defaults/email-sign-in.txt")
    final void setDefaultEmailSignInTemplate(org.springframework.core.io.Resource resource) throws IOException {
        this.defaultEmailSignInTemplate = IOUtils.toString(resource.getInputStream(), StandardCharsets.UTF_8);
    }
    @Value("classpath:study-defaults/email-sign-in-subject.txt")
    final void setDefaultEmailSignInTemplateSubject(org.springframework.core.io.Resource resource) throws IOException {
        this.defaultEmailSignInTemplateSubject = IOUtils.toString(resource.getInputStream(), StandardCharsets.UTF_8);
    }

    /** Compound activity definition service, used to clean up deleted studies. This is set by Spring. */
    @Autowired
    final void setCompoundActivityDefinitionService(
            CompoundActivityDefinitionService compoundActivityDefinitionService) {
        this.compoundActivityDefinitionService = compoundActivityDefinitionService;
    }

    @Resource(name="uploadCertificateService")
    final void setUploadCertificateService(UploadCertificateService uploadCertService) {
        this.uploadCertService = uploadCertService;
    }
    @Autowired
    final void setValidator(StudyValidator validator) {
        this.validator = validator;
    }
    @Autowired
    final void setStudyDao(StudyDao studyDao) {
        this.studyDao = studyDao;
    }
    @Autowired
    final void setDirectoryDao(DirectoryDao directoryDao) {
        this.directoryDao = directoryDao;
    }
    @Autowired
    final void setCacheProvider(CacheProvider cacheProvider) {
        this.cacheProvider = cacheProvider;
    }
    @Autowired
    final void setSubpopulationService(SubpopulationService subpopService) {
        this.subpopService = subpopService;
    }
    @Autowired
    final void setNotificationTopicService(NotificationTopicService topicService) {
        this.topicService = topicService;
    }
    @Autowired
    final void setEmailVerificationService(EmailVerificationService emailVerificationService) {
        this.emailVerificationService = emailVerificationService;
    }
    @Autowired
    final void setParticipantService(ParticipantService participantService) {
        this.participantService = participantService;
    }
    
    @Autowired
    @Qualifier("bridgePFSynapseClient")
    public final void setSynapseClient(SynapseClient synapseClient) {
        this.synapseClient = synapseClient;
    }

    public Study getStudy(String identifier, boolean includeDeleted) {
        checkArgument(isNotBlank(identifier), Validate.CANNOT_BE_BLANK, IDENTIFIER_PROPERTY);

        Study study = cacheProvider.getStudy(identifier);
        if (study == null) {
            study = studyDao.getStudy(identifier);
            cacheProvider.setStudy(study);
        }
        if (study != null) {
            // If it it exists and has been deactivated, and this call is not supposed to retrieve deactivated
            // studies, treat it as if it doesn't exist.
            if (!study.isActive() && !includeDeleted) {
                throw new EntityNotFoundException(Study.class, "Study not found.");
            }
            // Because this template does not currently exist in studies, add the default if it is null.
            if (study.getEmailSignInTemplate() == null) {
                EmailTemplate template = new EmailTemplate(defaultEmailSignInTemplateSubject,
                        defaultEmailSignInTemplate, MimeType.HTML);
                study.setEmailSignInTemplate(template);
            }
        }

        return study;
    }

    // only return active study
    public Study getStudy(String identifier) {
        if (isBlank(identifier)) {
            throw new BadRequestException("study parameter is required");
        }
        return getStudy(identifier, false);
    }

    public Study getStudy(StudyIdentifier studyId) {
        checkNotNull(studyId, Validate.CANNOT_BE_NULL, "studyIdentifier");
        
        return getStudy(studyId.getIdentifier());
    }

    public List<Study> getStudies() {
        return studyDao.getStudies();
    }

    public Study createStudyAndUsers(StudyAndUsers studyAndUsers) throws SynapseException {
        checkNotNull(studyAndUsers, Validate.CANNOT_BE_NULL, "study and users");

        List<String> adminIds = studyAndUsers.getAdminIds();
        if (adminIds == null || adminIds.isEmpty()) {
            throw new BadRequestException("Admin IDs are required.");
        }
        // validate if each admin id is a valid synapse id in synapse
        for (String adminId : adminIds) {
            try {
                synapseClient.getUserProfile(adminId);
            } catch (SynapseNotFoundException e) {
                throw new BadRequestException("Admin ID is invalid.");
            }
        }

        List<StudyParticipant> users = studyAndUsers.getUsers();
        if (users == null || users.isEmpty()) {
            throw new BadRequestException("User list is required.");
        }
        if (studyAndUsers.getStudy() == null) {
            throw new BadRequestException("Study cannot be null.");
        }
        Study study = studyAndUsers.getStudy();
        // prevent NPE in participant validation
        if (study.getPasswordPolicy() == null) {
            study.setPasswordPolicy(PasswordPolicy.DEFAULT_PASSWORD_POLICY);
        }

        // validate participants at first
        for (StudyParticipant user : users) {
            Validate.entityThrowingException(new StudyParticipantValidator(study, true), user);
        }

        // validate roles for each user
        for (StudyParticipant user: users) {
            if (!Collections.disjoint(user.getRoles(), ImmutableSet.of(Roles.ADMIN, Roles.TEST_USERS, Roles.WORKER))) {
                throw new BadRequestException("User can only have roles developer and/or researcher.");
            }
            if (user.getRoles().isEmpty()) {
                throw new BadRequestException("User should have at least one role.");
            }
        }

        // then create and validate study
        study = createStudy(study);

        // then create users for that study
        // send verification email from both Bridge and Synapse as well
        for (StudyParticipant user: users) {
            IdentifierHolder identifierHolder = participantService.createParticipant(study, user.getRoles(), user,true);

            NewUser synapseUser = new NewUser();
            synapseUser.setEmail(user.getEmail());
            try {
                synapseClient.newAccountEmailValidation(synapseUser, SYNAPSE_REGISTER_END_POINT);
            } catch (SynapseServerException e) {
                if (!"The email address provided is already used.".equals(e.getMessage())) {
                    throw e;
                } else {
                    LOG.info("Email: " + user.getEmail() + " already exists in Synapse", e);
                }
            }
            // send resetting password email as well
            participantService.requestResetPassword(study, identifierHolder.getIdentifier());
        }

        // finally create synapse project and team
        createSynapseProjectTeam(studyAndUsers.getAdminIds(), study);

        return study;
    }

    public Study createStudy(Study study) {
        checkNotNull(study, Validate.CANNOT_BE_NULL, "study");
        if (study.getVersion() != null){
            throw new EntityAlreadyExistsException(Study.class, "Study has a version value; it may already exist",
                new ImmutableMap.Builder<String,Object>().put(IDENTIFIER_PROPERTY, study.getIdentifier()).build());
        }

        study.setActive(true);
        study.setStrictUploadValidationEnabled(true);
        study.getDataGroups().add(BridgeConstants.TEST_USER_GROUP);
        setDefaultsIfAbsent(study);
        sanitizeHTML(study);
        Validate.entityThrowingException(validator, study);

        if (studyDao.doesIdentifierExist(study.getIdentifier())) {
            throw new EntityAlreadyExistsException(Study.class, IDENTIFIER_PROPERTY, study.getIdentifier());
        }
        
        subpopService.createDefaultSubpopulation(study);
        
        String directory = directoryDao.createDirectoryForStudy(study);
        study.setStormpathHref(directory);

        // do not create certs for whitelisted studies (legacy studies)
        if (!studyWhitelist.contains(study.getIdentifier())) {
            uploadCertService.createCmsKeyPair(study.getStudyIdentifier());
        }

        study = studyDao.createStudy(study);
        
        emailVerificationService.verifyEmailAddress(study.getSupportEmail());
        
        cacheProvider.setStudy(study);

        return study;
    }

    public Study createSynapseProjectTeam(List<String> synapseUserIds, Study study) throws SynapseException {
        if (synapseUserIds == null || synapseUserIds.isEmpty()) {
            throw new BadRequestException("Synapse User IDs are required.");
        }
        // first check if study already has project and team ids
        if (study.getSynapseDataAccessTeamId() != null){
            throw new EntityAlreadyExistsException(Study.class, "Study already has a team ID.",
                new ImmutableMap.Builder<String,Object>().put(IDENTIFIER_PROPERTY, study.getIdentifier())
                    .put("synapseDataAccessTeamId", study.getSynapseDataAccessTeamId()).build());
        }
        if (study.getSynapseProjectId() != null){
            throw new EntityAlreadyExistsException(Study.class, "Study already has a project ID.",
                new ImmutableMap.Builder<String,Object>().put(IDENTIFIER_PROPERTY, study.getIdentifier())
                .put("synapseProjectId", study.getSynapseProjectId()).build());
        }

        // then check if the user id exists
        for (String userId : synapseUserIds) {
            try {
                synapseClient.getUserProfile(userId);
            } catch (SynapseNotFoundException e) {
                throw new BadRequestException("Synapse User Id: " + userId + " is invalid.");
            }
        }

        // create synapse project and team
        Team team = new Team();
        team.setName(study.getName().trim().replaceAll("[\\s\\[\\]]", "_") + "AccessTeam");
        Project project = new Project();
        project.setName(study.getName().trim().replaceAll("[\\s\\[\\]]", "_") + "Project");

        Team newTeam = synapseClient.createTeam(team);

        Project newProject = synapseClient.createEntity(project);

        // modify project acl
        org.sagebionetworks.repo.model.AccessControlList acl = synapseClient.getACL(newProject.getId());
        // add exporter as admin
        ResourceAccess toSet = new ResourceAccess();
        toSet.setPrincipalId(Long.parseLong(EXPORTER_SYNAPSE_USER_ID));
        toSet.setAccessType(ModelConstants.ENITY_ADMIN_ACCESS_PERMISSIONS);
        acl.getResourceAccess().add(toSet);
        // add users as admins
        for (String synapseUserId : synapseUserIds) {
            ResourceAccess toSetUser = new ResourceAccess();
            toSetUser.setPrincipalId(Long.parseLong(synapseUserId)); // passed by user as parameter
            toSetUser.setAccessType(ModelConstants.ENITY_ADMIN_ACCESS_PERMISSIONS);
            acl.getResourceAccess().add(toSetUser);
        }
        // add team in project as well
        ResourceAccess toSetTeam = new ResourceAccess();
        toSetTeam.setPrincipalId(Long.parseLong(newTeam.getId())); // passed by user as parameter
        toSetTeam.setAccessType(ModelConstants.ENITY_ADMIN_ACCESS_PERMISSIONS);
        acl.getResourceAccess().add(toSetTeam);

        synapseClient.updateACL(acl);

        for (String synapseUserId : synapseUserIds) {
            // send invitation to target user for joining new team and grant admin permission to that user
            MembershipInvtnSubmission teamMemberInvitation = new MembershipInvtnSubmission();
            teamMemberInvitation.setInviteeId(synapseUserId);
            teamMemberInvitation.setTeamId(newTeam.getId());
            synapseClient.createMembershipInvitation(teamMemberInvitation, null, null);
            synapseClient.setTeamMemberPermissions(newTeam.getId(), synapseUserId, true);
        }

        String newTeamId = newTeam.getId();
        String newProjectId = newProject.getId();

        // finally, update study
        study.setSynapseProjectId(newProjectId);
        study.setSynapseDataAccessTeamId(Long.parseLong(newTeamId));
        updateStudy(study, false);

        return study;
    }

    public Study updateStudy(Study study, boolean isAdminUpdate) {
        checkNotNull(study, Validate.CANNOT_BE_NULL, "study");

        // These cannot be set through the API and will be null here, so they are set on update
        Study originalStudy = studyDao.getStudy(study.getIdentifier());
        
        checkViolationConstraints(originalStudy, study);
        
        // A number of fields can only be set by an administrator. We set these to their existing values if the 
        // caller is not an admin.
        if (!isAdminUpdate) {
            // prevent non-admins update a deactivated study
            if (!originalStudy.isActive()) {
                throw new EntityNotFoundException(Study.class, "Study '"+ study.getIdentifier() +"' not found.");
            }
            study.setHealthCodeExportEnabled(originalStudy.isHealthCodeExportEnabled());
            study.setEmailVerificationEnabled(originalStudy.isEmailVerificationEnabled());
            study.setExternalIdValidationEnabled(originalStudy.isExternalIdValidationEnabled());
            study.setExternalIdRequiredOnSignup(originalStudy.isExternalIdRequiredOnSignup());
            study.setEmailSignInEnabled(originalStudy.isEmailSignInEnabled());
            study.setAccountLimit(originalStudy.getAccountLimit());
            study.setStrictUploadValidationEnabled(originalStudy.isStrictUploadValidationEnabled());
        }

        // prevent anyone changing active to false -- it should be done by deactivateStudy() method
        if (originalStudy.isActive() && !study.isActive()) {
            throw new BadRequestException("Study cannot be deleted through an update.");
        }
        
        // With the introduction of the session verification email, studies won't have all the templates
        // that are normally required. So set it if someone tries to update a study, to a default value.
        setDefaultsIfAbsent(study);
        sanitizeHTML(study);

        study.setStormpathHref(originalStudy.getStormpathHref());
        Validate.entityThrowingException(validator, study);

        // When the version is out of sync in the cache, then an exception is thrown and the study 
        // is not updated in the cache. At least we can delete the study before this, so the next 
        // time it should succeed. Have not figured out why they get out of sync.
        cacheProvider.removeStudy(study.getIdentifier());
        
        // Only update the directory if a relevant aspect of the study has changed.
        if (studyDirectoryHasChanged(originalStudy, study)) {
            directoryDao.updateDirectoryForStudy(study);
        }
        Study updatedStudy = studyDao.updateStudy(study);
        
        if (!originalStudy.getSupportEmail().equals(study.getSupportEmail())) {
            emailVerificationService.verifyEmailAddress(study.getSupportEmail());
        }
        
        cacheProvider.setStudy(updatedStudy);
        
        return updatedStudy;
    }

    public void deleteStudy(String identifier, boolean physical) {
        checkArgument(isNotBlank(identifier), Validate.CANNOT_BE_BLANK, IDENTIFIER_PROPERTY);

        if (studyWhitelist.contains(identifier)) {
            throw new UnauthorizedException(identifier + " is protected by whitelist.");
        }

        // Verify the study exists before you do this
        // only admin can call this method, should contain deactivated ones.
        Study existing = getStudy(identifier, true);
        if (existing == null) {
            throw new EntityNotFoundException(Study.class, "Study '"+identifier+"' not found");
        }
        
        if (!physical) {
            // deactivate
            if (!existing.isActive()) {
                throw new BadRequestException("Study '"+identifier+"' already deactivated.");
            }
            studyDao.deactivateStudy(existing.getIdentifier());
        } else {
            // actual delete
            studyDao.deleteStudy(existing);
            directoryDao.deleteDirectoryForStudy(existing);

            // delete study data
            compoundActivityDefinitionService.deleteAllCompoundActivityDefinitionsInStudy(
                    existing.getStudyIdentifier());
            subpopService.deleteAllSubpopulations(existing.getStudyIdentifier());
            topicService.deleteAllTopics(existing.getStudyIdentifier());
        }

        cacheProvider.removeStudy(identifier);
    }
    
    /**
     * The user cannot remove data groups or task identifiers. These may be referenced by many objects on the server,
     * and may be used by the client application. If any of these are missing on an update, throw a constraint
     * violation exception.
     */
<<<<<<< HEAD
    private void checkViolationConstraints(Study study) {
        final Set<String> taskIds = study.getTaskIdentifiers();
        final Set<String> dataGroups = study.getDataGroups();
        final Set<String> eventKeys = study.getActivityEventKeys();

        List<SchedulePlan> plans = schedulePlanService.getSchedulePlans(ClientInfo.UNKNOWN_CLIENT, study);

        // If the study is *missing* a task identifier or a data group that is currently in use in a plan, 
        // that's a constraint error.
        for (SchedulePlan plan : plans) {
            for (Schedule schedule : plan.getStrategy().getAllPossibleSchedules()) {
                for (Activity activity : schedule.getActivities()) {
                    if (activity.getTask() != null && !taskIds.contains(activity.getTask().getIdentifier())) {
                        throwConstraintViolation(plan, study);
                    }
                }
                for (String eventId : Schedule.EVENT_ID_SPLITTER.split(schedule.getEventId())) {
                    if (!eventKeys.contains(eventId)){
                        throwConstraintViolation(plan, study);
                    }
                }
            }
            if (plan.getStrategy() instanceof CriteriaScheduleStrategy) {
                CriteriaScheduleStrategy strategy = (CriteriaScheduleStrategy)plan.getStrategy();
                for (ScheduleCriteria scheduleCriteria : strategy.getScheduleCriteria()) {
                    if (!studyHasCriteriaDataGroups(dataGroups, scheduleCriteria.getCriteria())) {
                        throwConstraintViolation(plan, study);
                    }
                }
                
            }
=======
    private void checkViolationConstraints(Study originalStudy, Study study) {
        if (!study.getDataGroups().containsAll(originalStudy.getDataGroups())) {
            throw new ConstraintViolationException.Builder()
                .withEntityKey(IDENTIFIER_PROPERTY, study.getIdentifier()).withEntityKey(TYPE_PROPERTY, STUDY_PROPERTY)
                .withMessage("Data groups cannot be deleted.").build();
>>>>>>> 3f22371f
        }
        if (!study.getTaskIdentifiers().containsAll(originalStudy.getTaskIdentifiers())) {
            throw new ConstraintViolationException.Builder()
                .withEntityKey(IDENTIFIER_PROPERTY, study.getIdentifier()).withEntityKey(TYPE_PROPERTY, STUDY_PROPERTY)
                .withMessage("Task identifiers cannot be deleted.").build();
        }
    }
    
    /**
     * Has an aspect of the study changed that must be saved as well in the Stormpath directory? This 
     * includes the email templates for emails sent by Stormpath, but also all the fields that can be 
     * substituted into the email templates such as names and emal addresses.
     * @param originalStudy
     * @param study
     * @return true if the password policy or email templates have changed
     */
    private boolean studyDirectoryHasChanged(Study originalStudy, Study study) {
        return (!study.getName().equals(originalStudy.getName()) ||
                !study.getSponsorName().equals(originalStudy.getSponsorName()) ||
                !study.getSupportEmail().equals(originalStudy.getSupportEmail()) ||
                !study.getTechnicalEmail().equals(originalStudy.getTechnicalEmail()) ||
                !study.getPasswordPolicy().equals(originalStudy.getPasswordPolicy()) || 
                !study.getVerifyEmailTemplate().equals(originalStudy.getVerifyEmailTemplate()) || 
                !study.getResetPasswordTemplate().equals(originalStudy.getResetPasswordTemplate()) || 
                study.isEmailVerificationEnabled() != originalStudy.isEmailVerificationEnabled());
    }
    
    /**
     * When the password policy or templates are not included, they are set to some sensible defaults.  
     * values. 
     * @param study
     */
    private void setDefaultsIfAbsent(Study study) {
        if (study.getPasswordPolicy() == null) {
            study.setPasswordPolicy(PasswordPolicy.DEFAULT_PASSWORD_POLICY);
        }
        if (study.getVerifyEmailTemplate() == null) {
            EmailTemplate template = new EmailTemplate(defaultEmailVerificationTemplateSubject,
                    defaultEmailVerificationTemplate, MimeType.HTML);
            study.setVerifyEmailTemplate(template);
        }
        if (study.getResetPasswordTemplate() == null) {
            EmailTemplate template = new EmailTemplate(defaultResetPasswordTemplateSubject,
                    defaultResetPasswordTemplate, MimeType.HTML);
            study.setResetPasswordTemplate(template);
        }
        if (study.getEmailSignInTemplate() == null) {
            EmailTemplate template = new EmailTemplate(defaultEmailSignInTemplateSubject,
                    defaultEmailSignInTemplate, MimeType.HTML);
            study.setEmailSignInTemplate(template);
        }
    }

    /**
     * Email templates can contain HTML. Ensure the subject text has no markup and the markup in the body 
     * is safe for display in web-based email clients and a researcher UI. We clean this up before 
     * validation in case only unacceptable content was in the template. 
     * @param study
     */
    protected void sanitizeHTML(Study study) {
        EmailTemplate template = study.getVerifyEmailTemplate();
        study.setVerifyEmailTemplate(sanitizeEmailTemplate(template));
        
        template = study.getResetPasswordTemplate();
        study.setResetPasswordTemplate(sanitizeEmailTemplate(template));
        
        template = study.getEmailSignInTemplate();
        study.setEmailSignInTemplate(sanitizeEmailTemplate(template));
    }
    
    protected EmailTemplate sanitizeEmailTemplate(EmailTemplate template) {
        // Skip sanitization if there's no template. This can happen now as we'd rather see an error if the caller
        // doesn't include a template when updating.
        if (template == null) {
            return template;
        }
        String subject = template.getSubject();
        if (StringUtils.isNotBlank(subject)) {
            subject = Jsoup.clean(subject, Whitelist.none());
        }
        String body = template.getBody();
        if (StringUtils.isNotBlank(body)) {
            if (template.getMimeType() == MimeType.TEXT) {
                body = Jsoup.clean(body, Whitelist.none());
            } else {
                body = Jsoup.clean(body, BridgeConstants.CKEDITOR_WHITELIST);
            }
        }
        return new EmailTemplate(subject, body, template.getMimeType());
    }
}<|MERGE_RESOLUTION|>--- conflicted
+++ resolved
@@ -495,50 +495,22 @@
      * and may be used by the client application. If any of these are missing on an update, throw a constraint
      * violation exception.
      */
-<<<<<<< HEAD
-    private void checkViolationConstraints(Study study) {
-        final Set<String> taskIds = study.getTaskIdentifiers();
-        final Set<String> dataGroups = study.getDataGroups();
-        final Set<String> eventKeys = study.getActivityEventKeys();
-
-        List<SchedulePlan> plans = schedulePlanService.getSchedulePlans(ClientInfo.UNKNOWN_CLIENT, study);
-
-        // If the study is *missing* a task identifier or a data group that is currently in use in a plan, 
-        // that's a constraint error.
-        for (SchedulePlan plan : plans) {
-            for (Schedule schedule : plan.getStrategy().getAllPossibleSchedules()) {
-                for (Activity activity : schedule.getActivities()) {
-                    if (activity.getTask() != null && !taskIds.contains(activity.getTask().getIdentifier())) {
-                        throwConstraintViolation(plan, study);
-                    }
-                }
-                for (String eventId : Schedule.EVENT_ID_SPLITTER.split(schedule.getEventId())) {
-                    if (!eventKeys.contains(eventId)){
-                        throwConstraintViolation(plan, study);
-                    }
-                }
-            }
-            if (plan.getStrategy() instanceof CriteriaScheduleStrategy) {
-                CriteriaScheduleStrategy strategy = (CriteriaScheduleStrategy)plan.getStrategy();
-                for (ScheduleCriteria scheduleCriteria : strategy.getScheduleCriteria()) {
-                    if (!studyHasCriteriaDataGroups(dataGroups, scheduleCriteria.getCriteria())) {
-                        throwConstraintViolation(plan, study);
-                    }
-                }
-                
-            }
-=======
     private void checkViolationConstraints(Study originalStudy, Study study) {
         if (!study.getDataGroups().containsAll(originalStudy.getDataGroups())) {
             throw new ConstraintViolationException.Builder()
-                .withEntityKey(IDENTIFIER_PROPERTY, study.getIdentifier()).withEntityKey(TYPE_PROPERTY, STUDY_PROPERTY)
-                .withMessage("Data groups cannot be deleted.").build();
->>>>>>> 3f22371f
+                    .withEntityKey(IDENTIFIER_PROPERTY, study.getIdentifier()).withEntityKey(TYPE_PROPERTY, STUDY_PROPERTY)
+                    .withMessage("Data groups cannot be deleted.").build();
         }
         if (!study.getTaskIdentifiers().containsAll(originalStudy.getTaskIdentifiers())) {
             throw new ConstraintViolationException.Builder()
-                .withEntityKey(IDENTIFIER_PROPERTY, study.getIdentifier()).withEntityKey(TYPE_PROPERTY, STUDY_PROPERTY)
-                .withMessage("Task identifiers cannot be deleted.").build();
+                    .withEntityKey(IDENTIFIER_PROPERTY, study.getIdentifier()).withEntityKey(TYPE_PROPERTY, STUDY_PROPERTY)
+                    .withMessage("Task identifiers cannot be deleted.").build();
+        }
+        if (!study.getActivityEventKeys().containsAll(originalStudy.getActivityEventKeys())) {
+            throw new ConstraintViolationException.Builder()
+                    .withEntityKey(IDENTIFIER_PROPERTY, study.getIdentifier()).withEntityKey(TYPE_PROPERTY, STUDY_PROPERTY)
+                    .withMessage("Activity event keys cannot be deleted.").build();
+
         }
     }
     
