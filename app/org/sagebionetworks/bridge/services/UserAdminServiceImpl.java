package org.sagebionetworks.bridge.services;

import static com.google.common.base.Preconditions.checkNotNull;

import java.util.Iterator;

import org.apache.commons.lang3.StringUtils;
import org.sagebionetworks.bridge.dao.AccountDao;
import org.sagebionetworks.bridge.dao.DistributedLockDao;
import org.sagebionetworks.bridge.exceptions.BridgeServiceException;
import org.sagebionetworks.bridge.exceptions.ConsentRequiredException;
import org.sagebionetworks.bridge.models.SignIn;
import org.sagebionetworks.bridge.models.SignUp;
import org.sagebionetworks.bridge.models.User;
import org.sagebionetworks.bridge.models.UserSession;
import org.sagebionetworks.bridge.models.accounts.Account;
import org.sagebionetworks.bridge.models.studies.ConsentSignature;
import org.sagebionetworks.bridge.models.studies.Study;
import org.sagebionetworks.bridge.redis.RedisKey;

import org.apache.commons.lang3.StringUtils;
import org.slf4j.Logger;
import org.slf4j.LoggerFactory;

<<<<<<< HEAD
import com.google.common.base.Preconditions;
=======
import com.stormpath.sdk.account.Account;
import com.stormpath.sdk.account.AccountList;
import com.stormpath.sdk.group.Group;
import org.springframework.beans.factory.annotation.Autowired;
>>>>>>> 471f1023

public class UserAdminServiceImpl implements UserAdminService {

    private static final Logger logger = LoggerFactory.getLogger(UserAdminServiceImpl.class);

    private AuthenticationServiceImpl authenticationService;
    private AccountDao accountDao;
    private ConsentService consentService;
    private HealthDataService healthDataService;
    private StudyService studyService;
    private DistributedLockDao lockDao;

    public void setAuthenticationService(AuthenticationServiceImpl authenticationService) {
        this.authenticationService = authenticationService;
    }
    
    public void setAccountDao(AccountDao accountDao) {
        this.accountDao = accountDao;
    }

    public void setConsentService(ConsentService consentService) {
        this.consentService = consentService;
    }

    @Autowired
    public void setHealthDataService(HealthDataService healthDataService) {
        this.healthDataService = healthDataService;
    }

    public void setStudyService(StudyService studyService) {
        this.studyService = studyService;
    }

    public void setDistributedLockDao(DistributedLockDao lockDao) {
        this.lockDao = lockDao;
    }

    @Override
    public UserSession createUser(SignUp signUp, Study study, boolean signUserIn, boolean consentUser) {
        checkNotNull(study, "Study cannot be null");
        checkNotNull(signUp, "Sign up cannot be null");
        checkNotNull(signUp.getEmail(), "Sign up email cannot be null");

        authenticationService.signUp(signUp, study, false);

        SignIn signIn = new SignIn(signUp.getUsername(), signUp.getPassword());
        UserSession newUserSession = null;
        try {
            newUserSession = authenticationService.signIn(study, signIn);
        } catch (ConsentRequiredException e) {
            newUserSession = e.getUserSession();
            if (consentUser) {
                String sig = String.format("[Signature for %s]", signUp.getEmail());;
                ConsentSignature consent = ConsentSignature.create(sig, "1989-08-19", null, null);
                consentService.consentToResearch(newUserSession.getUser(), consent, study, false);
            }
        }
        if (!signUserIn) {
            authenticationService.signOut(newUserSession.getSessionToken());
            newUserSession = null;
        }
        return newUserSession;
    }

    @Override
    public void deleteUser(Study study, String email) {
        checkNotNull(study);
        Preconditions.checkArgument(StringUtils.isNotBlank(email));         
        
        Account account = accountDao.getAccount(study, email);
        if (account != null) {
            deleteUser(account);    
        }
    }
    
    void deleteUser(Account account) {
        checkNotNull(account);

        int retryCount = 0;
        boolean shouldRetry = true;
        while (shouldRetry) {
            boolean deleted = deleteUserAttempt(account);
            if (deleted) {
                return;
            }
            shouldRetry = retryCount < 5;
            retryCount++;
            try {
                Thread.sleep(100 * 2 ^ retryCount);
            } catch(InterruptedException ie) {
                throw new BridgeServiceException(ie);
            }
        }
    }

    @Override
    public void deleteAllUsers(String role) {
        Iterator<Account> iterator = accountDao.getAllAccounts();
        while(iterator.hasNext()) {
            Account account = iterator.next();
            if (account.getRoles().contains(role)) {
                deleteUser(account);
            }
        }
    }

    private boolean deleteUserAttempt(Account account) {
        String key = RedisKey.USER_LOCK.getRedisKey(account.getEmail());
        String lock = null;
        boolean success = false;
        try {
            lock = lockDao.acquireLock(User.class, key);
            if (account != null) {
                Study study = studyService.getStudy(account.getStudyIdentifier());
                deleteUserInStudy(study, account);
                accountDao.deleteAccount(study, account.getEmail());
                // Check if the delete succeeded
                success = accountDao.getAccount(study, account.getEmail()) == null ? true : false;
            }
        } catch(Throwable t) {
            success = false;
            logger.error(t.getMessage(), t);
        } finally {
            // This used to silently fail, not there is a precondition check that
            // throws an exception. If there has been an exception, lock == null
            if (lock != null) {
                lockDao.releaseLock(User.class, key, lock);
            }
        }
        return success;
    }

    private boolean deleteUserInStudy(Study study, Account account) throws BridgeServiceException {
        checkNotNull(study);
        checkNotNull(account);

        try {
<<<<<<< HEAD
            User user = authenticationService.getUser(study, account.getEmail());
            consentService.withdrawConsent(study, user);
            //String healthCode = user.getHealthCode();
            //optionsService.deleteAllParticipantOptions(healthCode);
=======
            consentService.withdrawConsent(user, study);

            // AuthenticationServiceImpl.getHealthCode() ensures that health code will be defined. However, this is
            // some defensive coding to keep our services robust.
            String healthCode = user.getHealthCode();
            if (!StringUtils.isBlank(healthCode)) {
                healthDataService.deleteRecordsForHealthCode(healthCode);
            }

>>>>>>> 471f1023
            return true;
        } catch (Throwable e) {
            logger.error(e.getMessage(), e);
            return false;
        }
    }
}<|MERGE_RESOLUTION|>--- conflicted
+++ resolved
@@ -18,18 +18,11 @@
 import org.sagebionetworks.bridge.models.studies.Study;
 import org.sagebionetworks.bridge.redis.RedisKey;
 
-import org.apache.commons.lang3.StringUtils;
 import org.slf4j.Logger;
 import org.slf4j.LoggerFactory;
 
-<<<<<<< HEAD
 import com.google.common.base.Preconditions;
-=======
-import com.stormpath.sdk.account.Account;
-import com.stormpath.sdk.account.AccountList;
-import com.stormpath.sdk.group.Group;
 import org.springframework.beans.factory.annotation.Autowired;
->>>>>>> 471f1023
 
 public class UserAdminServiceImpl implements UserAdminService {
 
@@ -167,13 +160,8 @@
         checkNotNull(account);
 
         try {
-<<<<<<< HEAD
             User user = authenticationService.getUser(study, account.getEmail());
             consentService.withdrawConsent(study, user);
-            //String healthCode = user.getHealthCode();
-            //optionsService.deleteAllParticipantOptions(healthCode);
-=======
-            consentService.withdrawConsent(user, study);
 
             // AuthenticationServiceImpl.getHealthCode() ensures that health code will be defined. However, this is
             // some defensive coding to keep our services robust.
@@ -182,7 +170,6 @@
                 healthDataService.deleteRecordsForHealthCode(healthCode);
             }
 
->>>>>>> 471f1023
             return true;
         } catch (Throwable e) {
             logger.error(e.getMessage(), e);
