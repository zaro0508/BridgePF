--- conflicted
+++ resolved
@@ -55,41 +55,26 @@
     }
 
     @Override
-<<<<<<< HEAD
-    public User consentToResearch(User caller, ConsentSignature researchConsent, final Study study, boolean sendEmail)
+    public User consentToResearch(User caller, ConsentSignature consentSignature, final Study study, boolean sendEmail)
             throws BridgeServiceException {
-=======
-    public User consentToResearch(User caller, ConsentSignature consentSignature, final Study study,
-            boolean sendEmail) throws BridgeServiceException {
->>>>>>> 50693e5c
-
-        if (caller == null) {
-            throw new BridgeServiceException("User is required.", BAD_REQUEST);
-        } else if (study == null) {
-<<<<<<< HEAD
-            throw new BridgeServiceException("Study is required.", BAD_REQUEST);
-        } else if (researchConsent == null) {
-            throw new BridgeServiceException("ResearchConsent is required.", BAD_REQUEST);
-        } else if (StringUtils.isBlank(researchConsent.getName())) {
+
+        if (caller == null) {
+            throw new BridgeServiceException("User is required.", BAD_REQUEST);
+        } else if (study == null) {
+            throw new BridgeServiceException("Study is required.", BAD_REQUEST);
+        } else if (consentSignature == null) {
             throw new BridgeServiceException("Consent signature is required.", BAD_REQUEST);
-        } else if (researchConsent.getBirthdate() == null) {
+        } else if (StringUtils.isBlank(consentSignature.getName())) {
+            throw new BridgeServiceException("Consent full name is required.", BAD_REQUEST);
+        } else if (consentSignature.getBirthdate() == null) {
             throw new BridgeServiceException("Consent birth date  is required.", BAD_REQUEST);
-=======
-            throw new BridgeServiceException("Study is required.", HttpStatus.SC_BAD_REQUEST);
-        } else if (consentSignature == null) {
-            throw new BridgeServiceException("ResearchConsent is required.", HttpStatus.SC_BAD_REQUEST);
-        } else if (StringUtils.isBlank(consentSignature.getName())) {
-            throw new BridgeServiceException("Consent signature is required.", HttpStatus.SC_BAD_REQUEST);
-        } else if (consentSignature.getBirthdate() == null) {
-            throw new BridgeServiceException("Consent birth date  is required.", HttpStatus.SC_BAD_REQUEST);
->>>>>>> 50693e5c
         }
 
         try {
             // Stormpath account
             final Account account = stormpathClient.getResource(caller.getStormpathHref(), Account.class);
             final CustomData customData = account.getCustomData();
-            
+
             // HealthID
             final String healthIdKey = study.getKey() + BridgeConstants.CUSTOM_DATA_HEALTH_CODE_SUFFIX;
             HealthId healthId = getHealthId(healthIdKey, customData); // This sets the ID, which we will need when fully
@@ -131,7 +116,7 @@
                 }
                 userConsentDao.giveConsent(healthId.getCode(), studyConsent, consentSignature);
             }
-            
+
             if (sendEmail) {
                 sendMailService.sendConsentAgreement(caller, consentSignature, study);
             }
@@ -200,22 +185,13 @@
             throw new BridgeServiceException("Study is required.", BAD_REQUEST);
         }
         try {
-<<<<<<< HEAD
-            StudyConsent studyConsent = studyConsentDao.getConsent(study.getKey());
-            ConsentSignature consent = userConsentDao.getConsentSignature(caller.getHealthDataCode(), studyConsent);
-            if (studyConsent == null || consent == null) {
-                throw new BridgeServiceException("Study Consent or Consent Signature not found.", INTERNAL_SERVER_ERROR);
-=======
             StudyConsent consent = studyConsentDao.getConsent(study.getKey());
             if (consent == null) {
-                throw new BridgeServiceException("Consent not found.",
-                        HttpStatus.SC_INTERNAL_SERVER_ERROR);
->>>>>>> 50693e5c
+                throw new BridgeServiceException("Consent not found.", INTERNAL_SERVER_ERROR);
             }
             ConsentSignature consentSignature = userConsentDao.getConsentSignature(caller.getHealthDataCode(), consent);
             if (consentSignature == null) {
-                throw new BridgeServiceException("Consent signature not found.",
-                        HttpStatus.SC_INTERNAL_SERVER_ERROR);
+                throw new BridgeServiceException("Consent signature not found.", INTERNAL_SERVER_ERROR);
             }
             sendMailService.sendConsentAgreement(caller, consentSignature, study);
         } catch (Exception e) {
