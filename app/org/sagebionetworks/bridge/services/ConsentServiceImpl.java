package org.sagebionetworks.bridge.services;

import static com.google.common.base.Preconditions.checkNotNull;

import javax.annotation.Resource;

import org.sagebionetworks.bridge.dao.AccountDao;
import org.sagebionetworks.bridge.dao.StudyConsentDao;
import org.sagebionetworks.bridge.dao.UserConsentDao;
import org.sagebionetworks.bridge.exceptions.EntityAlreadyExistsException;
import org.sagebionetworks.bridge.exceptions.EntityNotFoundException;
import org.sagebionetworks.bridge.exceptions.StudyLimitExceededException;
import org.sagebionetworks.bridge.models.User;
import org.sagebionetworks.bridge.models.UserConsent;
import org.sagebionetworks.bridge.models.accounts.Account;
import org.sagebionetworks.bridge.models.studies.ConsentSignature;
import org.sagebionetworks.bridge.models.studies.Study;
import org.sagebionetworks.bridge.models.studies.StudyConsent;
import org.sagebionetworks.bridge.models.studies.StudyIdentifier;
import org.sagebionetworks.bridge.redis.JedisStringOps;
import org.sagebionetworks.bridge.redis.RedisKey;
import org.sagebionetworks.bridge.validators.ConsentAgeValidator;
import org.sagebionetworks.bridge.validators.Validate;
import org.springframework.beans.factory.annotation.Autowired;
import org.springframework.stereotype.Component;

@Component
public class ConsentServiceImpl implements ConsentService {

    private static final int TWENTY_FOUR_HOURS = (24 * 60 * 60);

    private AccountDao accountDao;
    private JedisStringOps stringOps;
    private SendMailService sendMailService;
    private StudyConsentDao studyConsentDao;
    private UserConsentDao userConsentDao;

    @Autowired
    public void setStringOps(JedisStringOps stringOps) {
        this.stringOps = stringOps;
    }
<<<<<<< HEAD
    @Resource(name="stormpathAccountDao")
    public void setAccountDao(AccountDao accountDao) {
        this.accountDao = accountDao;
    }
=======

    @Autowired
    public void setAccountDao(AccountDao accountDao) {
        this.accountDao = accountDao;
    }

>>>>>>> e435a57c
    @Autowired
    public void setSendMailService(SendMailService sendMailService) {
        this.sendMailService = sendMailService;
    }
<<<<<<< HEAD
=======

>>>>>>> e435a57c
    @Autowired
    public void setStudyConsentDao(StudyConsentDao studyConsentDao) {
        this.studyConsentDao = studyConsentDao;
    }
<<<<<<< HEAD
=======

>>>>>>> e435a57c
    @Autowired
    public void setUserConsentDao(UserConsentDao userConsentDao) {
        this.userConsentDao = userConsentDao;
    }
    
    @Override
    public ConsentSignature getConsentSignature(final Study study, final User user) {
        checkNotNull(user, Validate.CANNOT_BE_NULL, "user");
        checkNotNull(study, Validate.CANNOT_BE_NULL, "study");
        
        Account account = accountDao.getAccount(study, user.getEmail());
        ConsentSignature consentSignature = account.getConsentSignature();
        if (consentSignature != null) {
            return consentSignature;
        }
        throw new EntityNotFoundException(ConsentSignature.class);
    }

    @Override
    public User consentToResearch(final Study study, final User user, final ConsentSignature consentSignature,
            final boolean sendEmail) {

        checkNotNull(user, Validate.CANNOT_BE_NULL, "user");
        checkNotNull(consentSignature, Validate.CANNOT_BE_NULL, "consentSignature");
        checkNotNull(study, Validate.CANNOT_BE_NULL, "study");

        if (user.doesConsent()) {
            throw new EntityAlreadyExistsException(consentSignature);
        }
        ConsentAgeValidator validator = new ConsentAgeValidator(study);
        Validate.entityThrowingException(validator, consentSignature);

        Account account = accountDao.getAccount(study, user.getEmail());

        account.setConsentSignature(consentSignature);
        accountDao.updateAccount(study, account);
        
        final StudyConsent studyConsent = studyConsentDao.getConsent(study);

        incrementStudyEnrollment(study);
        try {
            userConsentDao.giveConsent(user.getHealthCode(), studyConsent);
        } catch (Throwable e) {
            decrementStudyEnrollment(study);
            throw e;
        }

        if (sendEmail) {
            sendMailService.sendConsentAgreement(user, consentSignature, studyConsent);
        }

        user.setConsent(true);
        return user;
    }

    @Override
    public UserConsent getUserConsent(StudyIdentifier studyIdentifier, User user) {
        return userConsentDao.getUserConsent(user.getHealthCode(), studyIdentifier);
    }

    @Override
    public boolean hasUserConsentedToResearch(StudyIdentifier studyIdentifier, User user) {
        checkNotNull(user, Validate.CANNOT_BE_NULL, "user");
        checkNotNull(studyIdentifier, Validate.CANNOT_BE_NULL, "studyIdentifier");

        return userConsentDao.hasConsented(user.getHealthCode(), studyIdentifier);
    }

    @Override
    public boolean hasUserSignedMostRecentConsent(StudyIdentifier studyIdentifier, User user) {
        checkNotNull(user, Validate.CANNOT_BE_NULL, "user");
        checkNotNull(studyIdentifier, Validate.CANNOT_BE_NULL, "studyIdentifier");

        UserConsent userConsent = userConsentDao.getUserConsent(user.getHealthCode(), studyIdentifier);
        StudyConsent mostRecentConsent = studyConsentDao.getConsent(studyIdentifier);

        if (mostRecentConsent != null && userConsent != null) {
            // If the user signed the StudyConsent after the time the most recent StudyConsent was created, then the
            // user has signed the most recent StudyConsent.
            return userConsent.getSignedOn() > mostRecentConsent.getCreatedOn();
        } else {
            return false;
        }

    }

    @Override
    public void withdrawConsent(Study study, User user) {
        checkNotNull(study, Validate.CANNOT_BE_NULL, "study");
        checkNotNull(user, Validate.CANNOT_BE_NULL, "user");
        
        if (userConsentDao.withdrawConsent(user.getHealthCode(), study)) {
            decrementStudyEnrollment(study);
            Account account = accountDao.getAccount(study, user.getEmail());
            account.setConsentSignature(null);
            accountDao.updateAccount(study, account);
            user.setConsent(false);
        }
    }

    @Override
    public void emailConsentAgreement(final Study study, final User user) {
        checkNotNull(user, Validate.CANNOT_BE_NULL, "user");
        checkNotNull(study, Validate.CANNOT_BE_NULL, "studyIdentifier");

        final StudyConsent consent = studyConsentDao.getConsent(study);
        if (consent == null) {
            throw new EntityNotFoundException(StudyConsent.class);
        }

        final ConsentSignature consentSignature = getConsentSignature(study, user);
        if (consentSignature == null) {
            throw new EntityNotFoundException(ConsentSignature.class);
        }
        sendMailService.sendConsentAgreement(user, consentSignature, consent);
    }

    @Override
    public boolean isStudyAtEnrollmentLimit(Study study) {
        if (study.getMaxNumOfParticipants() == 0) {
            return false;
        }
        String key = RedisKey.NUM_OF_PARTICIPANTS.getRedisKey(study.getIdentifier());

        long count = Long.MAX_VALUE;
        String countString = stringOps.get(key);
        if (countString == null) {
            // This is expensive but don't lock, it's better to do it twice slowly, than to throw an exception here.
            count = userConsentDao.getNumberOfParticipants(study.getStudyIdentifier());
            stringOps.setex(key, TWENTY_FOUR_HOURS, Long.toString(count));
        } else {
            count = Long.parseLong(countString);
        }
        return (count >= study.getMaxNumOfParticipants());
    }

    @Override
    public void incrementStudyEnrollment(Study study) throws StudyLimitExceededException {
        if (study.getMaxNumOfParticipants() == 0) {
            return;
        }
        if (isStudyAtEnrollmentLimit(study)) {
            throw new StudyLimitExceededException(study);
        }
        String key = RedisKey.NUM_OF_PARTICIPANTS.getRedisKey(study.getIdentifier());
        stringOps.increment(key);
    }

    @Override
    public void decrementStudyEnrollment(Study study) {
        if (study.getMaxNumOfParticipants() == 0) {
            return;
        }
        String key = RedisKey.NUM_OF_PARTICIPANTS.getRedisKey(study.getIdentifier());
        String count = stringOps.get(key);
        if (count != null && Long.parseLong(count) > 0) {
            stringOps.decrement(key);
        }
    }
}<|MERGE_RESOLUTION|>--- conflicted
+++ resolved
@@ -39,35 +39,18 @@
     public void setStringOps(JedisStringOps stringOps) {
         this.stringOps = stringOps;
     }
-<<<<<<< HEAD
     @Resource(name="stormpathAccountDao")
     public void setAccountDao(AccountDao accountDao) {
         this.accountDao = accountDao;
     }
-=======
-
-    @Autowired
-    public void setAccountDao(AccountDao accountDao) {
-        this.accountDao = accountDao;
-    }
-
->>>>>>> e435a57c
     @Autowired
     public void setSendMailService(SendMailService sendMailService) {
         this.sendMailService = sendMailService;
     }
-<<<<<<< HEAD
-=======
-
->>>>>>> e435a57c
     @Autowired
     public void setStudyConsentDao(StudyConsentDao studyConsentDao) {
         this.studyConsentDao = studyConsentDao;
     }
-<<<<<<< HEAD
-=======
-
->>>>>>> e435a57c
     @Autowired
     public void setUserConsentDao(UserConsentDao userConsentDao) {
         this.userConsentDao = userConsentDao;
