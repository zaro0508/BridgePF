package org.sagebionetworks.bridge.services;

import static com.google.common.base.Preconditions.checkArgument;
import static com.google.common.base.Preconditions.checkNotNull;
import static org.sagebionetworks.bridge.dao.ParticipantOption.SHARING_SCOPE;

import java.io.IOException;
import java.nio.charset.StandardCharsets;
import java.util.ArrayList;
import java.util.List;
import java.util.Map;

import org.apache.commons.io.IOUtils;

import org.sagebionetworks.bridge.dao.AccountDao;
import org.sagebionetworks.bridge.dao.ParticipantOption;
import org.sagebionetworks.bridge.dao.ParticipantOption.SharingScope;
import org.sagebionetworks.bridge.exceptions.EntityAlreadyExistsException;
import org.sagebionetworks.bridge.exceptions.EntityNotFoundException;
import org.sagebionetworks.bridge.models.CriteriaContext;
import org.sagebionetworks.bridge.models.accounts.Account;
import org.sagebionetworks.bridge.models.accounts.AccountId;
import org.sagebionetworks.bridge.models.accounts.ConsentStatus;
import org.sagebionetworks.bridge.models.accounts.StudyParticipant;
import org.sagebionetworks.bridge.models.accounts.Withdrawal;
import org.sagebionetworks.bridge.models.studies.Study;
import org.sagebionetworks.bridge.models.subpopulations.ConsentSignature;
import org.sagebionetworks.bridge.models.subpopulations.StudyConsentView;
import org.sagebionetworks.bridge.models.subpopulations.Subpopulation;
import org.sagebionetworks.bridge.models.subpopulations.SubpopulationGuid;
import org.sagebionetworks.bridge.services.email.ConsentEmailProvider;
import org.sagebionetworks.bridge.services.email.MimeTypeEmailProvider;
import org.sagebionetworks.bridge.services.email.WithdrawConsentEmailProvider;
import org.sagebionetworks.bridge.validators.ConsentAgeValidator;
import org.sagebionetworks.bridge.validators.Validate;

import com.google.common.collect.ImmutableMap;

import org.springframework.beans.factory.annotation.Autowired;
import org.springframework.beans.factory.annotation.Value;
import org.springframework.stereotype.Component;

/**
 * Methods to consent a user to one of the subpopulations of a study. After calling most of these methods, the user's
 * session should be updated.
 */
@Component
public class ConsentService {

    private AccountDao accountDao;
    private ParticipantOptionsService optionsService;
    private SendMailService sendMailService;
    private StudyConsentService studyConsentService;
    private ActivityEventService activityEventService;
    private SubpopulationService subpopService;
    private String consentTemplate;
    
    @Value("classpath:study-defaults/consent-page.xhtml")
    final void setConsentTemplate(org.springframework.core.io.Resource resource) throws IOException {
        this.consentTemplate = IOUtils.toString(resource.getInputStream(), StandardCharsets.UTF_8);
    }

    @Autowired
    final void setAccountDao(AccountDao accountDao) {
        this.accountDao = accountDao;
    }

    @Autowired
    final void setOptionsService(ParticipantOptionsService optionsService) {
        this.optionsService = optionsService;
    }
    @Autowired
    final void setSendMailService(SendMailService sendMailService) {
        this.sendMailService = sendMailService;
    }
    @Autowired
    final void setStudyConsentService(StudyConsentService studyConsentService) {
        this.studyConsentService = studyConsentService;
    }
    @Autowired
    final void setActivityEventService(ActivityEventService activityEventService) {
        this.activityEventService = activityEventService;
    }
    @Autowired
    final void setSubpopulationService(SubpopulationService subpopService) {
        this.subpopService = subpopService;
    }
    
    /**
     * Get the user's active consent signature (a signature that has not been withdrawn).
     * @param study
     * @param subpopGuid
     * @param userId
     * @return
     * @throws EntityNotFoundException if no consent exists
     */
    public ConsentSignature getConsentSignature(Study study, SubpopulationGuid subpopGuid, String userId) {
        checkNotNull(study);
        checkNotNull(subpopGuid);
        checkNotNull(userId);
        
        // This will throw an EntityNotFoundException if the subpopulation is not in the user's study
        subpopService.getSubpopulation(study, subpopGuid);
        
        Account account = accountDao.getAccount(AccountId.forId(study.getIdentifier(), userId));
        ConsentSignature signature = account.getActiveConsentSignature(subpopGuid);
        if (signature == null) {
            throw new EntityNotFoundException(ConsentSignature.class);    
        }
        return signature;
    }
    
    /**
     * Consent this user to research. User will be updated to reflect consent. This method will ensure the 
     * user is not already consented to this subpopulation, but it does not validate that the user is a 
     * validate member of this subpopulation (that is checked in the controller).
     * 
     * @param study
     * @param subpopGuid
     * @param participant
     * @param consentSignature
     * @param sharingScope
     * @param sendEmail
     *      if true, send the consent document to the user's email address
     * @return
     * @throws EntityNotFoundException
     *      if the subpopulation is not part of the study
     * @throws InvalidEntityException
     *      if the user is not old enough to participate in the study (based on birthdate declared in signature)
     * @throws EntityAlreadyExistsException
     *      if the user has already signed the consent for this subpopulation
     */
    public void consentToResearch(Study study, SubpopulationGuid subpopGuid, StudyParticipant participant,
            ConsentSignature consentSignature, SharingScope sharingScope, boolean sendEmail) {
        checkNotNull(study, Validate.CANNOT_BE_NULL, "study");
        checkNotNull(subpopGuid, Validate.CANNOT_BE_NULL, "subpopulationGuid");
        checkNotNull(participant, Validate.CANNOT_BE_NULL, "participant");
        checkNotNull(consentSignature, Validate.CANNOT_BE_NULL, "consentSignature");
        checkNotNull(sharingScope, Validate.CANNOT_BE_NULL, "sharingScope");

        ConsentAgeValidator validator = new ConsentAgeValidator(study);
        Validate.entityThrowingException(validator, consentSignature);

        Subpopulation subpop = subpopService.getSubpopulation(study.getStudyIdentifier(), subpopGuid);
        StudyConsentView studyConsent = studyConsentService.getActiveConsent(subpop);
        
        // If there's a signature to the current and active consent, user cannot consent again. They can sign
        // any other consent, including more recent consents.
        Account account = accountDao.getAccount(AccountId.forId(study.getIdentifier(), participant.getId()));
        ConsentSignature active = account.getActiveConsentSignature(subpopGuid);
        if (active != null && active.getConsentCreatedOn() == studyConsent.getCreatedOn()) {
            throw new EntityAlreadyExistsException(ConsentSignature.class, null);
        }

        // Add the consent creation timestamp and clear the withdrewOn timestamp, as some tests copy signatures
        // that contain this. As with all builders, order of with* calls matters here.
        ConsentSignature withConsentCreatedOnSignature = new ConsentSignature.Builder()
                .withConsentSignature(consentSignature).withWithdrewOn(null)
                .withConsentCreatedOn(studyConsent.getCreatedOn()).build();
        
        // Add consent signature to the list of signatures, save account.
        List<ConsentSignature> consentListCopy = new ArrayList<>(account.getConsentSignatureHistory(subpopGuid));
        consentListCopy.add(withConsentCreatedOnSignature);
        account.setConsentSignatureHistory(subpopGuid, consentListCopy);
        accountDao.updateAccount(account, false);
        
        // Publish an enrollment event, set sharing scope 
        activityEventService.publishEnrollmentEvent(participant.getHealthCode(), withConsentCreatedOnSignature);
        optionsService.setEnum(study, participant.getHealthCode(), SHARING_SCOPE, sharingScope);
        
        // Send email, if required.
        if (sendEmail && participant.getEmail() != null) {
            MimeTypeEmailProvider consentEmail = new ConsentEmailProvider(study, participant.getTimeZone(),
                    participant.getEmail(), withConsentCreatedOnSignature, sharingScope,
                    studyConsent.getDocumentContent(), consentTemplate);

            sendMailService.sendEmail(consentEmail);
        }
    }

    /**
     * Get all the consent status objects for this user. From these, we determine if the user 
     * has consented to the right consents to have access to the study, and whether or not those 
     * consents are up-to-date.
     * @param context
     * @return
     */
    public Map<SubpopulationGuid,ConsentStatus> getConsentStatuses(CriteriaContext context) {
        checkNotNull(context);
        
        Account account = accountDao.getAccount(context.getAccountId());
        
        ImmutableMap.Builder<SubpopulationGuid, ConsentStatus> builder = new ImmutableMap.Builder<>();
        for (Subpopulation subpop : subpopService.getSubpopulationsForUser(context)) {
            
            ConsentSignature signature = account.getActiveConsentSignature(subpop.getGuid());
            boolean hasConsented = (signature != null);
            boolean hasSignedActiveConsent = (hasConsented && 
                    signature.getConsentCreatedOn() == subpop.getPublishedConsentCreatedOn());
            
            ConsentStatus status = new ConsentStatus.Builder().withName(subpop.getName())
                    .withGuid(subpop.getGuid()).withRequired(subpop.isRequired())
                    .withConsented(hasConsented).withSignedMostRecentConsent(hasSignedActiveConsent)
                    .build();
            builder.put(subpop.getGuid(), status);
        }
        return builder.build();
    }

    /**
     * Withdraw consent in this study. The withdrawal date is recorded and the user can no longer 
     * access any APIs that require consent, although the user's account (along with the history of 
     * the user's participation) will not be deleted.
     */
    public Map<SubpopulationGuid, ConsentStatus> withdrawConsent(Study study, SubpopulationGuid subpopGuid,
            StudyParticipant participant, CriteriaContext context, Withdrawal withdrawal, long withdrewOn) {
        checkNotNull(study);
        checkNotNull(context);
        checkNotNull(subpopGuid);
        checkNotNull(participant);
        checkNotNull(withdrawal);
        checkArgument(withdrewOn > 0);
        
        Account account = accountDao.getAccount(context.getAccountId());

        if(!withdrawSignatures(account, subpopGuid, withdrewOn)) {
            throw new EntityNotFoundException(ConsentSignature.class);
        }
<<<<<<< HEAD
        accountDao.updateAccount(account);

        sendWithdrawEmail(study, participant.getExternalId(), account, withdrawal, withdrewOn);

=======
        accountDao.updateAccount(account, false);
        
        if (account.getEmail() != null) {
            MimeTypeEmailProvider consentEmail = new WithdrawConsentEmailProvider(study, externalId, account, withdrawal,
                    withdrewOn);
            sendMailService.sendEmail(consentEmail);
        }
        
>>>>>>> 91b14055
        Map<SubpopulationGuid,ConsentStatus> statuses = getConsentStatuses(context);
        
        if (!ConsentStatus.isUserConsented(statuses)) {
            optionsService.setEnum(account.getStudyIdentifier(), account.getHealthCode(),
                    ParticipantOption.SHARING_SCOPE, SharingScope.NO_SHARING);
        }
        return statuses;
    }
    
    /**
     * Withdraw user from any and all consents, and turn off sharing. Because a user's criteria for being included in a 
     * consent can change over time, this is really the best method for ensuring a user is withdrawn from everything. 
     * But in cases where there are studies with distinct and separate consents, you must selectively withdraw from 
     * the consent for a specific subpopulation.
     */
    public Map<SubpopulationGuid, ConsentStatus> withdrawAllConsents(Study study, StudyParticipant participant,
            CriteriaContext context, Withdrawal withdrawal, long withdrewOn) {
        checkNotNull(study);
        checkNotNull(context);
        checkNotNull(withdrawal);
        checkArgument(withdrewOn > 0);

        Account account = accountDao.getAccount(context.getAccountId());
        
        // Do this first, as it directly impacts the export of data, and if nothing else, we'd like this to succeed.
        optionsService.setEnum(study.getStudyIdentifier(), account.getHealthCode(), SHARING_SCOPE, SharingScope.NO_SHARING);
        
        for (SubpopulationGuid subpopGuid : account.getAllConsentSignatureHistories().keySet()) {
            withdrawSignatures(account, subpopGuid, withdrewOn);
        }
<<<<<<< HEAD
        accountDao.updateAccount(account);

        sendWithdrawEmail(study, participant.getExternalId(), account, withdrawal, withdrewOn);

=======
        accountDao.updateAccount(account, false);
        
        String externalId = optionsService.getOptions(account.getHealthCode()).getString(EXTERNAL_IDENTIFIER);
        
        if (account.getEmail() != null) {
            MimeTypeEmailProvider consentEmail = new WithdrawConsentEmailProvider(study, externalId, account, withdrawal,
                    withdrewOn);
            sendMailService.sendEmail(consentEmail);
        }
        
>>>>>>> 91b14055
        // But we don't need to query, we know these are all withdraw.
        return getConsentStatuses(context);
    }

    // Helper method, which abstracts away logic for sending withdraw notification email.
    private void sendWithdrawEmail(Study study, String externalId, Account account, Withdrawal withdrawal,
            long withdrewOn) {
        if (account.getEmail() == null) {
            // Withdraw email provider currently doesn't support non-email accounts. Skip.
            return;
        }

        Boolean consentNotificationEmailVerified = study.isConsentNotificationEmailVerified();
        if (consentNotificationEmailVerified != null && !consentNotificationEmailVerified) {
            // For backwards-compatibility, a null value means the email is verified.
            return;
        }

        MimeTypeEmailProvider consentEmail = new WithdrawConsentEmailProvider(study, externalId, account, withdrawal,
                withdrewOn);
        sendMailService.sendEmail(consentEmail);
    }

    /**
     * Email the participant's signed consent agreement to the user's email address.
     * @param study
     * @param subpopGuid
     * @param participant
     */
    public void emailConsentAgreement(Study study, SubpopulationGuid subpopGuid, StudyParticipant participant) {
        checkNotNull(study);
        checkNotNull(subpopGuid);
        checkNotNull(participant);

        ConsentSignature consentSignature = getConsentSignature(study, subpopGuid, participant.getId());
        SharingScope sharingScope = participant.getSharingScope();
        Subpopulation subpop = subpopService.getSubpopulation(study.getStudyIdentifier(), subpopGuid);
        
        String htmlTemplate = studyConsentService.getActiveConsent(subpop).getDocumentContent();
        
        if (participant.getEmail() != null) {
            MimeTypeEmailProvider consentEmail = new ConsentEmailProvider(study, participant.getTimeZone(),
                    participant.getEmail(), consentSignature, sharingScope, htmlTemplate, consentTemplate);
            sendMailService.sendEmail(consentEmail);
        }
    }

    private boolean withdrawSignatures(Account account, SubpopulationGuid subpopGuid, long withdrewOn) {
        boolean withdrewConsent = false;
        
        List<ConsentSignature> signatures = account.getConsentSignatureHistory(subpopGuid);
        List<ConsentSignature> withdrawnSignatureList = new ArrayList<>();
        // Withdraw every signature to this subpopulation that has not been withdrawn.
        for (ConsentSignature signature : signatures) {
            if (signature.getWithdrewOn() == null) {
                withdrewConsent = true;
                ConsentSignature withdrawn = new ConsentSignature.Builder()
                        .withConsentSignature(signature)
                        .withWithdrewOn(withdrewOn).build();
                withdrawnSignatureList.add(withdrawn);
            } else {
                withdrawnSignatureList.add(signature);
            }
        }

        account.setConsentSignatureHistory(subpopGuid, withdrawnSignatureList);

        return withdrewConsent;
    }
}<|MERGE_RESOLUTION|>--- conflicted
+++ resolved
@@ -226,21 +226,10 @@
         if(!withdrawSignatures(account, subpopGuid, withdrewOn)) {
             throw new EntityNotFoundException(ConsentSignature.class);
         }
-<<<<<<< HEAD
-        accountDao.updateAccount(account);
+        accountDao.updateAccount(account, false);
 
         sendWithdrawEmail(study, participant.getExternalId(), account, withdrawal, withdrewOn);
 
-=======
-        accountDao.updateAccount(account, false);
-        
-        if (account.getEmail() != null) {
-            MimeTypeEmailProvider consentEmail = new WithdrawConsentEmailProvider(study, externalId, account, withdrawal,
-                    withdrewOn);
-            sendMailService.sendEmail(consentEmail);
-        }
-        
->>>>>>> 91b14055
         Map<SubpopulationGuid,ConsentStatus> statuses = getConsentStatuses(context);
         
         if (!ConsentStatus.isUserConsented(statuses)) {
@@ -271,23 +260,10 @@
         for (SubpopulationGuid subpopGuid : account.getAllConsentSignatureHistories().keySet()) {
             withdrawSignatures(account, subpopGuid, withdrewOn);
         }
-<<<<<<< HEAD
-        accountDao.updateAccount(account);
+        accountDao.updateAccount(account, false);
 
         sendWithdrawEmail(study, participant.getExternalId(), account, withdrawal, withdrewOn);
 
-=======
-        accountDao.updateAccount(account, false);
-        
-        String externalId = optionsService.getOptions(account.getHealthCode()).getString(EXTERNAL_IDENTIFIER);
-        
-        if (account.getEmail() != null) {
-            MimeTypeEmailProvider consentEmail = new WithdrawConsentEmailProvider(study, externalId, account, withdrawal,
-                    withdrewOn);
-            sendMailService.sendEmail(consentEmail);
-        }
-        
->>>>>>> 91b14055
         // But we don't need to query, we know these are all withdraw.
         return getConsentStatuses(context);
     }
