--- conflicted
+++ resolved
@@ -217,16 +217,10 @@
                 .withEmailTemplate(study.getVerifyEmailTemplate())
                 .withRecipientEmail(recipientEmail)
                 .withToken(SPTOKEN_KEY, sptoken)
-<<<<<<< HEAD
                 .withToken(OLD_URL_KEY, oldUrl)
                 .withToken(OLD_SHORT_URL_KEY, newUrl) // new URL is short
                 .withToken(EMAIL_VERIFICATION_URL_KEY, newUrl)
-                .withExpirationPeriod(EMAIL_VERIFICATION_EXPIRATION_PERIOD, EXPIRE_IN_SECONDS)
-=======
-                .withToken(URL_KEY, url)
-                .withToken(SHORT_URL_KEY, shortUrl)
-                .withExpirationPeriod(VERIFY_OR_RESET_EXPIRE_IN_SECONDS)
->>>>>>> 67ad2f12
+                .withExpirationPeriod(EMAIL_VERIFICATION_EXPIRATION_PERIOD, VERIFY_OR_RESET_EXPIRE_IN_SECONDS)
                 .build();
         sendMailService.sendEmail(provider);
     }
@@ -321,19 +315,12 @@
             .withEmailTemplate(template)
             .withRecipientEmail(email)
             .withToken(SPTOKEN_KEY, sptoken)
-<<<<<<< HEAD
             .withToken(OLD_URL_KEY, url)
             .withToken(OLD_SHORT_URL_KEY, shortUrl)
-            .withToken(OLD_EXP_WINDOW_TOKEN, Integer.toString(EXPIRE_IN_SECONDS/60/60))
-            .withExpirationPeriod(OLD_EXPIRATION_PERIOD, EXPIRE_IN_SECONDS)
+            .withToken(OLD_EXP_WINDOW_TOKEN, Integer.toString(VERIFY_OR_RESET_EXPIRE_IN_SECONDS/60/60))
+            .withExpirationPeriod(OLD_EXPIRATION_PERIOD, VERIFY_OR_RESET_EXPIRE_IN_SECONDS)
             .withToken(RESET_PASSWORD_URL_KEY, shortUrl)
-            .withExpirationPeriod(RESET_PASSWORD_EXPIRATION_PERIOD, EXPIRE_IN_SECONDS);
-=======
-            .withToken(URL_KEY, url)
-            .withToken(SHORT_URL_KEY, shortUrl)
-            .withExpirationPeriod(VERIFY_OR_RESET_EXPIRE_IN_SECONDS)
-            .withToken(EXP_WINDOW_TOKEN, Integer.toString(VERIFY_OR_RESET_EXPIRE_IN_SECONDS/60/60));
->>>>>>> 67ad2f12
+            .withExpirationPeriod(RESET_PASSWORD_EXPIRATION_PERIOD, VERIFY_OR_RESET_EXPIRE_IN_SECONDS);
             
         if (includeEmailSignIn && study.isEmailSignInEnabled()) {
             SignIn signIn = new SignIn.Builder().withEmail(email).withStudy(study.getIdentifier()).build();
@@ -347,7 +334,7 @@
                     builder.withToken(TOKEN_KEY, token);
                     builder.withToken(OLD_SHORT_URL_KEY, emailShortUrl);
                     builder.withToken(EMAIL_SIGNIN_URL_KEY, emailShortUrl);
-                    builder.withExpirationPeriod(EMAIL_SIGNIN_EXPIRATION_PERIOD, SESSION_SIGNIN_EXPIRE_IN_SECONDS);
+                    builder.withExpirationPeriod(EMAIL_SIGNIN_EXPIRATION_PERIOD, SIGNIN_EXPIRE_IN_SECONDS);
                 });
         }
         sendMailService.sendEmail(builder.build());
@@ -366,7 +353,7 @@
         builder.withPhone(phone);
         builder.withToken(SPTOKEN_KEY, sptoken);
         builder.withToken(RESET_PASSWORD_URL_KEY, url);
-        builder.withExpirationPeriod(RESET_PASSWORD_EXPIRATION_PERIOD, EXPIRE_IN_SECONDS);
+        builder.withExpirationPeriod(RESET_PASSWORD_EXPIRATION_PERIOD, VERIFY_OR_RESET_EXPIRE_IN_SECONDS);
         
         // When phone workflow is fully supported, this will only be done if phone sign in is enabled
         if (includePhoneSignIn /* && study.isPhoneSignInEnabled()*/) {
@@ -375,7 +362,7 @@
                 signIn, false, this::getNextToken, (theStudy, token) -> {
                     String formattedToken = token.substring(0,3) + "-" + token.substring(3,6);
                     builder.withToken(TOKEN_KEY, formattedToken);
-                    builder.withExpirationPeriod(PHONE_SIGNIN_EXPIRATION_PERIOD, SESSION_SIGNIN_EXPIRE_IN_SECONDS);
+                    builder.withExpirationPeriod(PHONE_SIGNIN_EXPIRATION_PERIOD, SIGNIN_EXPIRE_IN_SECONDS);
                 });
         }
         notificationsService.sendSMSMessage(builder.build());
@@ -431,7 +418,7 @@
                     .withStudy(study)
                     .withSmsTemplate(study.getPhoneSignInSmsTemplate())
                     .withPhone(signIn.getPhone())
-                    .withExpirationPeriod(PHONE_SIGNIN_EXPIRATION_PERIOD, SESSION_SIGNIN_EXPIRE_IN_SECONDS)
+                    .withExpirationPeriod(PHONE_SIGNIN_EXPIRATION_PERIOD, SIGNIN_EXPIRE_IN_SECONDS)
                     .withToken(TOKEN_KEY, formattedToken).build();
             notificationsService.sendSMSMessage(provider);
         });
@@ -460,16 +447,10 @@
                 .withRecipientEmail(signIn.getEmail())
                 .withToken(EMAIL_KEY, BridgeUtils.encodeURIComponent(signIn.getEmail()))
                 .withToken(TOKEN_KEY, token)
-<<<<<<< HEAD
                 .withToken(OLD_URL_KEY, url)
                 .withToken(OLD_SHORT_URL_KEY, shortUrl)
                 .withToken(EMAIL_SIGNIN_URL_KEY, shortUrl)
-                .withExpirationPeriod(EMAIL_SIGNIN_EXPIRATION_PERIOD, SESSION_SIGNIN_EXPIRE_IN_SECONDS)
-=======
-                .withToken(URL_KEY, url)
-                .withToken(SHORT_URL_KEY, shortUrl)
-                .withExpirationPeriod(SIGNIN_EXPIRE_IN_SECONDS)
->>>>>>> 67ad2f12
+                .withExpirationPeriod(EMAIL_SIGNIN_EXPIRATION_PERIOD, SIGNIN_EXPIRE_IN_SECONDS)
                 .build();
             sendMailService.sendEmail(provider);
         });
