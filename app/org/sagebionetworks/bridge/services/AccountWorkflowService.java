package org.sagebionetworks.bridge.services;

import static com.google.common.base.Preconditions.checkArgument;
import static com.google.common.base.Preconditions.checkNotNull;
import static org.apache.commons.lang3.StringUtils.isNotBlank;

import java.io.IOException;

import org.sagebionetworks.bridge.BridgeUtils;
import org.sagebionetworks.bridge.cache.CacheProvider;
import org.sagebionetworks.bridge.config.BridgeConfigFactory;
import org.sagebionetworks.bridge.dao.AccountDao;
import org.sagebionetworks.bridge.exceptions.BadRequestException;
import org.sagebionetworks.bridge.exceptions.BridgeServiceException;
import org.sagebionetworks.bridge.exceptions.EntityNotFoundException;
import org.sagebionetworks.bridge.json.BridgeObjectMapper;
import org.sagebionetworks.bridge.models.accounts.Account;
import org.sagebionetworks.bridge.models.accounts.AccountId;
import org.sagebionetworks.bridge.models.accounts.Email;
import org.sagebionetworks.bridge.models.accounts.EmailVerification;
import org.sagebionetworks.bridge.models.accounts.PasswordReset;
import org.sagebionetworks.bridge.models.studies.EmailTemplate;
import org.sagebionetworks.bridge.models.studies.Study;
import org.sagebionetworks.bridge.services.email.BasicEmailProvider;

import com.fasterxml.jackson.annotation.JsonCreator;
import com.fasterxml.jackson.annotation.JsonProperty;
import org.springframework.beans.factory.annotation.Autowired;
import org.springframework.stereotype.Component;

@Component
public class AccountWorkflowService {
    
    private static final String PASSWORD_RESET_TOKEN_EXPIRED = "Password reset token has expired (or already been used).";
    private static final String VERIFY_EMAIL_TOKEN_EXPIRED = "Email verification token has expired (or already been used).";
    private static final String RESET_PASSWORD_URL = "%s/mobile/resetPassword.html?study=%s&sptoken=%s";
    private static final String VERIFY_EMAIL_URL = "%s/mobile/verifyEmail.html?study=%s&sptoken=%s";
    private static final String BASE_URL = BridgeConfigFactory.getConfig().get("webservices.url");
    private static final String EXP_WINDOW_TOKEN = "expirationWindow";
    private static final String URL_TOKEN = "url";
    private static final int EXPIRE_IN_SECONDS = 60*60*2;
    
    private static class VerificationData {
        private final String studyId;
        private final String userId;
        @JsonCreator
        public VerificationData(@JsonProperty("studyId") String studyId, @JsonProperty("userId") String userId) {
            checkArgument(isNotBlank(studyId));
            checkArgument(isNotBlank(userId));
            this.studyId = studyId;
            this.userId = userId;
        }
        public String getStudyId() {
            return studyId;
        }
        public String getUserId() {
            return userId;
        }
    }
    
    private StudyService studyService;
    
    private SendMailService sendMailService;
    
    private AccountDao accountDao;
    
    private CacheProvider cacheProvider;

    @Autowired
    public final void setStudyService(StudyService studyService) {
        this.studyService = studyService;
    }

    @Autowired
    public final void setSendMailService(SendMailService sendMailService) {
        this.sendMailService = sendMailService;
    }

    @Autowired
    public final void setAccountDao(AccountDao accountDao) {
        this.accountDao = accountDao;
    }

    @Autowired
    public final void setCacheProvider(CacheProvider cacheProvider) {
        this.cacheProvider = cacheProvider;
    }
    
    /**
     * Send email verification token as part of creating an account that requires an email address be
     * verified. We assume that an account has been created and that email verification should be sent
     * (neither is verified in this method).
     */
    public void sendEmailVerificationToken(Study study, String userId, String email) {
        checkNotNull(study);
        checkArgument(isNotBlank(userId));
        checkArgument(isNotBlank(email));

        String sptoken = createTimeLimitedToken();
        
        saveVerification(sptoken, new VerificationData(study.getIdentifier(), userId));
        
        String studyId = BridgeUtils.encodeURIComponent(study.getIdentifier());
        String url = String.format(VERIFY_EMAIL_URL, BASE_URL, studyId, sptoken);
        
        BasicEmailProvider provider = new BasicEmailProvider.Builder()
            .withStudy(study)
            .withEmailTemplate(study.getVerifyEmailTemplate())
            .withRecipientEmail(email)
            .withToken(URL_TOKEN, url).build();
        sendMailService.sendEmail(provider);         
    }
    
    /**
     * Send another email verification token. This creates and sends a new verification token 
     * starting with the user's email address.
     */
    public void resendEmailVerificationToken(AccountId accountId) {
        checkNotNull(accountId);
        
        Study study = studyService.getStudy(accountId.getStudyId());
        Account account = accountDao.getAccount(accountId);
        if (account != null) {
            sendEmailVerificationToken(study, account.getId(), account.getEmail());
        }
    }
    
    /**
     * Using the verification token that was sent to the user, verify the email address. 
     * If the token is invalid, it fails quietly. If the token exists but the account 
     * does not, it throws an exception (this would be unexpected). If an account is 
     * returned, the email has been verified, but the AccountDao must be called in order 
     * to persist the state change.
     * @returns account if the account is successfully verified (otherwise, throws an exception)
     */
    public Account verifyEmail(EmailVerification verification) {
        checkNotNull(verification);

        VerificationData data = restoreVerification(verification.getSptoken());
        if (data == null) {
            throw new BadRequestException(VERIFY_EMAIL_TOKEN_EXPIRED);
        }
        Study study = studyService.getStudy(data.getStudyId());

        Account account = accountDao.getAccount(AccountId.forId(study.getIdentifier(), data.getUserId()));
        if (account == null) {
            throw new EntityNotFoundException(Account.class);
        }
        return account;
    }
    
    /**
     * Send an email message to the user notifying them that the account already exists, and 
     * provide a link to reset the password if desired. The workflow of this email then merges 
     * with the workflow to reset a password.
     */
    public void notifyAccountExists(Study study, Email email) {
        checkNotNull(study);
        checkNotNull(email);
        
        sendPasswordResetRelatedEmail(study, email.getEmail(), study.getAccountExistsTemplate());
    }
    
    /**
     * Request that a token be sent to the user's email address that can be used to 
     * submit a password change to the server. This method will fail silently if 
     * the email does not map to an account, in order to prevent account enumeration 
     * attacks.
     */
<<<<<<< HEAD
    public void requestResetPassword(AccountId accountId) {
        checkNotNull(accountId);
        
        Account account = accountDao.getAccount(accountId);
        if (account != null) {
            Study study = studyService.getStudy(account.getStudyIdentifier());
=======
    public void requestResetPassword(Study study, AccountId accountId) {
        checkNotNull(accountId);
        checkArgument(study.getIdentifier().equals(accountId.getStudyId()));
        
        Account account = accountDao.getAccount(accountId);
        if (account != null) {
>>>>>>> a3d7760d
            sendPasswordResetRelatedEmail(study, account.getEmail(), study.getResetPasswordTemplate());    
        }
    }

    private void sendPasswordResetRelatedEmail(Study study, String email, EmailTemplate template) {
        String sptoken = createTimeLimitedToken();
        
        String cacheKey = sptoken + ":" + study.getIdentifier();
        cacheProvider.setString(cacheKey, email, EXPIRE_IN_SECONDS);
        
        String studyId = BridgeUtils.encodeURIComponent(study.getIdentifier());
        String url = String.format(RESET_PASSWORD_URL, BASE_URL, studyId, sptoken);
        
        BasicEmailProvider provider = new BasicEmailProvider.Builder()
            .withStudy(study)
            .withEmailTemplate(template)
            .withRecipientEmail(email)
            .withToken(URL_TOKEN, url)
            .withToken(EXP_WINDOW_TOKEN, Integer.toString(EXPIRE_IN_SECONDS/60/60)).build();
        sendMailService.sendEmail(provider);
    }

    /**
     * Use a supplied password reset token to change the password on an account. If the supplied 
     * token is not valid, this method throws an exception. If the token is valid but the account 
     * does not exist, an exception is also thrown (this would be unusual).
     */
    public void resetPassword(PasswordReset passwordReset) {
        checkNotNull(passwordReset);
        
        String cacheKey = passwordReset.getSptoken() + ":" + passwordReset.getStudyIdentifier();
        String email = cacheProvider.getString(cacheKey);
        
        if (email == null) {
            throw new BadRequestException(PASSWORD_RESET_TOKEN_EXPIRED);
        }
        cacheProvider.removeString(cacheKey);
        
        Study study = studyService.getStudy(passwordReset.getStudyIdentifier());
        Account account = accountDao.getAccount(AccountId.forEmail(study.getIdentifier(), email));
        if (account == null) {
            throw new EntityNotFoundException(Account.class);
        }
        accountDao.changePassword(account, passwordReset.getPassword());
    }

    private void saveVerification(String sptoken, VerificationData data) {
        checkArgument(isNotBlank(sptoken));
        checkNotNull(data);
                 
        try {
            cacheProvider.setString(sptoken, BridgeObjectMapper.get().writeValueAsString(data), EXPIRE_IN_SECONDS);
        } catch (IOException e) {
            throw new BridgeServiceException(e);
        }
    }
             
    private VerificationData restoreVerification(String sptoken) {
        checkArgument(isNotBlank(sptoken));
                 
        String json = cacheProvider.getString(sptoken);
        if (json != null) {
            try {
                cacheProvider.removeString(sptoken);
                return BridgeObjectMapper.get().readValue(json, VerificationData.class);
            } catch (IOException e) {
                throw new BridgeServiceException(e);
            }
        }
        return null;
    }    
    
    protected String createTimeLimitedToken() {
        return BridgeUtils.generateGuid().replaceAll("-", "");
    }
}<|MERGE_RESOLUTION|>--- conflicted
+++ resolved
@@ -167,21 +167,12 @@
      * the email does not map to an account, in order to prevent account enumeration 
      * attacks.
      */
-<<<<<<< HEAD
-    public void requestResetPassword(AccountId accountId) {
-        checkNotNull(accountId);
-        
-        Account account = accountDao.getAccount(accountId);
-        if (account != null) {
-            Study study = studyService.getStudy(account.getStudyIdentifier());
-=======
     public void requestResetPassword(Study study, AccountId accountId) {
         checkNotNull(accountId);
         checkArgument(study.getIdentifier().equals(accountId.getStudyId()));
         
         Account account = accountDao.getAccount(accountId);
         if (account != null) {
->>>>>>> a3d7760d
             sendPasswordResetRelatedEmail(study, account.getEmail(), study.getResetPasswordTemplate());    
         }
     }
