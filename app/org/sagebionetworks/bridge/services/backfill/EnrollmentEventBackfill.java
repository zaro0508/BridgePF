package org.sagebionetworks.bridge.services.backfill;

import java.util.Iterator;
import java.util.List;
import java.util.SortedMap;

import javax.annotation.Resource;

import org.sagebionetworks.bridge.config.BridgeConfigFactory;
import org.sagebionetworks.bridge.crypto.Encryptor;
import org.sagebionetworks.bridge.dao.AccountDao;
import org.sagebionetworks.bridge.dao.UserConsentDao;
import org.sagebionetworks.bridge.models.accounts.Account;
import org.sagebionetworks.bridge.models.accounts.HealthId;
import org.sagebionetworks.bridge.models.accounts.UserConsent;
import org.sagebionetworks.bridge.models.backfill.BackfillTask;
import org.sagebionetworks.bridge.models.studies.Study;
import org.sagebionetworks.bridge.services.HealthCodeService;
import org.sagebionetworks.bridge.services.StudyService;
import org.sagebionetworks.bridge.services.TaskEventService;
import org.sagebionetworks.bridge.stormpath.StormpathAccountIterator;
import org.springframework.beans.factory.annotation.Autowired;
import org.springframework.stereotype.Component;

import com.google.common.collect.Iterators;
import com.google.common.collect.Maps;
import com.stormpath.sdk.api.ApiKey;
import com.stormpath.sdk.api.ApiKeys;
import com.stormpath.sdk.client.Client;
import com.stormpath.sdk.client.ClientBuilder;
import com.stormpath.sdk.client.Clients;
import com.stormpath.sdk.directory.Directory;
import com.stormpath.sdk.impl.client.DefaultClientBuilder;

@Component("enrollmentEventBackfill")
public class EnrollmentEventBackfill extends AsyncBackfillTemplate {
    
    private BackfillRecordFactory backfillFactory;
    private TaskEventService taskEventService;
    private AccountDao accountDao;
    private StudyService studyService;
    private UserConsentDao userConsentDao;
    private HealthCodeService healthCodeService;
    private SortedMap<Integer,Encryptor> encryptors = Maps.newTreeMap();
    
    @Autowired
    public void setBackfillFactory(BackfillRecordFactory backfillFactory) {
        this.backfillFactory = backfillFactory;
    }
    @Autowired
    public void setTaskEventService(TaskEventService taskEventService) {
        this.taskEventService = taskEventService;
    }
    @Autowired
    public void setAccountDao(AccountDao accountDao) {
        this.accountDao = accountDao;
    }
    @Autowired
    public void setStudyService(StudyService studyService) {
        this.studyService = studyService;
    }
    @Autowired
    public void setUserConsentDao(UserConsentDao userConsentDao) {
        this.userConsentDao = userConsentDao;
    }
    @Autowired
    public void setHealthCodeService(HealthCodeService healthCodeService) {
        this.healthCodeService = healthCodeService;
    }
    @Resource(name="encryptorList")
    public void setEncryptors(List<Encryptor> list) {
        for (Encryptor encryptor : list) {
            encryptors.put(encryptor.getVersion(), encryptor);
        }
    }

    @Override
    int getLockExpireInSeconds() {
        return 30 * 60;
    }

    @Override
    void doBackfill(BackfillTask task, BackfillCallback callback) {
        callback.newRecords(backfillFactory.createOnly(task, "Starting to examine accounts"));
<<<<<<< HEAD
        for (Iterator<Account> i = accountDao.getAllAccounts(); i.hasNext();) {
            Account account = i.next();
=======
        
        ApiKey apiKey = ApiKeys.builder()
            .setId(BridgeConfigFactory.getConfig().getStormpathId())
            .setSecret(BridgeConfigFactory.getConfig().getStormpathSecret()).build();
        
        ClientBuilder clientBuilder = Clients.builder().setApiKey(apiKey);
        ((DefaultClientBuilder)clientBuilder).setBaseUrl("https://enterprise.stormpath.io/v1");
        
        Client client = clientBuilder.build();
        
        callback.newRecords(backfillFactory.createOnly(task, "Created client"));
        
        Iterator<Account> combinedIterator = null;
        for (Study study : studyService.getStudies()) {
            callback.newRecords(backfillFactory.createOnly(task, "Getting accounts for study " + study.getName()));
            
            Directory directory = client.getResource(study.getStormpathHref(), Directory.class);
            
            Iterator<Account> studyIterator = new StormpathAccountIterator(study, encryptors, directory.getAccounts().iterator());
            if (combinedIterator ==  null) {
                combinedIterator = studyIterator;
            } else {
                combinedIterator = Iterators.concat(combinedIterator, studyIterator);    
            }
            callback.newRecords(backfillFactory.createOnly(task, "Finished getting accounts for study " + study.getName()));
        }

        while(combinedIterator.hasNext()) {
            Account account = combinedIterator.next();
>>>>>>> 127bf100
            callback.newRecords(backfillFactory.createOnly(task, "Examining account: " + account.getEmail()));
            Study study = studyService.getStudy(account.getStudyIdentifier());
            HealthId mapping = healthCodeService.getMapping(account.getHealthId());
            UserConsent consent = null;
            if (mapping != null) {
                String healthCode = mapping.getCode();
                
                consent = userConsentDao.getUserConsent(healthCode, study.getStudyIdentifier());
                if (consent != null) {
                    taskEventService.publishEvent(healthCode, consent);
                    callback.newRecords(
                        backfillFactory.createAndSave(task, study, account, "enrollment event created"));
                }
            }
            if (mapping == null && consent == null) {
                callback.newRecords(backfillFactory.createOnly(task, "Health code and consent record not found"));
            } else if (mapping == null) {
                callback.newRecords(backfillFactory.createOnly(task, "Health code not found"));    
            } else if (consent == null) {
                callback.newRecords(backfillFactory.createOnly(task, "Consent record not found"));
            }
        }
    }
}<|MERGE_RESOLUTION|>--- conflicted
+++ resolved
@@ -82,10 +82,6 @@
     @Override
     void doBackfill(BackfillTask task, BackfillCallback callback) {
         callback.newRecords(backfillFactory.createOnly(task, "Starting to examine accounts"));
-<<<<<<< HEAD
-        for (Iterator<Account> i = accountDao.getAllAccounts(); i.hasNext();) {
-            Account account = i.next();
-=======
         
         ApiKey apiKey = ApiKeys.builder()
             .setId(BridgeConfigFactory.getConfig().getStormpathId())
@@ -115,7 +111,6 @@
 
         while(combinedIterator.hasNext()) {
             Account account = combinedIterator.next();
->>>>>>> 127bf100
             callback.newRecords(backfillFactory.createOnly(task, "Examining account: " + account.getEmail()));
             Study study = studyService.getStudy(account.getStudyIdentifier());
             HealthId mapping = healthCodeService.getMapping(account.getHealthId());
