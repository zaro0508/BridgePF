--- conflicted
+++ resolved
@@ -214,13 +214,9 @@
         return events;
     }
     
-<<<<<<< HEAD
     protected List<ScheduledActivity> scheduleActivitiesForPlans(ScheduleContext context) {
-=======
-    private List<ScheduledActivity> scheduleActivitiesForPlans(ScheduleContext context) {
         // Reduce the number of calls to get a survey, as repeating tasks will make several calls
         Map<String,Survey> surveyCache = Maps.newHashMap();
->>>>>>> 1443ce2a
         List<ScheduledActivity> scheduledActivities = Lists.newArrayList();
         
         List<SchedulePlan> plans = schedulePlanService.getSchedulePlans(context.getCriteriaContext().getClientInfo(),
