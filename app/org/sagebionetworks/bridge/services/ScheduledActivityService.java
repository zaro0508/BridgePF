--- conflicted
+++ resolved
@@ -98,7 +98,7 @@
 
     private static final String EITHER_BOTH_DATES_OR_NEITHER = "Only one date of a date range provided (both scheduledOnStart and scheduledOnEnd required)";
 
-    private static final String AMBIGUOUS_TIMEZONE_ERROR = "scheduledOnStart and scheduledOnEnd must have be in the same time zone";
+    private static final String AMBIGUOUS_TIMEZONE_ERROR = "scheduledOnStart and scheduledOnEnd must be in the same time zone";
 
     private static final String ENROLLMENT = "enrollment";
 
@@ -181,30 +181,12 @@
 
     public List<ScheduledActivity> getScheduledActivities(ScheduleContext context) {
         checkNotNull(context);
-<<<<<<< HEAD
         return getScheduledActivities(context, V3_FILTER, V3_MERGE);
     }
     
     public List<ScheduledActivity> getScheduledActivitiesV4(ScheduleContext context) {
         checkNotNull(context);
         return getScheduledActivities(context, V4_FILTER, V4_MERGE);
-=======
-
-        Validate.nonEntityThrowingException(VALIDATOR, context);
-
-        // Add events for scheduling
-        Map<String, DateTime> events = createEventsMap(context);
-        ScheduleContext newContext = new ScheduleContext.Builder().withContext(context).withEvents(events).build();
-
-        // Get scheduled activities, persisted activities, and compare them
-        List<ScheduledActivity> scheduledActivities = scheduleActivitiesForPlans(newContext);
-        List<ScheduledActivity> dbActivities = activityDao.getActivities(newContext.getEndsOn().getZone(), scheduledActivities);
-
-        List<ScheduledActivity> saves = updateActivitiesAndCollectSaves(scheduledActivities, dbActivities);
-        activityDao.saveActivities(saves);
-
-        return orderActivities(scheduledActivities);
->>>>>>> 6e27cb2a
     }
 
     public void updateScheduledActivities(String healthCode, List<ScheduledActivity> scheduledActivities) {
@@ -251,7 +233,6 @@
         activityDao.deleteActivitiesForUser(healthCode);
     }
 
-<<<<<<< HEAD
     protected List<ScheduledActivity> orderActivities(List<ScheduledActivity> activities,
             Predicate<ScheduledActivity> filter) {
         return activities.stream()
@@ -275,49 +256,16 @@
         List<ScheduledActivity> dbActivities = activityDao.getActivities(newContext.getEndsOn().getZone(), scheduledActivities);
         
         Map<String, ScheduledActivity> dbMap = Maps.uniqueIndex(dbActivities, ScheduledActivity::getGuid);
-=======
-    protected List<ScheduledActivity> updateActivitiesAndCollectSaves(List<ScheduledActivity> scheduledActivities, List<ScheduledActivity> dbActivities) {
-        Map<String, ScheduledActivity> dbMap = Maps.uniqueIndex(dbActivities, ScheduledActivity::getGuid);
-
-        // Find activities that have been scheduled, but not saved. If they have been scheduled and saved,
-        // replace the scheduled activity with the database activity so the existing state is returned to 
-        // user (startedOn/finishedOn). Don't save expired tasks though.
->>>>>>> 6e27cb2a
         List<ScheduledActivity> saves = Lists.newArrayList();
         for (int i=0; i < scheduledActivities.size(); i++) {
             ScheduledActivity activity = scheduledActivities.get(i);
             ScheduledActivity dbActivity = dbMap.get(activity.getGuid());
-<<<<<<< HEAD
             
             mergeFunction.mergeActivityLists(saves, scheduledActivities, dbActivities, activity, dbActivity, i);
         }        
         activityDao.saveActivities(saves);
         
         return orderActivities(scheduledActivities, filter);
-=======
-            if (dbActivity != null && !ScheduledActivityStatus.UPDATABLE_STATUSES.contains(dbActivity.getStatus())) {
-                // Once the activity is in the database and is in a non-updatable state, we should use the one from the
-                // database. Otherwise, either (a) it doesn't exist yet and needs to be persisted or (b) the user
-                // hasn't interacted with it yet, so we can safely replace it with the newly generated one, which may
-                // have updated schemas or surveys.
-                //
-                // Note that this only works because the scheduled activity guid is actually the schedule plan's
-                // activity guid concatenated with scheduled time. So when the scheduler regenerates the scheduled
-                // activity, it always has the same guid.
-                scheduledActivities.set(i, dbActivity);
-            } else if (activity.getStatus() != ScheduledActivityStatus.EXPIRED) {
-                saves.add(activity);
-            }
-        }
-        return saves;
-    }
-
-    protected List<ScheduledActivity> orderActivities(List<ScheduledActivity> activities) {
-        return activities.stream()
-            .filter(activity -> ScheduledActivityStatus.VISIBLE_STATUSES.contains(activity.getStatus()))
-            .sorted(comparing(ScheduledActivity::getScheduledOn))
-            .collect(toImmutableList());
->>>>>>> 6e27cb2a
     }
 
     /**
