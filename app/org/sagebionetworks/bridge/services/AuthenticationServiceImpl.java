--- conflicted
+++ resolved
@@ -118,15 +118,11 @@
 
     @Override
     public void signUp(SignUp signUp, Study study) throws BridgeServiceException {
-<<<<<<< HEAD
         if (study == null) {
             throw new BridgeServiceException("Study object is required", HttpStatus.SC_BAD_REQUEST);
         } else if (StringUtils.isBlank(study.getStormpathDirectoryHref())) {
             throw new BridgeServiceException("Study's StormPath directory HREF is required", HttpStatus.SC_BAD_REQUEST);
         } else if (signUp == null) {
-=======
-        if (signUp == null) {
->>>>>>> 59ffad5e
             throw new BridgeServiceException("SignUp object is required", HttpStatus.SC_BAD_REQUEST);
         } else if (StringUtils.isBlank(signUp.getEmail())) {
             throw new BridgeServiceException("Email is required", HttpStatus.SC_BAD_REQUEST);
@@ -136,22 +132,7 @@
             throw new BridgeServiceException("Email address does not appear to be valid", HttpStatus.SC_BAD_REQUEST);
         }
         try {
-<<<<<<< HEAD
-            // In any environment other than production, there is only one directory backing that 
-            // environment. In production, each study has its own user directory so each study can 
-            // send email with different URLs back to the application (different host names). If you 
-            // access bridge-prod.herokuapp.com, we use the Parkinson's Disease Mobile Study.
-            Directory directory = null;
-            if (config.isProduction()) {
-                directory = stormpathClient.getResource(study.getStormpathDirectoryHref(), Directory.class);
-            } else {
-                Application application = StormpathFactory.createStormpathApplication(stormpathClient);
-                AccountStore store = application.getDefaultAccountStore();
-                directory = stormpathClient.getResource(store.getHref(), Directory.class);
-            }
-=======
             Directory directory = stormpathClient.getResource(study.getStormpathDirectoryHref(), Directory.class);
->>>>>>> 59ffad5e
             Account account = stormpathClient.instantiate(Account.class);
             account.setGivenName("<EMPTY>");
             account.setSurname("<EMPTY>");
