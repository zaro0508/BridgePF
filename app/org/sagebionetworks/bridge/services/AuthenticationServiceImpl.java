package org.sagebionetworks.bridge.services;

import static com.google.common.base.Preconditions.checkArgument;
import static com.google.common.base.Preconditions.checkNotNull;

import java.util.HashMap;
import java.util.List;
import java.util.Map;

import org.apache.commons.lang3.StringUtils;
import org.sagebionetworks.bridge.BridgeConstants;
import org.sagebionetworks.bridge.BridgeUtils;
import org.sagebionetworks.bridge.cache.CacheProvider;
import org.sagebionetworks.bridge.config.BridgeConfig;
import org.sagebionetworks.bridge.config.BridgeConfigFactory;
import org.sagebionetworks.bridge.crypto.BridgeEncryptor;
import org.sagebionetworks.bridge.exceptions.BadRequestException;
import org.sagebionetworks.bridge.exceptions.BridgeServiceException;
import org.sagebionetworks.bridge.exceptions.ConsentRequiredException;
import org.sagebionetworks.bridge.exceptions.EntityNotFoundException;
import org.sagebionetworks.bridge.models.Email;
import org.sagebionetworks.bridge.models.EmailVerification;
import org.sagebionetworks.bridge.models.HealthId;
import org.sagebionetworks.bridge.models.PasswordReset;
import org.sagebionetworks.bridge.models.SignIn;
import org.sagebionetworks.bridge.models.SignUp;
import org.sagebionetworks.bridge.models.Study;
import org.sagebionetworks.bridge.models.User;
import org.sagebionetworks.bridge.models.UserSession;
import org.sagebionetworks.bridge.stormpath.StormpathFactory;
import org.sagebionetworks.bridge.validators.Validate;
import org.slf4j.Logger;
import org.slf4j.LoggerFactory;
import org.springframework.validation.Validator;

import com.stormpath.sdk.account.Account;
import com.stormpath.sdk.account.AccountList;
import com.stormpath.sdk.application.Application;
import com.stormpath.sdk.authc.AuthenticationRequest;
import com.stormpath.sdk.authc.UsernamePasswordRequest;
import com.stormpath.sdk.client.Client;
import com.stormpath.sdk.directory.Directory;
import com.stormpath.sdk.group.Group;
import com.stormpath.sdk.group.GroupList;
import com.stormpath.sdk.resource.ResourceException;

public class AuthenticationServiceImpl implements AuthenticationService {

    private final Logger logger = LoggerFactory.getLogger(AuthenticationServiceImpl.class);

    private Client stormpathClient;
    private CacheProvider cacheProvider;
    private BridgeConfig config;
    private AccountEncryptionService accountEncryptionService;
    private ConsentService consentService;
    private Validator signInValidator;
    private Validator signUpValidator;
    private Validator passwordResetValidator;

    public void setStormpathClient(Client client) {
        this.stormpathClient = client;
    }

    public void setCacheProvider(CacheProvider cache) {
        this.cacheProvider = cache;
    }

    public void setBridgeConfig(BridgeConfig config) {
        this.config = config;
    }

    public void setAccountEncryptionService(AccountEncryptionService accountEncryptionService) {
        this.accountEncryptionService = accountEncryptionService;
    }

    public void setConsentService(ConsentService consentService) {
        this.consentService = consentService;
    }
    
    public void setSignInValidator(Validator validator) {
        this.signInValidator = validator;
    }
    
    public void setSignUpValidator(Validator validator) {
        this.signUpValidator = validator;
    }
    
    public void setPasswordResetValidator(Validator validator) {
        this.passwordResetValidator = validator;
    }

    @Override
    public UserSession getSession(String sessionToken) {
        if (sessionToken == null) {
            return null;
        }
        return cacheProvider.getUserSession(sessionToken);
    }

    @Override
    public UserSession signIn(Study study, SignIn signIn) throws ConsentRequiredException, EntityNotFoundException {

        final long start = System.nanoTime();

        checkNotNull(study, "Study cannot be null");
        checkNotNull(signIn, "Sign in cannot be null");

        Validate.entityThrowingException(signInValidator, signIn);
        
        AuthenticationRequest<?, ?> request = null;
        UserSession session = null;
        try {
            Application application = StormpathFactory.createStormpathApplication(stormpathClient);
            logger.info("sign in create app " + (System.nanoTime() - start) );
            request = new UsernamePasswordRequest(signIn.getUsername(), signIn.getPassword());
            Account account = application.authenticateAccount(request).getAccount();
            logger.info("sign in authenticate " + (System.nanoTime() - start));
            session = createSessionFromAccount(study, account);
            cacheProvider.setUserSession(session.getSessionToken(), session);
            
            if (!session.getUser().doesConsent()) {
                throw new ConsentRequiredException(session);
            }

        } catch (ResourceException re) {
            throw new EntityNotFoundException(User.class, re.getDeveloperMessage());
        } finally {
            if (request != null) {
                request.clear();
            }
        }

        final long end = System.nanoTime();
        logger.info("sign in service " + (end - start));

        return session;
    }

    @Override
    public void signOut(String sessionToken) {
        if (sessionToken != null) {
            cacheProvider.remove(sessionToken);
        }
    }

    @Override
    public void signUp(SignUp signUp, Study study, boolean sendEmail) {
        checkNotNull(study, "Study cannot be null");
        checkNotNull(signUp, "Sign up cannot be null");
        
        Validate.entityThrowingException(signUpValidator, signUp);
        
        try {
            Directory directory = stormpathClient.getResource(study.getStormpathDirectoryHref(), Directory.class);
            // Create Stormpath account
            Account account = stormpathClient.instantiate(Account.class);
            account.setGivenName("<EMPTY>");
            account.setSurname("<EMPTY>");
            account.setEmail(signUp.getEmail());
            account.setUsername(signUp.getUsername());
            account.setPassword(signUp.getPassword());
            directory.createAccount(account, sendEmail);
            
            addAccountToGroups(directory, account, signUp.getRoles());
            
            // Assign a health code
            accountEncryptionService.createAndSaveHealthCode(study, account);

        } catch (ResourceException re) {
            throw new BadRequestException(re.getDeveloperMessage());
        }
    }

    @Override
    public UserSession verifyEmail(Study study, EmailVerification verification) throws ConsentRequiredException {
        checkNotNull(verification, "Verification object cannot be null");
        checkNotNull(verification.getSptoken(), "Email verification token is required");
        
        UserSession session = null;
        try {
            Account account = stormpathClient.getCurrentTenant().verifyAccountEmail(verification.getSptoken());
            
            session = createSessionFromAccount(study, account);
            cacheProvider.setUserSession(session.getSessionToken(), session);
            
            if (!session.getUser().doesConsent()) {
                throw new ConsentRequiredException(session);
            }
            return session;
        } catch (ResourceException re) {
            throw new BadRequestException(re.getDeveloperMessage());
        }
    }

    @Override
    public void requestResetPassword(Email email) throws BridgeServiceException {
        checkNotNull(email, "Email object cannot cannot be null");
        checkArgument(StringUtils.isNotBlank(email.getEmail()), "Email is required");
        
        try {
            Application application = StormpathFactory.createStormpathApplication(stormpathClient);
            application.sendPasswordResetEmail(email.getEmail());
        } catch (ResourceException re) {
            throw new BadRequestException(re.getDeveloperMessage());
        }
    }

    @Override
    public void resetPassword(PasswordReset passwordReset) throws BridgeServiceException {
        checkNotNull(passwordReset, "Password reset object required");
        
        Validate.entityThrowingException(passwordResetValidator, passwordReset);
        try {
            Application application = StormpathFactory.createStormpathApplication(stormpathClient);
            Account account = application.verifyPasswordResetToken(passwordReset.getSptoken());
            account.setPassword(passwordReset.getPassword());
            account.save();
        } catch (ResourceException e) {
            throw new BadRequestException(e.getDeveloperMessage());
        }
    }

    @Override
    public User getUser(Study study, String email) {
        Application app = StormpathFactory.createStormpathApplication(stormpathClient);
        Map<String, Object> queryParams = new HashMap<String, Object>();
        queryParams.put("email", email);
        AccountList accounts = app.getAccounts(queryParams);

        if (accounts.iterator().hasNext()) {
            Account account = accounts.iterator().next();
            return createSessionFromAccount(study, account).getUser();
        }
        return null;
    }
   
    private UserSession createSessionFromAccount(Study study, Account account) {
        final UserSession session = new UserSession();
        session.setAuthenticated(true);
        session.setEnvironment(config.getEnvironment().getEnvName());
        session.setSessionToken(BridgeUtils.generateGuid());
        final User user = new User(account);
        user.setStudyKey(study.getKey());

        HealthId healthId = accountEncryptionService.getHealthCode(study, account);
        if (healthId != null) {
            String healthCode = healthId.getCode();
            user.setHealthDataCode(healthCode);
            boolean hasConsented = consentService.hasUserConsentedToResearch(user, study);
            user.setConsent(hasConsented);
        }

        // And now for some exceptions...
        
        // All administrators and all researchers are assumed to consent when using any API.
        // This is needed so they can sign in without facing a 412 exception.
        if (user.isInRole(BridgeConstants.ADMIN_GROUP) || user.isInRole(study.getResearcherRole())) {
            user.setConsent(true);
        }
        // And then we set *anyone* configured as an admin to have signed the consent as well
        String adminUser = BridgeConfigFactory.getConfig().getProperty("admin.email");
        if (adminUser != null && adminUser.equals(account.getEmail())) {
            user.setConsent(true);
        }
        
        session.setUser(user);
        return session;
    }
<<<<<<< HEAD
    
=======

>>>>>>> f901a787
    private void addAccountToGroups(Directory directory, Account account, List<String> roles) {
        if (roles != null) {
            GroupList groups = directory.getGroups();
            for (Group group : groups) {
                if (roles.contains(group.getName())) {
                    account.addGroup(group);
                }
            }
        }
    }
}<|MERGE_RESOLUTION|>--- conflicted
+++ resolved
@@ -266,11 +266,7 @@
         session.setUser(user);
         return session;
     }
-<<<<<<< HEAD
-    
-=======
-
->>>>>>> f901a787
+
     private void addAccountToGroups(Directory directory, Account account, List<String> roles) {
         if (roles != null) {
             GroupList groups = directory.getGroups();
