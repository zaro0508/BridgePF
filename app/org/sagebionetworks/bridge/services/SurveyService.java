--- conflicted
+++ resolved
@@ -81,19 +81,12 @@
     public Survey updateSurvey(Survey survey);
 
     /**
-<<<<<<< HEAD
-     * Publish this survey. Although a non-published survey must still be accessible to users (in case
-     * a schedule has been cached that references that survey), surveys should not be available for
-     * assignment to schedules until they are published.
-     *
-     * @param study
-     *         study ID of study to publish the survey to
-=======
-     * Make this version of this survey available for scheduling. One scheduled for publishing, 
+     * Make this version of this survey available for scheduling. One scheduled for publishing,
      * a survey version can no longer be changed (it can still be the source of a new version).  
      * There can be more than one published version of a survey.
      *  
->>>>>>> 41cbb9ac
+     * @param study
+     *         study ID of study to publish the survey to
      * @param keys
      *         survey keys (guid, created on timestamp)
      * @return published survey
