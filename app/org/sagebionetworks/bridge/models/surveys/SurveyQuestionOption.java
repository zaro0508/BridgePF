--- conflicted
+++ resolved
@@ -5,23 +5,13 @@
 
 public class SurveyQuestionOption {
 
-<<<<<<< HEAD
-    private String label;
-    private String value;
-    
-    public SurveyQuestionOption() {
-    }
-    
-    public SurveyQuestionOption(String label, String value) {
-=======
     private final String label;
-    private final Object value;
+    private final String value;
     private final Image image;
     
     @JsonCreator
-    public SurveyQuestionOption(@JsonProperty("label") String label, @JsonProperty("value") Object value,
+    public SurveyQuestionOption(@JsonProperty("label") String label, @JsonProperty("value") String value,
             @JsonProperty("image") Image image) {
->>>>>>> 605162c8
         this.label = label;
         this.value = value;
         this.image = image;
@@ -30,22 +20,11 @@
     public String getLabel() {
         return label;
     }
-<<<<<<< HEAD
-    public void setLabel(String label) {
-        this.label = label;
-    }
     public String getValue() {
-        return value;
-    }
-    public void setValue(String value) {
-        this.value = value;
-=======
-    public Object getValue() {
         return value;
     }
     public Image getImage() {
         return image;
->>>>>>> 605162c8
     }
 
     @Override
