--- conflicted
+++ resolved
@@ -17,16 +17,4 @@
     public EnumSet<UIHint> getSupportedHints() {
         return UI_HINTS;
     }
-<<<<<<< HEAD
-    
-    public void validate(Messages messages, SurveyAnswer answer) {
-        long time = (Long)answer.getAnswer();
-        long now = DateUtils.getCurrentMillisFromEpoch();
-        // This sometimes fails in tests and it's not clear why
-        if (!allowFuture && time >= now) {
-            messages.add("it is not allowed to have a future datetime value (%s >= %s)", time, now);
-        }
-    }
-=======
->>>>>>> 42773984
 }