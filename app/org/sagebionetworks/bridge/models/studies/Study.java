package org.sagebionetworks.bridge.models.studies;

import java.util.List;
import java.util.Map;
import java.util.Set;

import org.sagebionetworks.bridge.dynamodb.DynamoStudy;
import org.sagebionetworks.bridge.json.BridgeObjectMapper;
import org.sagebionetworks.bridge.models.BridgeEntity;
import org.sagebionetworks.bridge.models.upload.UploadFieldDefinition;
import org.sagebionetworks.bridge.models.upload.UploadValidationStrictness;

import com.fasterxml.jackson.databind.ObjectWriter;
import com.fasterxml.jackson.databind.annotation.JsonDeserialize;
import com.fasterxml.jackson.databind.ser.impl.SimpleBeanPropertyFilter;
import com.fasterxml.jackson.databind.ser.impl.SimpleFilterProvider;

/**
 * A Bridge study.
 *
 */
// This is required or Jackson searches for, and eventually, finds the same annotation for StudyIdentifer, 
// and attempts to use that to deserialize study (not what you want).
@JsonDeserialize(as=DynamoStudy.class)
public interface Study extends BridgeEntity, StudyIdentifier {
    ObjectWriter STUDY_LIST_WRITER = new BridgeObjectMapper().writer(
        new SimpleFilterProvider().addFilter("filter",
        SimpleBeanPropertyFilter.filterOutAllExcept("name", "identifier")));

    /** Convenience method for creating a Study using a concrete implementation. */
    static Study create() {
        return new DynamoStudy();
    }

    /**
     * The display name of the study (will be seen by participants in email). This name makes the 
     * most sense when it starts with "The".
     */
    String getName();
    void setName(String name);

    /**
     * A short display name for SMS messages and other highly constrained UIs. 10 characters of less. 
     */
    String getShortName();
    void setShortName(String shortName);
    
    /**
     * The name of the institution or research group conducting the study. 
     */
    String getSponsorName();
    void setSponsorName(String sponsorName);
    
    /**
     * A string that uniquely identifies the study, and serves as a domain within which accounts are 
     * scoped for that study. By convention, should be an institution acronym or tag, a dash, and then 
     * an acronym or short phrase for the study. For example "uw-asthma" or "ohsu-molemapper". Cannot
     * be changed once created.
     */
    String getIdentifier();
    void setIdentifier(String identifier);
    
    /**
     * A strongly typed version of the study identifier.
     */
    StudyIdentifier getStudyIdentifier();
    
    /**
     * DynamoDB version number for optimistic locking of record.
     */
    Long getVersion();
    void setVersion(Long version);

    /**
     * User must confirm that they are at least this many years old in order to
     * participate in the study. 
     */
    int getMinAgeOfConsent();
    void setMinAgeOfConsent(int minAge);

    /**
     * <p>
     * True if the Bridge Exporter should include the studyId prefix in the "originalTable" field in the appVersion
     * (now "Health Data Summary") table in Synapse. This exists primarily because we want to remove redundant prefixes
     * from the Synapse tables (to improve reporting), but we don't want to break existing studies or partition
     * existing data.
     * </p>
     * <p>
     * The setting is "reversed" so we don't have to backfill a bunch of old studies.
     * </p>
     * <p>
     * This is a "hidden" setting, primarily to support back-compat for old studies. New studies should be created with
     * this flag set to true, and only admins can change the flag.
     * </p>
     */
    boolean isStudyIdExcludedInExport();

    /** @see #isStudyIdExcludedInExport */
    void setStudyIdExcludedInExport(boolean studyIdExcludedInExport);

    /**
     * The email address that will be given to study participants and other end user for all support 
     * requests and queries (technical, study-related, etc.). This can be a comma-separated list of 
     * email addresses.
     */
    String getSupportEmail();
    void setSupportEmail(String email);

    /** Synapse team ID that is granted read access to exported health data records. */
    Long getSynapseDataAccessTeamId();

    /** @see #getSynapseDataAccessTeamId */
    void setSynapseDataAccessTeamId(Long teamId);

    /** The Synapse project to export health data records to. */
    String getSynapseProjectId();

    /** @see #getSynapseProjectId */
    void setSynapseProjectId(String projectId);

    /**
     * Set a limit on the number of accounts that can be created for this study. This is intended 
     * to establish evaluation studies with limited accounts or enrollment. The value should be 
     * set to 0 for production studies (there is a runtime cost to enforcing this limit). If 
     * value is zero, no limit is enforced.
     */
    int getAccountLimit();
    void setAccountLimit(int accountLimit);
    
    /**
     * The email address for a technical contact who can coordinate with the Bridge Server team on 
     * issues related either to client development or hand-offs of the study data through the 
     * Bridge server. This can be a comma-separated list of email addresses.
     */
    String getTechnicalEmail();
    void setTechnicalEmail(String email);

    /**
     * By default, all studies are exported using the default nightly schedule. Some studies may need custom schedules
     * for hourly or on-demand exports. To prevent this study from being exported twice (once by the custom schedule,
     * once by the default schedule), you should set this attribute to true.
     */
    boolean getUsesCustomExportSchedule();

    /** @see #getUsesCustomExportSchedule */
    void setUsesCustomExportSchedule(boolean usesCustomExportSchedule);

    /**
     * <p>
     * Metadata fields can be configured for any study. This metadata will be implicitly added to every schema and
     * automatically added to every Synapse table.
     * </p>
     * <p>
     * All metadata field definitions are implicitly optional. The "required" field in metadata field definitions is
     * ignored.
     * </p>
     */
    List<UploadFieldDefinition> getUploadMetadataFieldDefinitions();

    /** @see #getUploadMetadataFieldDefinitions */
    void setUploadMetadataFieldDefinitions(List<UploadFieldDefinition> uploadMetadataFieldDefinitions);

    /**
     * How strictly to validate health data and uploads. If this and {@link #isStrictUploadValidationEnabled} are
     * specified, this enum takes precedence.
     */
    UploadValidationStrictness getUploadValidationStrictness();

    /** @see #getUploadValidationStrictness */
    void setUploadValidationStrictness(UploadValidationStrictness uploadValidationStrictness);

    /**
     * Copies of all consent agreements, as well as rosters of all participants in a study, or any 
     * other study governance issues, will be emailed to this address. This can be a comma-separated 
     * list of email addresses. 
     */
    String getConsentNotificationEmail();
    void setConsentNotificationEmail(String email);

    /**
     * Extension attributes that can be accepted on the UserProfile object for this study. These 
     * attributes will be exported with the participant roster. 
     */
    Set<String> getUserProfileAttributes();
    void setUserProfileAttributes(Set<String> attributes);

    /**
     * The enumerated task identifiers that can be used when scheduling tasks for this study. These are provided 
     * through the UI to prevent errors when creating schedules. 
     */
    Set<String> getTaskIdentifiers();
    void setTaskIdentifiers(Set<String> taskIdentifiers);

    /**
     * The enumerated activity event keys for timestamps that can be recorded for use when scheduling tasks . These
     * are provided through the UI to prevent errors when creating schedules.
     */
    Set<String> getActivityEventKeys();
    void setActivityEventKeys(Set<String> activityEventKeys);

    /**
     * The enumerated set of data group strings that can be assigned to users in this study. This enumeration ensures 
     * the values are meaningful to the study and the data groups cannot be filled maliciously with junk tags. 
     */
    Set<String> getDataGroups();
    void setDataGroups(Set<String> dataGroups);
    
    /**
     * The password policy for users signing up for this study. 
     */
    PasswordPolicy getPasswordPolicy();
    void setPasswordPolicy(PasswordPolicy passwordPolicy);

    /**
     * The template for emails delivered to users during sign up, asking them to verify their email 
     * address. This template must at least include the "${url}" template variable, which will be 
     * used to place a link back to a page that completes the email verification for Bridge. 
     */
    EmailTemplate getVerifyEmailTemplate();
    void setVerifyEmailTemplate(EmailTemplate template);
    
    /**
     * The template for emails delivered to users who ask to reset their passwords. This template 
     * must at least include the "${url}" template variable, which will be used to place a link 
     * back to a page that completes the password reset request. 
     */
    EmailTemplate getResetPasswordTemplate();
    void setResetPasswordTemplate(EmailTemplate template);
    
    /**
     * The template for an email that will give the user a link in order to sign in to the app 
     * (without having to remember a password). The template must at least include the "${token}" 
     * template variable, which will be used to place a token into a link that must be sent back 
     * to the Bridge server to create a session. 
     */
    EmailTemplate getEmailSignInTemplate();
    void setEmailSignInTemplate(EmailTemplate template);
    
    /**
     * The template for an email that is sent to a user when they sign up for a study using an 
     * existing email address. The email will provide a way to reset the password since the user 
     * appears to have forgotten they have an account. 
     */
    EmailTemplate getAccountExistsTemplate();
    void setAccountExistsTemplate(EmailTemplate template);
    
    /**
     * Is this study active? Currently not in use, a de-activated study will be hidden from the 
     * study APIs and will no longer be available for use (a logical delete).
     */
    boolean isActive();
    void setActive(boolean active);

    /** True if uploads in this study should fail on strict validation errors. */
    boolean isStrictUploadValidationEnabled();

    /** @see #isStrictUploadValidationEnabled */
    void setStrictUploadValidationEnabled(boolean enabled);
    
    /** True if we allow users in this study to send an email with a link to sign into the app. */ 
    boolean isEmailSignInEnabled();
    
    /** @see #isEmailSignInEnabled */
    void setEmailSignInEnabled(boolean emailSignInEnable);
    
    /** True if this study will export the healthCode when generating a participant roster. */
    boolean isHealthCodeExportEnabled();
    
    /** @see #isHealthCodeExportEnabled(); */
    void setHealthCodeExportEnabled(boolean enabled);
    
    /** True if this study requires users to verify their email addresses in order to sign up. 
     * True by default.
     */
    boolean isEmailVerificationEnabled();
    
    /** @see #isEmailVerificationEnabled(); */
    void setEmailVerificationEnabled(boolean enabled);
    
    /**
     * True if this study will enforce constraints on the external identifier. The ID will have 
     * to be an ID entered into Bridge, it will be assigned to one and only one user, and a user's 
     * ID cannot be changed after it is set. Otherwise, the external ID is just a string field 
     * that can be freely updated.
     */
    boolean isExternalIdValidationEnabled();
    
    /** @see #isExternalIdValidationEnabled(); */
    void setExternalIdValidationEnabled(boolean externalIdValidationEnabled);
    
    /** 
     * True if the external ID must be provided when the user signs up. If validation is also 
     * enabled, this study is configured to use lab codes if desired (username and password auto-
     * generated from the external ID). If this is false, the external ID is not required when 
     * submitting a sign up. 
     */
    boolean isExternalIdRequiredOnSignup();
    
    /** @see #isExternalIdRequiredOnSignup(); */
    void setExternalIdRequiredOnSignup(boolean externalIdRequiredOnSignup);
    
    /**
     * Minimum supported app version number. If set, user app clients pointing to an older version will 
     * fail with an httpResponse status code of 410.
     */
    Map<String, Integer> getMinSupportedAppVersions();
	
	/** @see #getMinSupportedAppVersions(); */
    void setMinSupportedAppVersions(Map<String, Integer> map);
    
    /**
     * A map between operating system names, and the platform ARN necessary to register a device to 
     * receive mobile push notifications for this study, on that platform.
     */
    Map<String, String> getPushNotificationARNs();

    /** @see #getPushNotificationARNs(); */
    void setPushNotificationARNs(Map<String, String> pushNotificationARNs);

    /** The flag to disable exporting or not. */
    boolean getDisableExport();

    /** @see #getDisableExport */
    void setDisableExport(boolean disable);
<<<<<<< HEAD
    
    /** Get the OAuth providers for access tokens. */
    Map<String, OAuthProvider> getOAuthProviders();
    
    /** @see #getOAuthProviders */
    void setOAuthProviders(Map<String, OAuthProvider> providers);
=======

    List<AppleAppLink> getAppleAppLinks();
    void setAppleAppLinks(List<AppleAppLink> appleAppLinks);
    
    List<AndroidAppLink> getAndroidAppLinks();
    void setAndroidAppLinks(List<AndroidAppLink> androidAppLinks);
>>>>>>> 986837d8
}<|MERGE_RESOLUTION|>--- conflicted
+++ resolved
@@ -322,19 +322,16 @@
 
     /** @see #getDisableExport */
     void setDisableExport(boolean disable);
-<<<<<<< HEAD
     
     /** Get the OAuth providers for access tokens. */
     Map<String, OAuthProvider> getOAuthProviders();
     
     /** @see #getOAuthProviders */
     void setOAuthProviders(Map<String, OAuthProvider> providers);
-=======
 
     List<AppleAppLink> getAppleAppLinks();
     void setAppleAppLinks(List<AppleAppLink> appleAppLinks);
     
     List<AndroidAppLink> getAndroidAppLinks();
     void setAndroidAppLinks(List<AndroidAppLink> androidAppLinks);
->>>>>>> 986837d8
 }