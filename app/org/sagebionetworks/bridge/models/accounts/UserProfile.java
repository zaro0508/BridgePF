package org.sagebionetworks.bridge.models.accounts;

import static org.apache.commons.lang3.StringUtils.isNotBlank;

import java.util.HashMap;
import java.util.Map;
import java.util.Set;

import org.sagebionetworks.bridge.json.JsonUtils;

import com.fasterxml.jackson.annotation.JsonAnyGetter;
import com.fasterxml.jackson.annotation.JsonAnySetter;
import com.fasterxml.jackson.databind.JsonNode;
import com.google.common.collect.Sets;

public class UserProfile {
    
    public static final String FIRST_NAME_FIELD = "firstName";
    public static final String LAST_NAME_FIELD = "lastName";
    public static final String EMAIL_FIELD = "email";
    public static final String USERNAME_FIELD = "username";
    public static final String HEALTH_CODE_FIELD = "healthCode";
<<<<<<< HEAD
    public static final String SUBPOPULATION_NAMES_FIELD = "subpopulations";
=======
    public static final String EXTERNAL_ID_FIELD = "externalId";
>>>>>>> 6b4b7e0a
    
    /**
     * These fields are not part of the profile, but they are used on export to expose the participant option values, so
     * studies cannot override these values as extended user profile attributes.
     */
    public static final String SHARING_SCOPE_FIELD = "sharing";
    public static final String NOTIFY_BY_EMAIL_FIELD = "notifyByEmail";
    
    public static final Set<String> FIXED_PROPERTIES = Sets.newHashSet(FIRST_NAME_FIELD, LAST_NAME_FIELD,
            EMAIL_FIELD, USERNAME_FIELD, SHARING_SCOPE_FIELD);
    
    private String firstName;
    private String lastName;
    private String username;
    private String email;
    private Map<String,String> attributes;

    public UserProfile() {
        attributes = new HashMap<>();
    }

    public static UserProfile fromJson(Set<String> attributes, JsonNode node) {
        UserProfile profile = new UserProfile();
        profile.setFirstName(JsonUtils.asText(node, FIRST_NAME_FIELD));
        profile.setLastName(JsonUtils.asText(node, LAST_NAME_FIELD));
        for (String attribute : attributes) {
            String value = JsonUtils.asText(node, attribute);
            if (value != null) {
                profile.getAttributes().put(attribute, value);
            }
        }
        return profile;
    }
    
    public String getFirstName() {
        return this.firstName;
    }
    public void setFirstName(String firstName) {
        this.firstName = firstName;
    }

    public String getLastName() {
        return this.lastName;
    }
    public void setLastName(String lastName) {
        this.lastName = lastName;
    }

    public String getUsername() {
        return this.username;
    }
    public void setUsername(String username) {
        this.username = username;
    }

    public String getEmail() {
        return this.email;
    }
    public void setEmail(String email) {
        this.email = email;
    }
    public void removeAttribute(String name) {
        if (isNotBlank(name)) {
            attributes.remove(name);
        }
    }
    public void setAttribute(String name, String value) {
        if (isNotBlank(name) && isNotBlank(value) && !UserProfile.FIXED_PROPERTIES.contains(name)) {
            attributes.put(name, value);
        }
    }
    public String getAttribute(String name) {
        return attributes.get(name);
    }
    // These next two cause Jackson to add attributes to the properties of the 
    // UserProfile object (flattened... not as the value of an attributes property).
    @JsonAnyGetter
    Map<String,String> getAttributes() {
        return attributes;
    }
    @JsonAnySetter
    void setAttributes(Map<String,String> attributes) {
        this.attributes = attributes;
    }

}<|MERGE_RESOLUTION|>--- conflicted
+++ resolved
@@ -20,11 +20,8 @@
     public static final String EMAIL_FIELD = "email";
     public static final String USERNAME_FIELD = "username";
     public static final String HEALTH_CODE_FIELD = "healthCode";
-<<<<<<< HEAD
     public static final String SUBPOPULATION_NAMES_FIELD = "subpopulations";
-=======
     public static final String EXTERNAL_ID_FIELD = "externalId";
->>>>>>> 6b4b7e0a
     
     /**
      * These fields are not part of the profile, but they are used on export to expose the participant option values, so
