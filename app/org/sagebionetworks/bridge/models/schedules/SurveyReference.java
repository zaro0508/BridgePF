package org.sagebionetworks.bridge.models.schedules;

<<<<<<< HEAD
import java.util.regex.Matcher;
import java.util.regex.Pattern;

=======
import org.joda.time.DateTime;
>>>>>>> b98705aa
import org.sagebionetworks.bridge.json.BridgeTypeName;
import org.sagebionetworks.bridge.models.GuidCreatedOnVersionHolder;
import org.sagebionetworks.bridge.models.GuidCreatedOnVersionHolderImpl;

import com.fasterxml.jackson.annotation.JsonIgnore;

import com.google.common.base.Preconditions;

/**
 * This is a "soft" reference to a survey that does not need to include a createdOn timestamp. 
 * It can be used to create JSON for published versions of surveys as well as hard references 
 * to a specific version.
 */
@BridgeTypeName("GuidCreatedOnVersionHolder")
public class SurveyReference {

<<<<<<< HEAD
    private static final String PUBLISHED_FRAGMENT = "published";
    private static final String REGEXP = "http[s]?\\://.*/surveys/([^/]*)/revisions/([^/]*)";
    private static final Pattern patttern = Pattern.compile(REGEXP);
=======
    public static final String SURVEY_RESPONSE_PATH_FRAGMENT = "/surveys/response/";
    public static final String SURVEY_PATH_FRAGMENT = "/surveys/";
    public static final String PUBLISHED_FRAGMENT = "published";
>>>>>>> b98705aa
    
    public static final boolean isSurveyRef(String ref) {
        return (ref != null && ref.matches(REGEXP));
    }
    
    private final String guid;
    private final String createdOn;
    
    public SurveyReference(String ref) {
        Matcher matcher = patttern.matcher(ref);
        matcher.find();
        this.guid = matcher.group(1);
        this.createdOn = (PUBLISHED_FRAGMENT.equals(matcher.group(2))) ? null : matcher.group(2);
        Preconditions.checkNotNull(guid);
    }
    
    public String getGuid() {
        return guid;
    }

    public String getCreatedOn() {
        return createdOn;
    }
    
    @JsonIgnore
    public DateTime getCreatedOnTimestamp() {
        return (createdOn == null) ? null : DateTime.parse(createdOn);
    }
    
    @JsonIgnore
    public GuidCreatedOnVersionHolder getGuidCreatedOnVersionHolder() {
        if (createdOn == null) {
            return null;
        }
        return new GuidCreatedOnVersionHolderImpl(guid, getCreatedOnTimestamp().getMillis());
    }
}<|MERGE_RESOLUTION|>--- conflicted
+++ resolved
@@ -1,12 +1,9 @@
 package org.sagebionetworks.bridge.models.schedules;
 
-<<<<<<< HEAD
 import java.util.regex.Matcher;
 import java.util.regex.Pattern;
 
-=======
 import org.joda.time.DateTime;
->>>>>>> b98705aa
 import org.sagebionetworks.bridge.json.BridgeTypeName;
 import org.sagebionetworks.bridge.models.GuidCreatedOnVersionHolder;
 import org.sagebionetworks.bridge.models.GuidCreatedOnVersionHolderImpl;
@@ -23,15 +20,9 @@
 @BridgeTypeName("GuidCreatedOnVersionHolder")
 public class SurveyReference {
 
-<<<<<<< HEAD
     private static final String PUBLISHED_FRAGMENT = "published";
     private static final String REGEXP = "http[s]?\\://.*/surveys/([^/]*)/revisions/([^/]*)";
     private static final Pattern patttern = Pattern.compile(REGEXP);
-=======
-    public static final String SURVEY_RESPONSE_PATH_FRAGMENT = "/surveys/response/";
-    public static final String SURVEY_PATH_FRAGMENT = "/surveys/";
-    public static final String PUBLISHED_FRAGMENT = "published";
->>>>>>> b98705aa
     
     public static final boolean isSurveyRef(String ref) {
         return (ref != null && ref.matches(REGEXP));
