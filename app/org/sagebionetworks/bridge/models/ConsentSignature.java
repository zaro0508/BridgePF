--- conflicted
+++ resolved
@@ -6,16 +6,9 @@
 
     private static final String NAME_FIELD = "name";
     private static final String BIRTHDATE_FIELD = "birthdate";
-<<<<<<< HEAD
-    private static final DateTimeFormatter fmt = DateTimeFormat.forPattern("yyyy-MM-dd");
-    
-    private final String name;
-    private final DateTime birthdate;
-=======
     
     private String name;
     private String birthdate;
->>>>>>> 6b26ba2a
     
     public ConsentSignature(String name, String birthdate) {
         this.name = name;
@@ -42,16 +35,11 @@
         return birthdate;
     }
     
-<<<<<<< HEAD
     public String getType() {
         return this.getClass().getSimpleName();
     }
-    
-    private static DateTime parseDate(String date) {
-        return fmt.parseDateTime(date);
-=======
+
     private static String parseDate(String date) {
         return new Date(date).getISODate();
->>>>>>> 6b26ba2a
     }
 }