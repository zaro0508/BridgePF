--- conflicted
+++ resolved
@@ -100,17 +100,10 @@
      * SNS converts these to ASCII.
      */
     public static final int SMS_CHARACTER_LIMIT = 140;
-<<<<<<< HEAD
     
-    /**
-     * This whitelist adds a few additional tags and attributes that are used by the CKEDITOR options we have 
-     * displayed in the UI.
-=======
-
     /**
      * This whitelist adds a few additional tags and attributes that are used by the CKEDITOR options 
      * we have displayed in the UI.
->>>>>>> 8ebfd920
      */
     public static final Whitelist CKEDITOR_WHITELIST = Whitelist.relaxed()
             .addTags("hr", "s", "caption")
