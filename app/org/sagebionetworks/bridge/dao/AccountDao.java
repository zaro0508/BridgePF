--- conflicted
+++ resolved
@@ -22,14 +22,7 @@
 
     /**
      * Create an account within the context of the study. Sending email address confirmation
-     * and sign up confirmation emails is optional. 
-<<<<<<< HEAD
-     * @param study
-     * @param participant
-     * @param sendEmail
-     * @return account
-=======
->>>>>>> 70dbf794
+     * email is optional. 
      */
     public Account signUp(Study study, StudyParticipant participant, boolean sendEmail);
     
