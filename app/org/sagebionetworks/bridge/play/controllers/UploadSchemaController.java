package org.sagebionetworks.bridge.play.controllers;

import static org.sagebionetworks.bridge.Roles.DEVELOPER;
import static org.sagebionetworks.bridge.Roles.WORKER;

import java.util.List;

import com.fasterxml.jackson.core.JsonProcessingException;
import org.springframework.beans.factory.annotation.Autowired;
import org.springframework.stereotype.Controller;

import play.mvc.Result;

import org.sagebionetworks.bridge.models.ResourceList;
import org.sagebionetworks.bridge.models.accounts.UserSession;
import org.sagebionetworks.bridge.models.studies.StudyIdentifier;
import org.sagebionetworks.bridge.models.studies.StudyIdentifierImpl;
import org.sagebionetworks.bridge.models.upload.UploadSchema;
import org.sagebionetworks.bridge.services.UploadSchemaService;

/** Play controller for the /researcher/v1/uploadSchema APIs */
@Controller
public class UploadSchemaController extends BaseController {
    private UploadSchemaService uploadSchemaService;

    /** Service handler for Upload Schema APIs. This is configured by Spring. */
    @Autowired
    public void setUploadSchemaService(UploadSchemaService uploadSchemaService) {
        this.uploadSchemaService = uploadSchemaService;
    }

    /**
     * Service handler for creating a new schema revision, using V4 API semantics. See
     * {@link org.sagebionetworks.bridge.dao.UploadSchemaDao#createSchemaRevisionV4}
     *
     * @return Play result, with the created schema
     */
    public Result createSchemaRevisionV4() throws Exception {
        UserSession session = getAuthenticatedSession(DEVELOPER);
        StudyIdentifier studyId = session.getStudyIdentifier();

        UploadSchema uploadSchema = parseJson(request(), UploadSchema.class);
        UploadSchema createdSchema = uploadSchemaService.createSchemaRevisionV4(studyId, uploadSchema);
        return created(UploadSchema.PUBLIC_SCHEMA_WRITER.writeValueAsString(createdSchema));
    }

    /**
     * Play controller for POST /researcher/v1/uploadSchema/:schemaId. This API creates an upload schema, using the
     * study for the current service endpoint and the schema of the specified schema. If the schema already exists,
     * this method updates it instead.
     *
     * @return Play result, with the created or updated schema in JSON format
     */
    public Result createOrUpdateUploadSchema() throws JsonProcessingException {
        UserSession session = getAuthenticatedSession(DEVELOPER);
        StudyIdentifier studyId = session.getStudyIdentifier();
        
        UploadSchema uploadSchema = parseJson(request(), UploadSchema.class);
        UploadSchema createdSchema = uploadSchemaService.createOrUpdateUploadSchema(studyId, uploadSchema);
        return ok(UploadSchema.PUBLIC_SCHEMA_WRITER.writeValueAsString(createdSchema));
    }

    /**
     * Play controller for DELETE /researcher/v1/uploadSchema/byIdAndRev/:schemaId/:rev. This API deletes an upload
     * schema with the specified schema ID and revision. If the schema doesn't exist, this API throws a 404 exception.
     *
     * @param schemaId
     *         schema ID of the upload schema to delete
     * @param rev
     *         revision number of the upload schema to delete, must be positive
     * @return Play result with the OK message
     */
    public Result deleteUploadSchemaByIdAndRev(String schemaId, int rev) {
        UserSession session = getAuthenticatedSession(DEVELOPER);
        StudyIdentifier studyIdentifier = session.getStudyIdentifier();

        uploadSchemaService.deleteUploadSchemaByIdAndRev(studyIdentifier, schemaId, rev);
        return okResult("Schema has been deleted.");
    }

    /**
     * Play controller for DELETE /researcher/v1/uploadSchema/byId/:schemaId. This API deletes all revisions of the
     * upload schema with the specified schema ID. If there are no schemas with this schema ID, this API throws a 404
     * exception.
     *
     * @param schemaId
     *         schema ID of the upload schemas to delete, must be non-null and non-empty
     * @return Play result with the OK message
     */
    public Result deleteUploadSchemaById(String schemaId) {
        UserSession session = getAuthenticatedSession(DEVELOPER);
        StudyIdentifier studyIdentifier = session.getStudyIdentifier();

        uploadSchemaService.deleteUploadSchemaById(studyIdentifier, schemaId);
        return okResult("Schemas have been deleted.");
    }

    /**
     * Play controller for GET /researcher/v1/uploadSchema/byId/:schemaId. This API fetches the upload schema with the
     * specified ID. If there is more than one revision of the schema, this fetches the latest revision. If the schema
     * doesn't exist, this API throws a 404 exception.
     *
     * @param schemaId
     *         schema ID to fetch
     * @return Play result with the fetched schema in JSON format
     */
    public Result getUploadSchema(String schemaId) throws JsonProcessingException {
        UserSession session = getAuthenticatedSession(DEVELOPER);
        StudyIdentifier studyId = session.getStudyIdentifier();
        
        UploadSchema uploadSchema = uploadSchemaService.getUploadSchema(studyId, schemaId);
        return ok(UploadSchema.PUBLIC_SCHEMA_WRITER.writeValueAsString(uploadSchema));
    }
    
    /**
     * Play controller for GET /v3/uploadschemas/:schemaId. Returns all revisions of this upload schema. If the 
     * schema doesn't exist, this API throws a 404 exception.
     * @param schemaId
     *         schema ID to fetch
     * @return Play result with an array of all revisions of the fetched schema in JSON format
     */
    public Result getUploadSchemaAllRevisions(String schemaId) throws JsonProcessingException {
        UserSession session = getAuthenticatedSession(DEVELOPER);
        StudyIdentifier studyId = session.getStudyIdentifier();
        
        List<UploadSchema> uploadSchemas = uploadSchemaService.getUploadSchemaAllRevisions(studyId, schemaId);
        ResourceList<UploadSchema> uploadSchemaResourceList = new ResourceList<>(uploadSchemas);
        return ok(UploadSchema.PUBLIC_SCHEMA_WRITER.writeValueAsString(uploadSchemaResourceList));
    }

    /**
     * Fetches the upload schema for the specified study, schema ID, and revision. If no schema is found, this API
     * throws a 404 exception.
     *
     * @param schemaId
     *         schema ID to fetch
     * @param rev
     *         revision number of the schema to fetch, must be positive
     * @return Play result with the fetched schema in JSON format
     */
<<<<<<< HEAD
    public Result getUploadSchemaByIdAndRev(String schemaId, int rev) {
        UserSession session = getAuthenticatedSession(DEVELOPER, WORKER);
=======
    public Result getUploadSchemaByIdAndRev(String schemaId, int rev) throws JsonProcessingException {
        UserSession session = getAuthenticatedSession(EnumSet.of(DEVELOPER, WORKER));
>>>>>>> a8eef5bd
        StudyIdentifier studyId = session.getStudyIdentifier();

        UploadSchema uploadSchema = uploadSchemaService.getUploadSchemaByIdAndRev(studyId, schemaId, rev);
        return ok(UploadSchema.PUBLIC_SCHEMA_WRITER.writeValueAsString(uploadSchema));
    }

    /**
     * Cross-study worker API to get the upload schema for the specified study, schema ID, and revision.
     *
     * @param studyId
     *         study the schema lives in
     * @param schemaId
     *         schema to fetch
     * @param revision
     *         schema revision to fetch
     * @return the requested schema revision
     */
    public Result getUploadSchemaByStudyAndSchemaAndRev(String studyId, String schemaId, int revision) {
        getAuthenticatedSession(WORKER);
        UploadSchema uploadSchema = uploadSchemaService.getUploadSchemaByIdAndRev(new StudyIdentifierImpl(studyId),
                schemaId, revision);
        return okResult(uploadSchema);
    }

    /**
     * Play controller for GET /v3/uploadschemas. This API fetches the most recent revision of all upload 
     * schemas for the current study. 
     * 
     * @return Play result with list of schemas for this study
     */
    public Result getUploadSchemasForStudy() throws Exception {
        UserSession session = getAuthenticatedSession(DEVELOPER);
        StudyIdentifier studyId = session.getStudyIdentifier();

        List<UploadSchema> schemaList = uploadSchemaService.getUploadSchemasForStudy(studyId);
        ResourceList<UploadSchema> schemaResourceList = new ResourceList<>(schemaList);
        return ok(UploadSchema.PUBLIC_SCHEMA_WRITER.writeValueAsString(schemaResourceList));
    }

    /**
     * Service handler for updating a new schema revision, using V4 API semantics. See
     * {@link org.sagebionetworks.bridge.dao.UploadSchemaDao#updateSchemaRevisionV4}
     *
     * @param schemaId
     *         schema ID to update
     * @param revision
     *         schema revision to update
     * @return Play result, with the updated schema
     */
    public Result updateSchemaRevisionV4(String schemaId, int revision) throws JsonProcessingException {
        UserSession session = getAuthenticatedSession(DEVELOPER);
        StudyIdentifier studyId = session.getStudyIdentifier();

        UploadSchema uploadSchema = parseJson(request(), UploadSchema.class);
        UploadSchema updatedSchema = uploadSchemaService.updateSchemaRevisionV4(studyId, schemaId, revision,
                uploadSchema);
        return ok(UploadSchema.PUBLIC_SCHEMA_WRITER.writeValueAsString(updatedSchema));
    }
}<|MERGE_RESOLUTION|>--- conflicted
+++ resolved
@@ -138,13 +138,8 @@
      *         revision number of the schema to fetch, must be positive
      * @return Play result with the fetched schema in JSON format
      */
-<<<<<<< HEAD
-    public Result getUploadSchemaByIdAndRev(String schemaId, int rev) {
+    public Result getUploadSchemaByIdAndRev(String schemaId, int rev) throws JsonProcessingException {
         UserSession session = getAuthenticatedSession(DEVELOPER, WORKER);
-=======
-    public Result getUploadSchemaByIdAndRev(String schemaId, int rev) throws JsonProcessingException {
-        UserSession session = getAuthenticatedSession(EnumSet.of(DEVELOPER, WORKER));
->>>>>>> a8eef5bd
         StudyIdentifier studyId = session.getStudyIdentifier();
 
         UploadSchema uploadSchema = uploadSchemaService.getUploadSchemaByIdAndRev(studyId, schemaId, rev);
