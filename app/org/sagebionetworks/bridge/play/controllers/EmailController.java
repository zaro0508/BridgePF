--- conflicted
+++ resolved
@@ -86,18 +86,12 @@
 
             return ok("You have been unsubscribed from future email.");
         } catch(Throwable throwable) {
-<<<<<<< HEAD
-            throwable.printStackTrace();
-            return ok(throwable.getMessage());
-=======
             String errorMsg = "Unknown error";
             if (StringUtils.isNotBlank(throwable.getMessage())) {
                 errorMsg = throwable.getMessage();
             }
-
             LOG.error("Error unsubscribing: " + errorMsg, throwable);
             return ok(errorMsg);
->>>>>>> 8eef0c17
         }
     }
 
