--- conflicted
+++ resolved
@@ -205,11 +205,7 @@
      * @param endTimeString
      * @return
      */
-<<<<<<< HEAD
-    public Result getUploadsForStudy(String studyId, String startTimeString, String endTimeString, int pageSize, String offsetKey) throws EntityNotFoundException {
-=======
-    public Result getUploadsForStudy(String studyIdString, String startTimeString, String endTimeString) throws EntityNotFoundException {
->>>>>>> 0ed3687a
+    public Result getUploadsForStudy(String studyIdString, String startTimeString, String endTimeString, int pageSize, String offsetKey) throws EntityNotFoundException {
         getAuthenticatedSession(WORKER);
 
         DateTime startTime = DateUtils.getDateTimeOrDefault(startTimeString, null);
@@ -217,13 +213,8 @@
 
         StudyIdentifier studyId = new StudyIdentifierImpl(studyIdString);
 
-<<<<<<< HEAD
         PagedResourceList<? extends UploadView> uploads = uploadService.getStudyUploads(
-                study.getStudyIdentifier(), startTime, endTime, pageSize, offsetKey);
-=======
-        DateTimeRangeResourceList<? extends UploadView> uploads = uploadService.getStudyUploads(
-                studyId, startTime, endTime);
->>>>>>> 0ed3687a
+                studyId, startTime, endTime, pageSize, offsetKey);
 
         return okResult(uploads);
     }
