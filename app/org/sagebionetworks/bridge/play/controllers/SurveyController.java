package org.sagebionetworks.bridge.play.controllers;

import static org.sagebionetworks.bridge.BridgeConstants.JSON_MIME_TYPE;
import static org.sagebionetworks.bridge.Roles.ADMIN;
import static org.sagebionetworks.bridge.Roles.DEVELOPER;
import static org.sagebionetworks.bridge.Roles.TEST_USERS;

import java.util.HashSet;
import java.util.List;
import java.util.Set;

import org.sagebionetworks.bridge.Roles;
import org.sagebionetworks.bridge.cache.ViewCache;
import org.sagebionetworks.bridge.cache.ViewCache.ViewCacheKey;
import org.sagebionetworks.bridge.exceptions.ConsentRequiredException;
import org.sagebionetworks.bridge.exceptions.UnauthorizedException;
import org.sagebionetworks.bridge.json.DateUtils;
import org.sagebionetworks.bridge.models.GuidCreatedOnVersionHolder;
import org.sagebionetworks.bridge.models.GuidCreatedOnVersionHolderImpl;
import org.sagebionetworks.bridge.models.accounts.User;
import org.sagebionetworks.bridge.models.accounts.UserSession;
import org.sagebionetworks.bridge.models.studies.StudyIdentifier;
import org.sagebionetworks.bridge.models.surveys.Survey;
import org.sagebionetworks.bridge.services.SurveyService;

import org.springframework.beans.factory.annotation.Autowired;
import org.springframework.stereotype.Controller;

import play.mvc.Result;

import com.google.common.base.Supplier;

@Controller
public class SurveyController extends BaseController {

    public static final String MOSTRECENT_KEY = "mostrecent";
    public static final String PUBLISHED_KEY = "published";

    private SurveyService surveyService;
    
    private ViewCache viewCache;

    @Autowired
    public void setSurveyService(SurveyService surveyService) {
        this.surveyService = surveyService;
    }
    @Autowired
    public void setViewCache(ViewCache viewCache) {
        this.viewCache = viewCache;
    }
    
    public Result getAllSurveysMostRecentVersion() throws Exception {
        UserSession session = getAuthenticatedSession(DEVELOPER);
        StudyIdentifier studyId = session.getStudyIdentifier();
<<<<<<< HEAD
        
        if ("summary".equals(format)) {
            List<Survey> surveys = surveyService.getSurveysSummary(studyId);
            verifySurveyIsInStudy(session, surveys);
            
            return ok(Survey.SUMMARY_LIST_WRITER.writeValueAsString(new ResourceList<Survey>(surveys)));
        }
=======

>>>>>>> a08719fe
        List<Survey> surveys = surveyService.getAllSurveysMostRecentVersion(studyId);
        verifySurveyIsInStudy(session, surveys);
        return okResult(surveys);
    }
    
    public Result getAllSurveysMostRecentVersion2() throws Exception {
        UserSession session = getAuthenticatedSession(DEVELOPER);
        StudyIdentifier studyId = session.getStudyIdentifier();

        List<Survey> surveys = surveyService.getAllSurveysMostRecentVersion(studyId);
        verifySurveyIsInStudy(session, surveys);
        return okResult(surveys);
    }
    
    public Result getAllSurveysMostRecentlyPublishedVersion() throws Exception {
        UserSession session = getAuthenticatedSession(DEVELOPER);
        StudyIdentifier studyId = session.getStudyIdentifier();

        List<Survey> surveys = surveyService.getAllSurveysMostRecentlyPublishedVersion(studyId);
        verifySurveyIsInStudy(session, surveys);
        return okResult(surveys);
    }

    public Result getSurveyMostRecentlyPublishedVersionForUser(String surveyGuid) throws Exception {
        UserSession session = getAuthenticatedAndConsentedSession();
        StudyIdentifier studyId = session.getStudyIdentifier();
        
        ViewCacheKey<Survey> cacheKey = viewCache.getCacheKey(Survey.class, surveyGuid, PUBLISHED_KEY, studyId.getIdentifier());
        
        String json = getView(cacheKey, session, () -> {
            return surveyService.getSurveyMostRecentlyPublishedVersion(studyId, surveyGuid);
        });

        return ok(json).as(JSON_MIME_TYPE);
    }
    
    // Otherwise you don't need consent but you must be a researcher or an administrator
    public Result getSurvey(String surveyGuid, String createdOnString) throws Exception {
        UserSession session = getAuthenticatedSession();
        StudyIdentifier studyId = session.getStudyIdentifier();
        canAccessSurvey(session);
        
        return getSurveyInternal(surveyGuid, createdOnString, session, studyId);
    }
    
    public Result getSurveyForUser(String surveyGuid, String createdOnString) throws Exception {
        UserSession session = getAuthenticatedAndConsentedSession();
        StudyIdentifier studyId = session.getStudyIdentifier();
        
        return getSurveyInternal(surveyGuid, createdOnString, session, studyId);
    }
    
    public Result getSurveyMostRecentVersion(String surveyGuid) throws Exception {
        UserSession session = getAuthenticatedSession(DEVELOPER);
        StudyIdentifier studyId = session.getStudyIdentifier();
        
        ViewCacheKey<Survey> cacheKey = viewCache.getCacheKey(Survey.class, surveyGuid, MOSTRECENT_KEY, studyId.getIdentifier());
        
        String json = getView(cacheKey, session, () -> {
            return surveyService.getSurveyMostRecentVersion(studyId, surveyGuid);
        });

        return ok(json).as(JSON_MIME_TYPE);
    }
    
    public Result getSurveyMostRecentlyPublishedVersion(String surveyGuid) throws Exception {
        UserSession session = getAuthenticatedSession();
        StudyIdentifier studyId = session.getStudyIdentifier();
        canAccessSurvey(session);
        
        ViewCacheKey<Survey> cacheKey = viewCache.getCacheKey(Survey.class, surveyGuid, PUBLISHED_KEY, studyId.getIdentifier());
        
        String json = getView(cacheKey, session, () -> {
            return surveyService.getSurveyMostRecentlyPublishedVersion(studyId, surveyGuid);
        });
        
        return ok(json).as(JSON_MIME_TYPE);
    }
    
    /**
     * Administrators can pass the ?physical=true flag to this endpoint to physically delete a survey and all its 
     * survey elements, rather than only marking it deleted to maintain referential integrity. This should only be 
     * used as part of testing.
     * @param surveyGuid
     * @param createdOnString
     * @param physical
     * @return
     * @throws Exception
     */
    public Result deleteSurvey(String surveyGuid, String createdOnString, String physical) throws Exception {
        UserSession session = getAuthenticatedSession();
        User user = session.getUser();
        
        // If not in either of these roles, don't do the work of getting the survey
        if (!user.isInRole(DEVELOPER) && !user.isInRole(ADMIN)) {
            throw new UnauthorizedException();
        }
        StudyIdentifier studyId = session.getStudyIdentifier();
        
        long createdOn = DateUtils.convertToMillisFromEpoch(createdOnString);
        GuidCreatedOnVersionHolder keys = new GuidCreatedOnVersionHolderImpl(surveyGuid, createdOn);
        
        Survey survey = surveyService.getSurvey(keys);
        verifySurveyIsInStudy(session, survey);
        
        if ("true".equals(physical) && user.isInRole(ADMIN)) {
            surveyService.deleteSurveyPermanently(survey);
        } else if (user.isInRole(DEVELOPER)) {
            surveyService.deleteSurvey(survey);    
        } else {
            // An admin calling for a logical delete. That wasn't allowed before so we don't allow it now.
            throw new UnauthorizedException();
        }
        expireCache(surveyGuid, createdOnString, studyId);
        return okResult("Survey deleted.");
    }
    
    public Result getSurveyAllVersions(String surveyGuid) throws Exception {
        UserSession session = getAuthenticatedSession(DEVELOPER);
        StudyIdentifier studyId = session.getStudyIdentifier();
        
        List<Survey> surveys = surveyService.getSurveyAllVersions(studyId, surveyGuid);
        verifySurveyIsInStudy(session, surveys);
        return okResult(surveys);
    }
    
    public Result createSurvey() throws Exception {
        UserSession session = getAuthenticatedSession(DEVELOPER);
        StudyIdentifier studyId = session.getStudyIdentifier();
        
        Survey survey = parseJson(request(), Survey.class);
        survey.setStudyIdentifier(studyId.getIdentifier());
        
        survey = surveyService.createSurvey(survey);
        return createdResult(new GuidCreatedOnVersionHolderImpl(survey));
    }
    
    public Result versionSurvey(String surveyGuid, String createdOnString) throws Exception {
        UserSession session = getAuthenticatedSession(DEVELOPER);
        StudyIdentifier studyId = session.getStudyIdentifier();
        
        long createdOn = DateUtils.convertToMillisFromEpoch(createdOnString);
        GuidCreatedOnVersionHolder keys = new GuidCreatedOnVersionHolderImpl(surveyGuid, createdOn);
        
        Survey survey = surveyService.getSurvey(keys);
        verifySurveyIsInStudy(session, survey);

        survey = surveyService.versionSurvey(survey);
        expireCache(surveyGuid, createdOnString, studyId);
        
        return createdResult(new GuidCreatedOnVersionHolderImpl(survey));
    }
    
    public Result updateSurvey(String surveyGuid, String createdOnString) throws Exception {
        UserSession session = getAuthenticatedSession(DEVELOPER);
        StudyIdentifier studyId = session.getStudyIdentifier();
        
        long createdOn = DateUtils.convertToMillisFromEpoch(createdOnString);
        GuidCreatedOnVersionHolder keys = new GuidCreatedOnVersionHolderImpl(surveyGuid, createdOn);
        
        Survey survey = surveyService.getSurvey(keys);
        verifySurveyIsInStudy(session, survey);
        
        // The parameters in the URL take precedence over anything declared in 
        // the object itself.
        survey = parseJson(request(), Survey.class);
        survey.setGuid(surveyGuid);
        survey.setCreatedOn(createdOn);
        survey.setStudyIdentifier(studyId.getIdentifier());
        
        survey = surveyService.updateSurvey(survey);
        expireCache(surveyGuid, createdOnString, studyId);
        
        return okResult(new GuidCreatedOnVersionHolderImpl(survey));
    }
    
    public Result publishSurvey(String surveyGuid, String createdOnString) throws Exception {
        UserSession session = getAuthenticatedSession(DEVELOPER);
        StudyIdentifier studyId = session.getStudyIdentifier();
         
        long createdOn = DateUtils.convertToMillisFromEpoch(createdOnString);
        GuidCreatedOnVersionHolder keys = new GuidCreatedOnVersionHolderImpl(surveyGuid, createdOn);
        
        Survey survey = surveyService.getSurvey(keys);
        verifySurveyIsInStudy(session, survey);
        
        survey = surveyService.publishSurvey(studyId, survey);
        expireCache(surveyGuid, createdOnString, studyId);
        
        return okResult(new GuidCreatedOnVersionHolderImpl(survey));
    }
    
    private Result getSurveyInternal(String surveyGuid, String createdOnString, UserSession session,
            StudyIdentifier studyId) {
        long createdOn = DateUtils.convertToMillisFromEpoch(createdOnString);
        GuidCreatedOnVersionHolder keys = new GuidCreatedOnVersionHolderImpl(surveyGuid, createdOn);

        ViewCacheKey<Survey> cacheKey = viewCache.getCacheKey(Survey.class, surveyGuid, createdOnString, studyId.getIdentifier());
        
        String json = getView(cacheKey, session, () -> {
            return surveyService.getSurvey(keys);
        });

        return ok(json).as(JSON_MIME_TYPE);
    }
    
    private String getView(ViewCacheKey<Survey> cacheKey, UserSession session, Supplier<Survey> supplier) {
        return viewCache.getView(cacheKey, () -> {
            Survey survey = supplier.get();
            verifySurveyIsInStudy(session, survey);
            return survey;
        });
    }
    
    private void canAccessSurvey(UserSession session) {
        boolean isDeveloper = session.getUser().isInRole(DEVELOPER);
        boolean isConsentedUser = session.getUser().doesConsent();

        if (isDeveloper || isConsentedUser) {
            return;
        }
        // An imperfect test, but normal users have no other roles, so for them, access 
        // is restricted because they have not consented.
        Set<Roles> roles = new HashSet<>(session.getUser().getRoles());
        roles.remove(TEST_USERS);
        if (session.getUser().getRoles().isEmpty()) {
            throw new ConsentRequiredException(session);
        }
        // Otherwise, for researchers and administrators, the issue is one of authorization.
        throw new UnauthorizedException();
    }
    
    private void verifySurveyIsInStudy(UserSession session,List<Survey> surveys) {
        if (!surveys.isEmpty()) {
            verifySurveyIsInStudy(session, surveys.get(0));
        }
    }
    
    private void verifySurveyIsInStudy(UserSession session, Survey survey) {
        // This can happen if the user has the right keys to a survey, but it's not in the user's study.
        if (survey == null) {
            throw new UnauthorizedException();
        }
        StudyIdentifier studyId = session.getStudyIdentifier();
        if (!session.getUser().isInRole(ADMIN) && 
            !survey.getStudyIdentifier().equals(studyId.getIdentifier())) {
            throw new UnauthorizedException();
        }
    }
    
    private void expireCache(String surveyGuid, String createdOnString, StudyIdentifier studyId) {
        // Don't screw around trying to figure out if *this* survey instance is the same survey
        // as the most recent or published version, expire all versions in the cache
        viewCache.removeView(viewCache.getCacheKey(Survey.class, surveyGuid, createdOnString, studyId.getIdentifier()));
        viewCache.removeView(viewCache.getCacheKey(Survey.class, surveyGuid, PUBLISHED_KEY, studyId.getIdentifier()));
        viewCache.removeView(viewCache.getCacheKey(Survey.class, surveyGuid, MOSTRECENT_KEY, studyId.getIdentifier()));
    }
    
}<|MERGE_RESOLUTION|>--- conflicted
+++ resolved
@@ -52,17 +52,7 @@
     public Result getAllSurveysMostRecentVersion() throws Exception {
         UserSession session = getAuthenticatedSession(DEVELOPER);
         StudyIdentifier studyId = session.getStudyIdentifier();
-<<<<<<< HEAD
-        
-        if ("summary".equals(format)) {
-            List<Survey> surveys = surveyService.getSurveysSummary(studyId);
-            verifySurveyIsInStudy(session, surveys);
-            
-            return ok(Survey.SUMMARY_LIST_WRITER.writeValueAsString(new ResourceList<Survey>(surveys)));
-        }
-=======
-
->>>>>>> a08719fe
+
         List<Survey> surveys = surveyService.getAllSurveysMostRecentVersion(studyId);
         verifySurveyIsInStudy(session, surveys);
         return okResult(surveys);
