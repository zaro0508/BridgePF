--- conflicted
+++ resolved
@@ -89,6 +89,7 @@
             promptToStartRedisIfLocal(e);
             throw new BridgeServiceException(e);
         }
+        
     }
     
     public RequestInfo getRequestInfo(String userId) {
@@ -283,10 +284,9 @@
         }
     }
     
-<<<<<<< HEAD
     public <T> T getObject(String cacheKey, Class<? extends T> clazz) {
         try {
-            String ser = newJedisOps.get(cacheKey);
+            String ser = jedisOps.get(cacheKey);
             if (ser == null) {
                 return null;
             }
@@ -305,7 +305,7 @@
     public <T> void setObject(String cacheKey, T value, int expireInSeconds) {
         try {
             String ser = BridgeObjectMapper.get().writeValueAsString(value);
-            String result = newJedisOps.setex(cacheKey, expireInSeconds, ser);
+            String result = jedisOps.setex(cacheKey, expireInSeconds, ser);
             if (!"OK".equals(result)) {
                 throw new BridgeServiceException("View storage error");
             }
@@ -317,34 +317,13 @@
     
     public void removeObject(String cacheKey) {
         try {
-            oldJedisOps.del(cacheKey);
-        } catch(Throwable e) {
-            promptToStartRedisIfLocal(e);
-            throw new BridgeServiceException(e);
-        }
-    }
-    
-    private String getWithFallback(String key, boolean expireIfFound) {
-        String ser = newJedisOps.get(key);
-        if (ser != null) {
-            if (expireIfFound) {
-                newJedisOps.expire(key, BridgeConstants.BRIDGE_SESSION_EXPIRE_IN_SECONDS);
-            }
-            return ser;
-        }
-        ser = oldJedisOps.get(key);
-        if (ser != null) {
-            LOG.info("Retrieving data from old Redis instance: " + key);
-            if (expireIfFound) {
-                oldJedisOps.expire(key, BridgeConstants.BRIDGE_SESSION_EXPIRE_IN_SECONDS);
-            }
-            return ser;
-        }
-        return null;
-    }
-    
-=======
->>>>>>> 6d85cf56
+            jedisOps.del(cacheKey);
+        } catch(Throwable e) {
+            promptToStartRedisIfLocal(e);
+            throw new BridgeServiceException(e);
+        }
+    }
+    
     private void promptToStartRedisIfLocal(Throwable e) {
         if (BridgeConfigFactory.getConfig().isLocal()) {
             throw new BridgeServiceException(
