--- conflicted
+++ resolved
@@ -74,21 +74,9 @@
     }
     
     private void setRequestInfo(RequestInfo requestInfo) {
-<<<<<<< HEAD
-        try {
-            String ser = bridgeObjectMapper.writeValueAsString(requestInfo);
-            String redisKey = RedisKey.REQUEST_INFO.getRedisKey(requestInfo.getUserId());
-            jedisOps.set(redisKey, ser);
-        } catch (Throwable e) {
-            promptToStartRedisIfLocal(e);
-            throw new BridgeServiceException(e);
-        }
-        
-=======
         checkNotNull(requestInfo);
         String redisKey = RedisKey.REQUEST_INFO.getRedisKey(requestInfo.getUserId());
         setObject(redisKey, requestInfo);
->>>>>>> 33f4f2b0
     }
     
     public RequestInfo getRequestInfo(String userId) {
@@ -299,46 +287,6 @@
         }        
     }
     
-    public <T> T getObject(String cacheKey, Class<? extends T> clazz) {
-        try {
-            String ser = jedisOps.get(cacheKey);
-            if (ser == null) {
-                return null;
-            }
-            try {
-                return bridgeObjectMapper.readValue(ser, clazz);
-            } catch (IOException ex) {
-                throw new BridgeServiceException("Error parsing JSON");
-            }
-        } catch (Throwable e) {
-            promptToStartRedisIfLocal(e);
-            throw new BridgeServiceException(e);
-        }
-        
-    }
-    
-    public <T> void setObject(String cacheKey, T value, int expireInSeconds) {
-        try {
-            String ser = BridgeObjectMapper.get().writeValueAsString(value);
-            String result = jedisOps.setex(cacheKey, expireInSeconds, ser);
-            if (!"OK".equals(result)) {
-                throw new BridgeServiceException("View storage error");
-            }
-        } catch (Throwable e) {
-            promptToStartRedisIfLocal(e);
-            throw new BridgeServiceException(e);
-        }
-    }
-    
-    public void removeObject(String cacheKey) {
-        try {
-            jedisOps.del(cacheKey);
-        } catch(Throwable e) {
-            promptToStartRedisIfLocal(e);
-            throw new BridgeServiceException(e);
-        }
-    }
-    
     private void promptToStartRedisIfLocal(Throwable e) {
         if (BridgeConfigFactory.getConfig().isLocal()) {
             throw new BridgeServiceException(
