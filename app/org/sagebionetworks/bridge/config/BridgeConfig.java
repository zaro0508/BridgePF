package org.sagebionetworks.bridge.config;

import java.io.File;
import java.io.FileInputStream;
import java.io.FileNotFoundException;
import java.io.IOException;
import java.io.InputStream;
import java.util.Properties;

import org.jasypt.encryption.StringEncryptor;
import org.jasypt.properties.EncryptableProperties;
import org.slf4j.Logger;
import org.slf4j.LoggerFactory;

public class BridgeConfig {

    private final Logger logger = LoggerFactory.getLogger(BridgeConfig.class);

    private static final String STORMPATH_ID =  "stormpath.id";
    private static final String STORMPATH_SECRET =  "stormpath.secret";
    private static final String STORMPATH_APPLICATION_HREF =  "stormpath.application.href";
    
    private static final String CONFIG_FILE = "bridge.conf";
    private static final String DEFAULT_CONFIG_FILE = "conf/" + CONFIG_FILE;
    private static final String USER_CONFIG_FILE = System.getProperty("user.home") + "/" + ".sbt" + "/" + CONFIG_FILE;

    // Property name for the user
    private static final String USER = "bridge.user";

    // Property name for the environment
    private static final String ENVIRONMENT = "bridge.env";

    // Property name for the encryption password
    private static final String PASSWORD = "bridge.pwd";
    // Property name for the encryption salt
    private static final String SALT = "bridge.salt";

    private final String user;
    private final Environment environment;
    private final Properties properties;

    // Reads the environment variables
    private final ConfigReader envReader = new ConfigReader() {
        @Override
        public String read(String name) {
            try {
                // Change to a valid environment variable name
                name = name.toUpperCase().replace('.', '_');
                return System.getenv(name);
            } catch(SecurityException e) {
                logger.error("Cannot read environment variable " + name
                        + " because of SecurityException.");
                return null;
            }
        }
    };

    // Reads the command-line arguments
    private final ConfigReader argsReader = new ConfigReader() {
        @Override
        public String read(String name) {
            try {
                return System.getProperty(name);
            } catch(SecurityException e) {
                logger.error("Cannot read system property " + name
                        + " because of SecurityException.");
                return null;
            }
        }
    };

    BridgeConfig() {
        this(new File(DEFAULT_CONFIG_FILE));
    }

    BridgeConfig(File defaultConfig) {

        // Load default config
        final Properties properties = new Properties();
        try {
            loadProperties(new FileInputStream(defaultConfig), properties);
        } catch (FileNotFoundException e) {
            throw new RuntimeException("Missing default config at " + defaultConfig.getAbsolutePath());
        }

        // Load additional config from the user's sbt home
        // This overwrites properties of the same name in the default config
        File file = new File(USER_CONFIG_FILE);
        loadProperties(file, properties);

        final String user = read(USER, properties);
        if (user == null || user.isEmpty()) {
            throw new RuntimeException("Missing user. Please set '" + USER + "'");
        }
        this.user = user;

        // Find out the environment
        environment = readEnvironment(properties);
        if (environment == null) {
            throw new NullPointerException("Environment not set.");
        }

        // Collapse the properties for the current environment
        Properties collapsed = collapse(properties, environment.getEnvName());

        final String pwd = read(PASSWORD, properties);
        final String salt = read(SALT, properties);
        final StringEncryptor encryptor = EncryptorUtil.getEncryptor(pwd, salt);

        // Decryptable properties
        this.properties = new EncryptableProperties(collapsed, encryptor);
    }

    public String getUser() {
        return user;
    }

    public Environment getEnvironment() {
        return environment;
    }

    public boolean isLocal() {
        return Environment.LOCAL.equals(environment);
    }

    public boolean isDevelopment() {
        return Environment.DEV.equals(environment);
    }

    public boolean isProduction() {
        return Environment.PROD.equals(environment);
    }

    public String getProperty(String name) {
        return properties.getProperty(name);
    }
<<<<<<< HEAD

    public int getPropertyAsInt(String name) {
        return Integer.parseInt(properties.getProperty(name));
    }

    public String getSynapseRepoEndpoint() {
        return getProperty(SYNAPSE_REPO_ENDPOINT);
=======
    
    public String getStormpathId() {
        return getProperty(STORMPATH_ID);
>>>>>>> 73143136
    }

    public String getStormpathSecret() {
        return getProperty(STORMPATH_SECRET);
    }
    
    public String getStormpathApplicationHref() {
        return getProperty(STORMPATH_APPLICATION_HREF);
    }
    
    public String getPassword() {
        return getProperty(PASSWORD);
    }

    public String getSalt() {
        return getProperty(SALT);
    }
    
    ///////////////////////////

    private void loadProperties(final InputStream inputStream, final Properties properties) {
        try {
            properties.load(inputStream);
            inputStream.close();
        } catch(IOException e) {
            throw new RuntimeException(e);
        } finally {
            try {
                inputStream.close();
            } catch(IOException e) {
                throw new RuntimeException(e);
            }
        }
    }

    private void loadProperties(final File file, final Properties properties) {
        try {
            InputStream inputStream = new FileInputStream(file);
            loadProperties(inputStream, properties);
        } catch(FileNotFoundException e){
            logger.warn(file.getPath() + " not found and is skipped.");
        }
    }

    private Environment readEnvironment(final Properties properties) {
        final String envName = read(ENVIRONMENT, properties);
        if (envName == null) {
            logger.info("Environment not set. Is this local development?");
            return Environment.LOCAL;
        }
        for (Environment env : Environment.values()) {
            if (env.getEnvName().equals(envName)) {
                return env;
            };
        }
        throw new RuntimeException("Invalid environment " + envName + " from config.");
    }

    private String read(final String name, final Properties properties) {
        // First the command-line arguments (via System.getProperty())
        String value = argsReader.read(name);
        // Then the environment variables
        if (value == null) {
            value = envReader.read(name);
        }
        // Then the properties file
        if (value == null) {
            value = properties.getProperty(name);
        }
        return value;
    }

    /**
     * Collapses the properties into new properties relevant to the current environment.
     * 1) Default properties from the source code (conf/bridge.conf).
     * 2) Overwrite with properties read from the user's home directory (~/.sbt/bridge.conf).
     * 3) Merge the properties to the current environment.
     * 4) Overwrite with properties read from the environment variables.
     * 5) Overwrite with properties read from the command-line arguments.
     */
    private Properties collapse(final Properties properties, final String envName) {
        Properties collapsed = new Properties();
        // Read the default properties
        for (Object key : properties.keySet()) {
            final String name = key.toString();
            if (isDefaultProperty(name)) {
                collapsed.setProperty(name, properties.getProperty(name));
            }
        }
        // Overwrite with properties for the current environment
        for (Object key : properties.keySet()) {
            final String name = key.toString();
            if (name.startsWith(envName + ".")) {
                String strippedName = name.substring(envName.length() + 1);
                collapsed.setProperty(strippedName, properties.getProperty(name));
            }
        }
        // Overwrite with command line arguments and environment variables
        for (Object key : collapsed.keySet()) {
            final String name = key.toString();
            String value = envReader.read(name);
            if (value == null) {
                value = argsReader.read(name);
            }
            if (value != null) {
                collapsed.setProperty(name, value);
            }
        }
        return collapsed;
    }

    /**
     * When the property is not bound to a particular environment.
     */
    private boolean isDefaultProperty(String propName) {
        for (Environment env : Environment.values()) {
            String envPrefix = env.getEnvName() + ".";
            if (propName.startsWith(envPrefix)) {
                return false;
            }
        }
        return true;
    }
}<|MERGE_RESOLUTION|>--- conflicted
+++ resolved
@@ -134,19 +134,13 @@
     public String getProperty(String name) {
         return properties.getProperty(name);
     }
-<<<<<<< HEAD
 
     public int getPropertyAsInt(String name) {
         return Integer.parseInt(properties.getProperty(name));
     }
 
-    public String getSynapseRepoEndpoint() {
-        return getProperty(SYNAPSE_REPO_ENDPOINT);
-=======
-    
     public String getStormpathId() {
         return getProperty(STORMPATH_ID);
->>>>>>> 73143136
     }
 
     public String getStormpathSecret() {
