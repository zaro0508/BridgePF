--- conflicted
+++ resolved
@@ -190,7 +190,6 @@
                 .build();
         return new DynamoDBMapper(client, mapperConfig);
     }
-<<<<<<< HEAD
 
     @Bean(name = "uploadSchemaStudyIdIndex")
     @Autowired
@@ -208,8 +207,7 @@
         indexHelper.setMapper(uploadSchemaDdbMapper(client));
         return indexHelper;
     }
-=======
-    
+
     // Do NOT reference this bean outside of StormpathAccountDao. Injected for testing purposes.
     @Bean(name = "stormpathClient")
     public Client getStormpathClient(BridgeConfig config) {
@@ -225,6 +223,4 @@
     public Application getStormpathApplication(BridgeConfig config, Client client) {
         return client.getResource(config.getStormpathApplicationHref().trim(), Application.class);
     }
-    
->>>>>>> ece47841
 }