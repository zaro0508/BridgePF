package org.sagebionetworks.bridge.config;

import javax.annotation.Resource;

import java.util.List;
import java.util.concurrent.ExecutorService;
import java.util.concurrent.Executors;

import com.amazonaws.services.dynamodbv2.AmazonDynamoDB;
import com.amazonaws.services.dynamodbv2.datamodeling.DynamoDBMapper;
import com.amazonaws.services.dynamodbv2.datamodeling.DynamoDBMapperConfig;
import com.amazonaws.services.dynamodbv2.document.DynamoDB;
import com.amazonaws.services.dynamodbv2.document.Index;
import com.amazonaws.services.dynamodbv2.document.Table;
import com.amazonaws.services.s3.AmazonS3Client;
import com.google.common.cache.CacheBuilder;
import com.google.common.cache.LoadingCache;
import com.google.common.collect.ImmutableList;
import org.springframework.beans.factory.annotation.Autowired;
import org.springframework.context.annotation.Bean;
import org.springframework.context.annotation.ComponentScan;
import org.springframework.context.annotation.Configuration;
import redis.clients.jedis.JedisPool;
import redis.clients.jedis.JedisPoolConfig;

import org.sagebionetworks.bridge.crypto.CmsEncryptor;
import org.sagebionetworks.bridge.crypto.CmsEncryptorCacheLoader;
import org.sagebionetworks.bridge.dynamodb.DynamoHealthDataRecord;
import org.sagebionetworks.bridge.dynamodb.DynamoIndexHelper;
import org.sagebionetworks.bridge.dynamodb.DynamoUpload;
import org.sagebionetworks.bridge.dynamodb.DynamoUpload2;
import org.sagebionetworks.bridge.dynamodb.DynamoUploadSchema;
import org.sagebionetworks.bridge.dynamodb.TableNameOverrideFactory;
import org.sagebionetworks.bridge.s3.S3Helper;
import org.sagebionetworks.bridge.upload.DecryptHandler;
import org.sagebionetworks.bridge.upload.ParseJsonHandler;
import org.sagebionetworks.bridge.upload.S3DownloadHandler;
import org.sagebionetworks.bridge.upload.UnzipHandler;
import org.sagebionetworks.bridge.upload.UploadValidationHandler;

@ComponentScan(basePackages = "org.sagebionetworks.bridge")
@Configuration
public class BridgeSpringConfig {
    @Bean(name = "asyncExecutorService")
    @Resource(name = "numAsyncWorkerThreads")
    public ExecutorService asyncExecutorService(Integer numAsyncWorkerThreads) {
        return Executors.newFixedThreadPool(numAsyncWorkerThreads);
    }

    @Bean(name = "cmsEncryptorCache")
    @Autowired
    public LoadingCache<String, CmsEncryptor> cmsEncryptorCache(CmsEncryptorCacheLoader cacheLoader) {
        return CacheBuilder.newBuilder().build(cacheLoader);
    }

<<<<<<< HEAD
    @Bean(name = "healthDataDdbMapper")
    @Autowired
    public DynamoDBMapper healthDataDdbMapper(AmazonDynamoDB client) {
        DynamoDBMapperConfig mapperConfig = new DynamoDBMapperConfig.Builder()
                .withSaveBehavior(DynamoDBMapperConfig.SaveBehavior.UPDATE)
                .withConsistentReads(DynamoDBMapperConfig.ConsistentReads.CONSISTENT)
                .withTableNameOverride(TableNameOverrideFactory.getTableNameOverride(DynamoHealthDataRecord.class))
                .build();
        return new DynamoDBMapper(client, mapperConfig);
    }

    @Bean(name = "healthDataUploadDateIndex")
    @Autowired
    public DynamoIndexHelper healthDataUploadDateIndex(AmazonDynamoDB client) {
        // DDB index
        DynamoDBMapperConfig.TableNameOverride tableNameOverride = TableNameOverrideFactory.getTableNameOverride(
                DynamoHealthDataRecord.class);
        DynamoDB ddb = new DynamoDB(client);
        Table ddbTable = ddb.getTable(tableNameOverride.getTableName());
        Index ddbIndex = ddbTable.getIndex("uploadDate-index");

        // construct index helper
        DynamoIndexHelper indexHelper = new DynamoIndexHelper();
        indexHelper.setIndex(ddbIndex);
        indexHelper.setMapper(healthDataDdbMapper(client));
        return indexHelper;
=======
    @Bean(name = "jedisPool")
    public JedisPool jedisPool() {
        // configure Jedis pool
        BridgeConfig config = BridgeConfigFactory.getConfig();
        JedisPoolConfig poolConfig = new JedisPoolConfig();
        poolConfig.setMaxTotal(config.getPropertyAsInt("redis.max.total"));
        String host = config.getProperty("redis.host");
        int port = config.getPropertyAsInt("redis.port");
        int timeout = config.getPropertyAsInt("redis.timeout");

        // create Jedis pool
        final JedisPool jedisPool;
        if (config.isLocal()) {
            jedisPool = new JedisPool(poolConfig, host, port, timeout);
        } else {
            String password = config.getProperty("redis.password");
            jedisPool = new JedisPool(poolConfig, host, port, timeout, password);
        }

        // configure shutdown hook
        Runtime.getRuntime().addShutdownHook(new Thread(new Runnable() {
            @Override
            public void run() {
                jedisPool.destroy();
            }
        }));

        return jedisPool;
>>>>>>> f8636323
    }

    @Bean(name = "s3CmsHelper")
    @Resource(name = "s3CmsClient")
    public S3Helper s3CmsHelper(AmazonS3Client s3CmsClient) {
        S3Helper s3CmsHelper = new S3Helper();
        s3CmsHelper.setS3Client(s3CmsClient);
        return s3CmsHelper;
    }

    @Bean(name = "s3Helper")
    @Resource(name = "s3Client")
    public S3Helper s3Helper(AmazonS3Client s3Client) {
        S3Helper s3Helper = new S3Helper();
        s3Helper.setS3Client(s3Client);
        return s3Helper;
    }

    @Bean(name = "uploadDdbMapper")
    @Autowired
    public DynamoDBMapper uploadDdbMapper(AmazonDynamoDB client) {
        DynamoDBMapperConfig mapperConfig = new DynamoDBMapperConfig.Builder().withSaveBehavior(
                DynamoDBMapperConfig.SaveBehavior.UPDATE)
                .withConsistentReads(DynamoDBMapperConfig.ConsistentReads.CONSISTENT)
                .withTableNameOverride(TableNameOverrideFactory.getTableNameOverride(DynamoUpload2.class)).build();
        return new DynamoDBMapper(client, mapperConfig);
    }

    // TODO: Remove this when the migration is done
    @Bean(name = "uploadDdbMapperOld")
    @Autowired
    public DynamoDBMapper uploadDdbMapperOld(AmazonDynamoDB client) {
        DynamoDBMapperConfig mapperConfig = new DynamoDBMapperConfig.Builder().withSaveBehavior(
                DynamoDBMapperConfig.SaveBehavior.UPDATE)
                .withConsistentReads(DynamoDBMapperConfig.ConsistentReads.CONSISTENT)
                .withTableNameOverride(TableNameOverrideFactory.getTableNameOverride(DynamoUpload.class)).build();
        return new DynamoDBMapper(client, mapperConfig);
    }

    @Bean(name = "uploadValidationHandlerList")
    @Autowired
    public List<UploadValidationHandler> uploadValidationHandlerList(S3DownloadHandler s3DownloadHandler,
            DecryptHandler decryptHandler, UnzipHandler unzipHandler, ParseJsonHandler parseJsonHandler) {
        // TODO: add handlers for the following:
        // * validate against schemas
        // * write intermediate artifacts
        return ImmutableList.of(s3DownloadHandler, decryptHandler, unzipHandler, parseJsonHandler);
    }

    @Bean(name = "uploadSchemaDdbMapper")
    @Autowired
    public DynamoDBMapper uploadSchemaDdbMapper(AmazonDynamoDB client) {
        DynamoDBMapperConfig mapperConfig = new DynamoDBMapperConfig.Builder()
                .withTableNameOverride(TableNameOverrideFactory.getTableNameOverride(DynamoUploadSchema.class))
                .build();
        return new DynamoDBMapper(client, mapperConfig);
    }
}<|MERGE_RESOLUTION|>--- conflicted
+++ resolved
@@ -53,7 +53,6 @@
         return CacheBuilder.newBuilder().build(cacheLoader);
     }
 
-<<<<<<< HEAD
     @Bean(name = "healthDataDdbMapper")
     @Autowired
     public DynamoDBMapper healthDataDdbMapper(AmazonDynamoDB client) {
@@ -80,7 +79,8 @@
         indexHelper.setIndex(ddbIndex);
         indexHelper.setMapper(healthDataDdbMapper(client));
         return indexHelper;
-=======
+    }
+
     @Bean(name = "jedisPool")
     public JedisPool jedisPool() {
         // configure Jedis pool
@@ -109,7 +109,6 @@
         }));
 
         return jedisPool;
->>>>>>> f8636323
     }
 
     @Bean(name = "s3CmsHelper")
