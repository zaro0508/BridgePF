--- conflicted
+++ resolved
@@ -323,11 +323,7 @@
                 encoded = URLEncoder.encode(component, "UTF-8");
             } catch (UnsupportedEncodingException e) {
                 // UTF-8 is always supported, so this should never happen. 
-<<<<<<< HEAD
-                throw new BadRequestException(e.getMessage());
-=======
                 throw new BridgeServiceException(e.getMessage());
->>>>>>> 55907e33
             }
         }
         return encoded;
