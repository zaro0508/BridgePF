package org.sagebionetworks.bridge;

import static com.google.common.base.Preconditions.checkNotNull;
import static org.springframework.util.StringUtils.commaDelimitedListToSet;

import java.util.Collection;
import java.util.Collections;
import java.util.HashSet;
import java.util.List;
import java.util.Map;
import java.util.Set;
import java.util.UUID;
import java.util.stream.Collectors;

import org.apache.commons.lang3.StringUtils;
import org.sagebionetworks.bridge.exceptions.BridgeServiceException;
import org.sagebionetworks.bridge.exceptions.EntityAlreadyExistsException;
import org.sagebionetworks.bridge.json.BridgeTypeName;
import org.sagebionetworks.bridge.models.BridgeEntity;
import org.sagebionetworks.bridge.models.schedules.ScheduledActivity;
import org.springframework.core.annotation.AnnotationUtils;

import com.amazonaws.services.dynamodbv2.datamodeling.DynamoDBMapper.FailedBatch;
import com.google.common.base.Function;
import com.google.common.base.Joiner;
import com.google.common.collect.ImmutableSet;
import com.google.common.collect.Lists;
import com.google.common.collect.Maps;
import com.stormpath.sdk.group.Group;
import com.stormpath.sdk.group.GroupList;

public class BridgeUtils {
    
    private static final Joiner JOINER = Joiner.on(",");
    
    /**
     * A simple means of providing template variables in template strings, in the format <code>${variableName}</code>.
     * This value will be replaced with the value of the variable name. The variable name/value pairs are passed to the
     * method as a map. Variables that are not found in the map will be left in the string as is. This includes
     * variables that are resolved by Stormpath when resolving templates for the emails sent by that system.
     * 
     * @see https://sagebionetworks.jira.com/wiki/display/BRIDGE/EmailTemplate
     * 
     * @param template
     * @param values
     * @return
     */
    public static String resolveTemplate(String template, Map<String,String> values) {
        checkNotNull(template);
        checkNotNull(values);
        
        for (Map.Entry<String,String> entry : values.entrySet()) {
            if (entry.getValue() != null) {
                String var = "${"+entry.getKey()+"}";
                template = template.replace(var, entry.getValue());
            }
        }
        return template;
    }
    
    public static String generateGuid() {
        return UUID.randomUUID().toString();
    }
    
    /**
     * Identifies a set of scheduled activities from a single run of a schedule. 
     * @param scheduledActivity
     * @param context
     * @return
     */
    public static String generateScheduledActivityRunKey(ScheduledActivity scheduledActivity, String schedulePlanGuid) {
        checkNotNull(scheduledActivity);
        checkNotNull(scheduledActivity.getScheduledOn());
        checkNotNull(schedulePlanGuid);
        return String.format("%s:%s", schedulePlanGuid, scheduledActivity.getScheduledOn().toLocalDateTime());
    }
    
    /**
     * Searches for a @BridgeTypeName annotation on this or any parent class in the class hierarchy, returning 
     * that value as the type name. If none exists, defaults to the simple class name. 
     * @param clazz
     * @return
     */
    public static String getTypeName(Class<?> clazz) {
        BridgeTypeName att = AnnotationUtils.findAnnotation(clazz,BridgeTypeName.class);
        if (att != null) {
            return att.value();
        }
        return clazz.getSimpleName();
    }
    
    /**
     * All batch methods in Dynamo return a list of failures rather than 
     * throwing an exception. We should have an exception specifically for 
     * these so the caller gets a list of items back, but for now, convert 
     * to a generic exception;
     * @param failures
     */
    public static void ifFailuresThrowException(List<FailedBatch> failures) {
        if (!failures.isEmpty()) {
            List<String> messages = Lists.newArrayList();
            for (FailedBatch failure : failures) {
                String message = failure.getException().getMessage();
                messages.add(message);
                String ids = Joiner.on("; ").join(failure.getUnprocessedItems().keySet());
                messages.add(ids);
            }
            throw new BridgeServiceException(Joiner.on(", ").join(messages));
        }
    }
    
    public static boolean isEmpty(Collection<?> coll) {
        return (coll == null || coll.isEmpty());
    }
    
    public static <S,T> Map<S,T> asMap(List<T> list, Function<T,S> function) {
        Map<S,T> map = Maps.newHashMap();
        if (list != null && function != null) {
            for (T item : list) {
                map.put(function.apply(item), item);
            }
        }
        return map;
    }
    
    public static Long parseLong(String value) {
        try {
            return Long.parseLong(value);
        } catch(NumberFormatException e) {
            throw new RuntimeException("'" + value + "' is not a valid integer");
        }
    }
    
    public static void checkNewEntity(BridgeEntity entity, String field, String message) {
        if (StringUtils.isNotBlank(field)) {
            throw new EntityAlreadyExistsException(entity, message);
        }
    }
    
    public static void checkNewEntity(BridgeEntity entity, Long field, String message) {
        if (field != null) {
            throw new EntityAlreadyExistsException(entity, message);
        }
    }

    public static Set<Roles> convertRolesQuietly(GroupList groups) {
        Set<Roles> roleSet = new HashSet<>();
        if (groups != null) {
            for (Group group : groups) {
                roleSet.add(Roles.valueOf(group.getName().toUpperCase()));
            }
        }
        return roleSet;
    }
    
    public static Set<String> commaListToSet(String commaList) {
        if (commaList != null) {
            return commaDelimitedListToSet(commaList).stream()
                    .map(string -> string.trim())
                    .filter(StringUtils::isNotBlank)
                    .collect(Collectors.toSet());
        }
        return Collections.emptySet();
    }
<<<<<<< HEAD
=======
    
    public static String setToCommaList(Set<String> set) {
        if (set != null) {
            Set<String> result = set.stream()
                    .filter(StringUtils::isNotBlank)
                    .collect(Collectors.toSet());
            return (result.isEmpty()) ? null : JOINER.join(result);
        }
        return null;
    }
    
    /**
     * Wraps a set in an immutable set, or returns an empty immutable set if null.
     * @param set
     * @return
     */
    public static <T> Set<T> nullSafeImmutableSet(Set<T> set) {
        return (set == null) ? ImmutableSet.of() : ImmutableSet.copyOf(set.stream()
                .filter(element -> element != null).collect(Collectors.toSet()));
    }

>>>>>>> 3d53bc48
}<|MERGE_RESOLUTION|>--- conflicted
+++ resolved
@@ -162,8 +162,6 @@
         }
         return Collections.emptySet();
     }
-<<<<<<< HEAD
-=======
     
     public static String setToCommaList(Set<String> set) {
         if (set != null) {
@@ -185,5 +183,4 @@
                 .filter(element -> element != null).collect(Collectors.toSet()));
     }
 
->>>>>>> 3d53bc48
 }