package org.sagebionetworks.bridge;

import java.util.Collection;
import java.util.List;
import java.util.Map;
import java.util.UUID;

import org.sagebionetworks.bridge.exceptions.BadRequestException;
import org.sagebionetworks.bridge.exceptions.BridgeServiceException;
import org.sagebionetworks.bridge.exceptions.InvalidEntityException;
import org.sagebionetworks.bridge.json.BridgeTypeName;
<<<<<<< HEAD
import org.springframework.core.annotation.AnnotationUtils;
=======
import org.sagebionetworks.bridge.models.BridgeEntity;
>>>>>>> 64f1b79b

import com.amazonaws.services.dynamodbv2.datamodeling.DynamoDBMapper.FailedBatch;
import com.google.common.base.Function;
import com.google.common.base.Joiner;
import com.google.common.collect.Lists;
import com.google.common.collect.Maps;

public class BridgeUtils {

    public static String generateGuid() {
        return UUID.randomUUID().toString();
    }
    
    public static String getTypeName(Class<?> clazz) {
        BridgeTypeName att = AnnotationUtils.findAnnotation(clazz,BridgeTypeName.class);
        if (att != null) {
            return att.value();
        }
        return clazz.getSimpleName();
    }
    
    /**
     * All batch methods in Dynamo return a list of failures rather than 
     * throwing an exception. We should have an exception specifically for 
     * these so the caller gets a list of items back, but for now, convert 
     * to a generic exception;
     * @param failures
     */
    public static void ifFailuresThrowException(List<FailedBatch> failures) {
        if (!failures.isEmpty()) {
            List<String> messages = Lists.newArrayList();
            for (FailedBatch failure : failures) {
                String message = failure.getException().getMessage();
                messages.add(message);
                String ids = Joiner.on("; ").join(failure.getUnprocessedItems().keySet());
                messages.add(ids);
            }
            throw new BridgeServiceException(Joiner.on(", ").join(messages));
        }
    }
    
    public static boolean isEmpty(Collection<?> coll) {
        return (coll == null || coll.isEmpty());
    }
    
    public static <S,T> Map<S,T> asMap(List<T> list, Function<T,S> function) {
        Map<S,T> map = Maps.newHashMap();
        if (list != null && function != null) {
            for (T item : list) {
                map.put(function.apply(item), item);
            }
        }
        return map;
    }
    
    public static Long parseLong(String value) {
        try {
            return Long.parseLong(value);
        } catch(NumberFormatException e) {
            throw new RuntimeException("'" + value + "' is not a valid integer");
        }
    }
    
    public static void checkNewEntity(BridgeEntity entity, Object field, String message) {
        if (field != null) {
            throw new InvalidEntityException(entity, message);
        }
    }
    
}<|MERGE_RESOLUTION|>--- conflicted
+++ resolved
@@ -5,15 +5,12 @@
 import java.util.Map;
 import java.util.UUID;
 
-import org.sagebionetworks.bridge.exceptions.BadRequestException;
 import org.sagebionetworks.bridge.exceptions.BridgeServiceException;
+import org.sagebionetworks.bridge.exceptions.EntityAlreadyExistsException;
 import org.sagebionetworks.bridge.exceptions.InvalidEntityException;
 import org.sagebionetworks.bridge.json.BridgeTypeName;
-<<<<<<< HEAD
 import org.springframework.core.annotation.AnnotationUtils;
-=======
 import org.sagebionetworks.bridge.models.BridgeEntity;
->>>>>>> 64f1b79b
 
 import com.amazonaws.services.dynamodbv2.datamodeling.DynamoDBMapper.FailedBatch;
 import com.google.common.base.Function;
@@ -79,7 +76,7 @@
     
     public static void checkNewEntity(BridgeEntity entity, Object field, String message) {
         if (field != null) {
-            throw new InvalidEntityException(entity, message);
+            throw new EntityAlreadyExistsException(entity, message);
         }
     }
     
