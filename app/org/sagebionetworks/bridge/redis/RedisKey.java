package org.sagebionetworks.bridge.redis;

/**
 * A Redis key concatenates the original key with a list of domains to form a compound key
 * where different parts are separated by ':'.
 * <p>
 * Examples:
 * <p>
 * <code>
 *    {id}:id:user
 *    {session}:session:user
 *    {email}:email:user
 * </code>
 * <p>
 * where keys are put into different "user" domains such as keys across domains are
 * allowed to have duplicates whereas within each domain they are unique.
 */
public interface RedisKey {

    /** For internal locking. */
    RedisKey LOCK = new SimpleKey("lock");

    /** User sessions. */
    RedisKey SESSION = new SimpleKey("session");

    /** User health code. */
    RedisKey HEALTH_CODE = new SimpleKey("health-code");

    /** User (email). */
    RedisKey USER = new SimpleKey("user");
    
    /** Health code lock. */
    RedisKey HEALTH_CODE_LOCK = new CompoundKey((SimpleKey)HEALTH_CODE, (SimpleKey)LOCK);
    
<<<<<<< HEAD
    RedisKey USER_LOCK = new CompoundKey((SimpleKey)HEALTH_CODE, (SimpleKey)LOCK);
=======
    /** Number of participants in a study */
    RedisKey NUM_OF_PARTICIPANTS = new SimpleKey("num-of-participants");
>>>>>>> bc901559

    String SEPARATOR = ":";

    /**
     * The suffix that is appended to the original key to obtain the Redis key.
     */
    String getSuffix();

    /**
     * The compound Redis key.
     */
    String getRedisKey(String key);

    /**
     * The original key.
     */
    String getOriginalKey(String redisKey);
}<|MERGE_RESOLUTION|>--- conflicted
+++ resolved
@@ -32,12 +32,11 @@
     /** Health code lock. */
     RedisKey HEALTH_CODE_LOCK = new CompoundKey((SimpleKey)HEALTH_CODE, (SimpleKey)LOCK);
     
-<<<<<<< HEAD
-    RedisKey USER_LOCK = new CompoundKey((SimpleKey)HEALTH_CODE, (SimpleKey)LOCK);
-=======
+    /** Lock on user account. */
+    RedisKey USER_LOCK = new CompoundKey((SimpleKey)USER, (SimpleKey)LOCK);
+
     /** Number of participants in a study */
     RedisKey NUM_OF_PARTICIPANTS = new SimpleKey("num-of-participants");
->>>>>>> bc901559
 
     String SEPARATOR = ":";
 
