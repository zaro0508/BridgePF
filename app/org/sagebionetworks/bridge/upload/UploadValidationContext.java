package org.sagebionetworks.bridge.upload;

import java.util.ArrayList;
import java.util.List;
import java.util.Map;

import com.fasterxml.jackson.databind.JsonNode;
import com.google.common.collect.ImmutableList;

import org.sagebionetworks.bridge.models.studies.Study;
import org.sagebionetworks.bridge.models.upload.Upload;

/** This class encapsulates data read and generated during the process of upload validation. */
public class UploadValidationContext {
    private Study study;
    private Upload upload;
    private boolean success = true;
    private List<String> messageList = new ArrayList<>();
    private byte[] data;
<<<<<<< HEAD
=======
    private byte[] decryptedData;
>>>>>>> 048d748b
    private Map<String, byte[]> unzippedDataMap;
    private Map<String, JsonNode> jsonDataMap;

    /**
     * This is the study that the upload lives in and is validated against. This is made available by the upload
     * validation service and is initially set by the upload validation task factory.
     */
    public Study getStudy() {
        return study;
    }

    /** @see #getStudy */
    public void setStudy(Study study) {
        this.study = study;
    }

    /**
     * This is the upload metadata object of the upload we're validating. This is made available by the upload
     * validation service and is initially set by the upload validation task factory.
     */
    public Upload getUpload() {
        return upload;
    }

    /** @see #getUpload */
    public void setUpload(Upload upload) {
        this.upload = upload;
    }

    /**
     * True if the validation is successful so far. False if validation has failed. This is initially set to true, as
     * validation tasks start off vacuously successful until they have failed. Once a validation handler has failed,
     * the error handling code in UploadValidationTask will flip the success flag to false. Only UploadValidationTask
     * will write to this field.
     */
    public boolean getSuccess() {
        return success;
    }

    /** @see #getSuccess */
    public void setSuccess(boolean success) {
        this.success = success;
    }

    /**
     * Validation messages for this task, such as error messages. This is initially empty, and messages can be appended
     * by calling {@link #addMessage}. Messages are generally added by the error handling code in UploadValidationTask,
     * but validation handlers can add messages for other reasons.
     */
    public List<String> getMessageList() {
        return ImmutableList.copyOf(messageList);
    }

    /** @see #getMessageList */
    public void addMessage(String msg) {
        messageList.add(msg);
    }

<<<<<<< HEAD
    /**
     * Raw upload data as bytes. This is initially created by the S3DownloadHandler. It is later read by the
     * DecryptHandler and also overwritten by the same handler. This is also read by the UnzipHandler.
     */
=======
    /** Raw upload data as bytes. This is created by S3DownloadHandler abd read by the UnzipHandler. */
>>>>>>> 048d748b
    public byte[] getData() {
        return data;
    }

    /** @see #getData */
    public void setData(byte[] data) {
        this.data = data;
    }

<<<<<<< HEAD
=======
    /** Decrypted upload data as bytes. This is created by DecryptHandler and read by UnzipHandler. */
    public byte[] getDecryptedData() {
        return decryptedData;
    }

    /** @see #getDecryptedData */
    public void setDecryptedData(byte[] decryptedData) {
        this.decryptedData = decryptedData;
    }

>>>>>>> 048d748b
    /**
     * Unzipped data as bytes, keyed by filename. This is initially created by the UnzipHandler. The ParseJsonHandler
     * will read this and remove entries that can be parsed into JSON. Non-JSON entries will still remain in this map.
     */
    public Map<String, byte[]> getUnzippedDataMap() {
        return unzippedDataMap;
    }

    /** @see #getUnzippedDataMap */
    public void setUnzippedDataMap(Map<String, byte[]> unzippedDataMap) {
        this.unzippedDataMap = unzippedDataMap;
    }

    /** Parsed JSON data, keyed by filename. This is initially created by the ParseJsonHandler. */
    public Map<String, JsonNode> getJsonDataMap() {
        return jsonDataMap;
    }

    /** @see #getJsonDataMap */
    public void setJsonDataMap(Map<String, JsonNode> jsonDataMap) {
        this.jsonDataMap = jsonDataMap;
    }
}<|MERGE_RESOLUTION|>--- conflicted
+++ resolved
@@ -17,10 +17,7 @@
     private boolean success = true;
     private List<String> messageList = new ArrayList<>();
     private byte[] data;
-<<<<<<< HEAD
-=======
     private byte[] decryptedData;
->>>>>>> 048d748b
     private Map<String, byte[]> unzippedDataMap;
     private Map<String, JsonNode> jsonDataMap;
 
@@ -79,14 +76,7 @@
         messageList.add(msg);
     }
 
-<<<<<<< HEAD
-    /**
-     * Raw upload data as bytes. This is initially created by the S3DownloadHandler. It is later read by the
-     * DecryptHandler and also overwritten by the same handler. This is also read by the UnzipHandler.
-     */
-=======
     /** Raw upload data as bytes. This is created by S3DownloadHandler abd read by the UnzipHandler. */
->>>>>>> 048d748b
     public byte[] getData() {
         return data;
     }
@@ -96,8 +86,6 @@
         this.data = data;
     }
 
-<<<<<<< HEAD
-=======
     /** Decrypted upload data as bytes. This is created by DecryptHandler and read by UnzipHandler. */
     public byte[] getDecryptedData() {
         return decryptedData;
@@ -108,7 +96,6 @@
         this.decryptedData = decryptedData;
     }
 
->>>>>>> 048d748b
     /**
      * Unzipped data as bytes, keyed by filename. This is initially created by the UnzipHandler. The ParseJsonHandler
      * will read this and remove entries that can be parsed into JSON. Non-JSON entries will still remain in this map.
