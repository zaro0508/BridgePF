--- conflicted
+++ resolved
@@ -60,15 +60,8 @@
  */
 @Component
 public class IosSchemaValidationHandler2 implements UploadValidationHandler {
-<<<<<<< HEAD
     private static final Logger logger = LoggerFactory.getLogger(IosSchemaValidationHandler2.class);
 
-    private static final Set<UploadFieldType> ATTACHMENT_TYPE_SET = EnumSet.of(UploadFieldType.ATTACHMENT_BLOB,
-            UploadFieldType.ATTACHMENT_CSV, UploadFieldType.ATTACHMENT_JSON_BLOB,
-            UploadFieldType.ATTACHMENT_JSON_TABLE);
-
-=======
->>>>>>> 2da5578d
     private static final String FILENAME_INFO_JSON = "info.json";
     private static final Pattern FILENAME_TIMESTAMP_PATTERN = Pattern.compile("-\\d{8,}");
     private static final String KEY_FILENAME = "filename";
