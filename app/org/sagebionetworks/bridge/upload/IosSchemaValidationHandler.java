--- conflicted
+++ resolved
@@ -133,18 +133,6 @@
                         attachmentMap, dataMap);
             } else {
                 handleJsonData(context, uploadId, jsonDataMap, schemaList, recordBuilder, attachmentMap, dataMap);
-            }
-        }
-
-        // debug messages to help debug
-        if (logger.isDebugEnabled()) {
-            try {
-                String recordJson = BridgeObjectMapper.get().writerWithDefaultPrettyPrinter().writeValueAsString(
-                        context.getHealthDataRecordBuilder().build());
-                logger.debug(String.format("Health Data Record: %s", recordJson));
-                logger.debug(String.format("Attachments: %s", Joiner.on(", ").join(attachmentMap.keySet())));
-            } catch (JsonProcessingException ex) {
-                logger.debug("Couldn't convert record builder into JSON", ex);
             }
         }
     }
@@ -561,8 +549,6 @@
                     return false;
             }
         }
-<<<<<<< HEAD
-=======
     }
 
     private static void copyJsonDataToHealthData(UploadValidationContext context, String uploadId,
@@ -585,7 +571,6 @@
                 dataMap.set(fieldName, dataFieldMap.get(fieldName));
             }
         }
->>>>>>> 15937527
     }
 
     // For some reason, the iOS apps are sending timestamps in form "YYYY-MM-DD hh:mm:ss +ZZZZ", which is
