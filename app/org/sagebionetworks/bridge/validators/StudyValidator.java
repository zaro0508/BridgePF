--- conflicted
+++ resolved
@@ -157,7 +157,6 @@
             }
         }
         
-<<<<<<< HEAD
         for (Map.Entry<String, OAuthProvider> entry : study.getOAuthProviders().entrySet()) {
             String fieldName = "oauthProviders["+entry.getKey()+"]";
             OAuthProvider provider = entry.getValue();
@@ -178,7 +177,9 @@
                     errors.rejectValue("callbackUrl", "is required");
                 }
                 errors.popNestedPath();
-=======
+            }
+        }
+        
         // app link configuration is not required, but if it is provided, we validate it
         if (study.getAppleAppLinks() != null && !study.getAppleAppLinks().isEmpty()) {
             validateAppLinks(errors, "appleAppLinks", study.getAppleAppLinks(), (AppleAppLink link) -> {
@@ -239,7 +240,6 @@
                     errors.rejectValue(propName, "cannot contain duplicate entries");
                     hasNotRecordedDuplicates = false;
                 }
->>>>>>> 986837d8
             }
         }
     }
