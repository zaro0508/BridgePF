--- conflicted
+++ resolved
@@ -157,7 +157,6 @@
             }
         }
         
-<<<<<<< HEAD
         // Links in installedLinks are length-constrained by SMS.
         if (!study.getInstallLinks().isEmpty()) {
             for (Map.Entry<String,String> entry : study.getInstallLinks().entrySet()) {
@@ -165,7 +164,10 @@
                     errors.rejectValue("installLinks", "cannot be blank");
                 } else if (entry.getValue().length() > BridgeConstants.SMS_CHARACTER_LIMIT) {
                     errors.rejectValue("installLinks", "cannot be longer than "+BridgeConstants.SMS_CHARACTER_LIMIT+" characters");
-=======
+                }
+            }
+        }
+
         for (Map.Entry<String, OAuthProvider> entry : study.getOAuthProviders().entrySet()) {
             String fieldName = "oauthProviders["+entry.getKey()+"]";
             OAuthProvider provider = entry.getValue();
@@ -248,7 +250,6 @@
                 if (id != null && hasNotRecordedDuplicates && !uniqueAppIDs.add(id)) {
                     errors.rejectValue(propName, "cannot contain duplicate entries");
                     hasNotRecordedDuplicates = false;
->>>>>>> 8ebfd920
                 }
             }
         }
