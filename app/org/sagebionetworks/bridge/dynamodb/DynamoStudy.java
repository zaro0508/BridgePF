package org.sagebionetworks.bridge.dynamodb;

import java.util.ArrayList;
import java.util.HashMap;
import java.util.HashSet;
import java.util.List;
import java.util.Map;
import java.util.Objects;
import java.util.Set;

import com.amazonaws.services.dynamodbv2.datamodeling.DynamoDBHashKey;
import com.amazonaws.services.dynamodbv2.datamodeling.DynamoDBIgnore;
import com.amazonaws.services.dynamodbv2.datamodeling.DynamoDBTable;
import com.amazonaws.services.dynamodbv2.datamodeling.DynamoDBTypeConverted;
import com.amazonaws.services.dynamodbv2.datamodeling.DynamoDBTypeConvertedJson;
import com.amazonaws.services.dynamodbv2.datamodeling.DynamoDBVersionAttribute;
import com.fasterxml.jackson.annotation.JsonFilter;
import com.fasterxml.jackson.annotation.JsonIgnore;
import com.fasterxml.jackson.annotation.JsonProperty;
import com.fasterxml.jackson.core.type.TypeReference;

import org.sagebionetworks.bridge.json.BridgeTypeName;
import org.sagebionetworks.bridge.models.studies.AndroidAppLink;
import org.sagebionetworks.bridge.models.studies.AppleAppLink;
import org.sagebionetworks.bridge.models.studies.EmailTemplate;
import org.sagebionetworks.bridge.models.studies.OAuthProvider;
import org.sagebionetworks.bridge.models.studies.PasswordPolicy;
import org.sagebionetworks.bridge.models.studies.SmsTemplate;
import org.sagebionetworks.bridge.models.studies.Study;
import org.sagebionetworks.bridge.models.studies.StudyIdentifier;
import org.sagebionetworks.bridge.models.studies.StudyIdentifierImpl;
import org.sagebionetworks.bridge.models.upload.UploadFieldDefinition;
import org.sagebionetworks.bridge.models.upload.UploadValidationStrictness;

@DynamoDBTable(tableName = "Study")
@BridgeTypeName("Study")
@JsonFilter("filter")
public final class DynamoStudy implements Study {
    
    public static class AppleLinksMarshaller extends ListMarshaller<AppleAppLink> {
        private static final TypeReference<List<AppleAppLink>> FIELD_LIST_TYPE =
                new TypeReference<List<AppleAppLink>>() {};
        @Override
        public TypeReference<List<AppleAppLink>> getTypeReference() {
            return FIELD_LIST_TYPE;
        }
    }
    
    public static class AndroidLinksMarshaller extends ListMarshaller<AndroidAppLink> {
        private static final TypeReference<List<AndroidAppLink>> FIELD_LIST_TYPE =
                new TypeReference<List<AndroidAppLink>>() {};
        @Override
        public TypeReference<List<AndroidAppLink>> getTypeReference() {
            return FIELD_LIST_TYPE;
        }
    }
    
    private String name;
    private String shortName;
    private String sponsorName;
    private String identifier;
    private boolean autoVerificationEmailSuppressed;
    private boolean studyIdExcludedInExport;
    private String supportEmail;
    private Long synapseDataAccessTeamId;
    private String synapseProjectId;
    private String technicalEmail;
    private boolean usesCustomExportSchedule;
    private List<UploadFieldDefinition> uploadMetadataFieldDefinitions;
    private UploadValidationStrictness uploadValidationStrictness;
    private String consentNotificationEmail;
    private Boolean consentNotificationEmailVerified;
    private int minAgeOfConsent;
    private int accountLimit;
    private Long version;
    private boolean active;
    private Set<String> profileAttributes;
    private Set<String> taskIdentifiers;
    private Set<String> activityEventKeys;
    private Set<String> dataGroups;
    private PasswordPolicy passwordPolicy;
    private EmailTemplate verifyEmailTemplate;
    private EmailTemplate resetPasswordTemplate;
    private EmailTemplate emailSignInTemplate;
    private EmailTemplate accountExistsTemplate;
    private SmsTemplate resetPasswordSmsTemplate;
    private SmsTemplate phoneSignInSmsTemplate;
    private SmsTemplate appInstallLinkSmsTemplate;
    private SmsTemplate verifyPhoneSmsTemplate;
    private SmsTemplate accountExistsSmsTemplate;
    private boolean strictUploadValidationEnabled;
    private boolean healthCodeExportEnabled;
    private boolean emailVerificationEnabled;
    private boolean externalIdValidationEnabled;
    private boolean emailSignInEnabled;
    private boolean phoneSignInEnabled;
    private boolean externalIdRequiredOnSignup;
    private boolean reauthenticationEnabled;
    private Map<String, Integer> minSupportedAppVersions;
    private Map<String, String> pushNotificationARNs;
    private Map<String, String> installLinks;
    private Map<String, OAuthProvider> oauthProviders;
    private boolean disableExport;
    private List<AppleAppLink> appleAppLinks;
    private List<AndroidAppLink> androidAppLinks;

    public DynamoStudy() {
        uploadMetadataFieldDefinitions = new ArrayList<>();
        profileAttributes = new HashSet<>();
        taskIdentifiers = new HashSet<>();
        activityEventKeys = new HashSet<>();
        dataGroups = new HashSet<>();
        minSupportedAppVersions = new HashMap<>();
        pushNotificationARNs = new HashMap<>();
        installLinks = new HashMap<>();
        oauthProviders = new HashMap<>();
        appleAppLinks = new ArrayList<>();
        androidAppLinks = new ArrayList<>();
    }

    /** {@inheritDoc} */
    @Override
    public String getSponsorName() {
        return sponsorName;
    }

    @Override
    public void setSponsorName(String sponsorName) {
        this.sponsorName = sponsorName;
    }

    /** {@inheritDoc} */
    @Override
    public String getName() {
        return name;
    }

    @Override
    public void setName(String name) {
        this.name = name;
    }

    /** {@inheritDoc} */
    @Override
    public String getShortName() {
        return shortName;
    }

    @Override
    public void setShortName(String shortName) {
        this.shortName = shortName;
    }
    
    /** {@inheritDoc} */
    @Override
    @DynamoDBHashKey
    public String getIdentifier() {
        return identifier;
    }

    @Override
    public void setIdentifier(String identifier) {
        this.identifier = identifier;
    }

    /** {@inheritDoc} */
    @Override
    @JsonIgnore
    @DynamoDBIgnore
    public StudyIdentifier getStudyIdentifier() {
        return (identifier == null) ? null : new StudyIdentifierImpl(identifier);
    }

    /** {@inheritDoc} */
    @Override
    @DynamoDBVersionAttribute
    public Long getVersion() {
        return version;
    }

    public void setVersion(Long version) {
        this.version = version;
    }

    /** {@inheritDoc} */
    @Override
    public boolean isAutoVerificationEmailSuppressed() {
        return autoVerificationEmailSuppressed;
    }

    /** {@inheritDoc} */
    @Override
    public void setAutoVerificationEmailSuppressed(boolean autoVerificationEmailSuppressed) {
        this.autoVerificationEmailSuppressed = autoVerificationEmailSuppressed;
    }

    /** {@inheritDoc} */
    @Override
    public boolean isReauthenticationEnabled() {
        return reauthenticationEnabled;
    }

    /** {@inheritDoc} */
    @Override
    public void setReauthenticationEnabled(boolean reauthenticationEnabled) {
        this.reauthenticationEnabled = reauthenticationEnabled;
    }
    
    /** {@inheritDoc} */
    @Override
    public int getMinAgeOfConsent() {
        return minAgeOfConsent;
    }

    @Override
    public void setMinAgeOfConsent(int minAge) {
        this.minAgeOfConsent = minAge;
    }

    /** {@inheritDoc} */
    @Override
    public boolean isStudyIdExcludedInExport() {
        return studyIdExcludedInExport;
    }

    /** {@inheritDoc} */
    @Override
    public void setStudyIdExcludedInExport(boolean studyIdExcludedInExport) {
        this.studyIdExcludedInExport = studyIdExcludedInExport;
    }

    /** {@inheritDoc} */
    @Override
    public String getSupportEmail() {
        return supportEmail;
    }

    @Override
    public void setSupportEmail(String supportEmail) {
        this.supportEmail = supportEmail;
    }

    /** {@inheritDoc} */
    @Override
    public Long getSynapseDataAccessTeamId() {
        return synapseDataAccessTeamId;
    }

    /** {@inheritDoc} */
    @Override
    public void setSynapseDataAccessTeamId(Long teamId) {
        this.synapseDataAccessTeamId = teamId;
    }

    /** {@inheritDoc} */
    @Override
    public String getSynapseProjectId() {
        return synapseProjectId;
    }

    /** {@inheritDoc} */
    @Override
    public void setSynapseProjectId(String projectId) {
        this.synapseProjectId = projectId;
    }

    /** {@inheritDoc} */
    @Override
    public String getTechnicalEmail() {
        return technicalEmail;
    }

    @Override
    public void setTechnicalEmail(String technicalEmail) {
        this.technicalEmail = technicalEmail;
    }

    /** {@inheritDoc} */
    @Override
    public boolean getUsesCustomExportSchedule() {
        return usesCustomExportSchedule;
    }

    /** {@inheritDoc} */
    @Override
    public void setUsesCustomExportSchedule(boolean usesCustomExportSchedule) {
        this.usesCustomExportSchedule = usesCustomExportSchedule;
    }

    /** {@inheritDoc} */
    @DynamoDBTypeConverted(converter = DynamoUploadSchema.FieldDefinitionListMarshaller.class)
    @Override
    public List<UploadFieldDefinition> getUploadMetadataFieldDefinitions() {
        return uploadMetadataFieldDefinitions;
    }

    /** {@inheritDoc} */
    @Override
    public void setUploadMetadataFieldDefinitions(List<UploadFieldDefinition> uploadMetadataFieldDefinitions) {
        this.uploadMetadataFieldDefinitions = (uploadMetadataFieldDefinitions == null) ? new ArrayList<>() :
                uploadMetadataFieldDefinitions;
    }

    /** {@inheritDoc} */
    @DynamoDBTypeConverted(converter=EnumMarshaller.class)
    @Override
    public UploadValidationStrictness getUploadValidationStrictness() {
        return uploadValidationStrictness;
    }

    /** {@inheritDoc} */
    @Override
    public void setUploadValidationStrictness(UploadValidationStrictness uploadValidationStrictness) {
        this.uploadValidationStrictness = uploadValidationStrictness;
    }

    /** {@inheritDoc} */
    @Override
    public String getConsentNotificationEmail() {
        return consentNotificationEmail;
    }

    @Override
    public void setConsentNotificationEmail(String consentNotificationEmail) {
        this.consentNotificationEmail = consentNotificationEmail;
    }

    /** {@inheritDoc} */
    @Override
    public Boolean isConsentNotificationEmailVerified() {
        return consentNotificationEmailVerified;
    }

    /** {@inheritDoc} */
    @Override
    public void setConsentNotificationEmailVerified(Boolean verified) {
        this.consentNotificationEmailVerified = verified;
    }

    /** {@inheritDoc} */
    @DynamoDBTypeConverted(converter=StringSetMarshaller.class)
    @Override
    public Set<String> getUserProfileAttributes() {
        return profileAttributes;
    }

    @Override
    public void setUserProfileAttributes(Set<String> profileAttributes) {
        this.profileAttributes = (profileAttributes == null) ? new HashSet<>() : profileAttributes;
    }

    /** {@inheritDoc} */
    @DynamoDBTypeConverted(converter=StringSetMarshaller.class)
    @Override
    public Set<String> getTaskIdentifiers() {
        return taskIdentifiers;
    }

    @Override
    public void setTaskIdentifiers(Set<String> taskIdentifiers) {
        this.taskIdentifiers = (taskIdentifiers == null) ? new HashSet<>() : taskIdentifiers;
    }

    /** {@inheritDoc} */
    @DynamoDBTypeConverted(converter = StringSetMarshaller.class)
    @Override
    public Set<String> getActivityEventKeys() {
        return activityEventKeys;
    }

    /** {@inheritDoc} */
    @Override
    public void setActivityEventKeys(Set<String> activityEventKeys) {
        this.activityEventKeys = (activityEventKeys==null) ? new HashSet<>() : activityEventKeys;
    }

    /** {@inheritDoc} */
    @DynamoDBTypeConverted(converter=StringSetMarshaller.class)
    @Override
    public Set<String> getDataGroups() {
        return dataGroups;
    }

    @Override
    public void setDataGroups(Set<String> dataGroups) {
        this.dataGroups = (dataGroups == null) ? new HashSet<>() : dataGroups;
    }
    
    /** {@inheritDoc} */
    @DynamoDBTypeConvertedJson
    @Override
    public PasswordPolicy getPasswordPolicy() {
        return passwordPolicy;
    }

    @Override
    public void setPasswordPolicy(PasswordPolicy passwordPolicy) {
        this.passwordPolicy = passwordPolicy;
    }

    /** {@inheritDoc} */
    @DynamoDBTypeConvertedJson
    @Override
    public EmailTemplate getVerifyEmailTemplate() {
        return verifyEmailTemplate;
    }

    @Override
    public void setVerifyEmailTemplate(EmailTemplate template) {
        this.verifyEmailTemplate = template;
    }

    /** {@inheritDoc} */
    @DynamoDBTypeConvertedJson
    @Override
    public EmailTemplate getResetPasswordTemplate() {
        return resetPasswordTemplate;
    }

    @Override
    public void setResetPasswordTemplate(EmailTemplate template) {
        this.resetPasswordTemplate = template;
    }
    
    /** {@inheritDoc} */
    @DynamoDBTypeConvertedJson
    @Override
    public EmailTemplate getEmailSignInTemplate() {
        return emailSignInTemplate;
    }
    
    @Override
    public void setEmailSignInTemplate(EmailTemplate template) {
        this.emailSignInTemplate = template;
    }
    
    /** {@inheritDoc} */
    @DynamoDBTypeConvertedJson
    @Override
    public EmailTemplate getAccountExistsTemplate() {
        return accountExistsTemplate;
    }
    
    @Override
    public void setAccountExistsTemplate(EmailTemplate template) {
        this.accountExistsTemplate = template;
    }

    /** {@inheritDoc} */
    @Override
    public boolean isActive() {
        return active;
    }

    @Override
    public void setActive(boolean active) {
        this.active = active;
    }

    /** {@inheritDoc} */
    @Override
    public boolean isStrictUploadValidationEnabled() {
        return strictUploadValidationEnabled;
    }

    /** {@inheritDoc} */
    @Override
    public void setStrictUploadValidationEnabled(boolean enabled) {
        this.strictUploadValidationEnabled = enabled;
    }
    
    /** {@inheritDoc} */
    @Override 
    public boolean isEmailSignInEnabled() {
        return emailSignInEnabled;
    }
    
    /** {@inheritDoc} */
    @Override
    public void setEmailSignInEnabled(boolean enabled){
        this.emailSignInEnabled = enabled;
    }
    
    /** {@inheritDoc} */
    @Override 
    public boolean isPhoneSignInEnabled() {
        return phoneSignInEnabled;
    }
    
    /** {@inheritDoc} */
    @Override
    public void setPhoneSignInEnabled(boolean enabled){
        this.phoneSignInEnabled = enabled;
    }
    
    /** {@inheritDoc} */
    @Override
    public boolean isHealthCodeExportEnabled() {
        return healthCodeExportEnabled;
    }

    /** {@inheritDoc} */
    @Override
    public void setHealthCodeExportEnabled(boolean enabled) {
        this.healthCodeExportEnabled = enabled;
    }
    
    /** {@inheritDoc} */
    @Override
    public boolean isEmailVerificationEnabled() {
        return emailVerificationEnabled;
    }
    
    /** {@inheritDoc} */
    @Override
    public void setEmailVerificationEnabled(boolean enabled) {
        this.emailVerificationEnabled = enabled;
    }
    
    /** {@inheritDoc} */
    @Override
    public boolean isExternalIdValidationEnabled() {
        return externalIdValidationEnabled;
    }

    /** {@inheritDoc} */
    @Override
    public void setExternalIdValidationEnabled(boolean externalIdValidationEnabled) {
        this.externalIdValidationEnabled = externalIdValidationEnabled;
    }
    
    /** {@inheritDoc} */
    @Override
    public Map<String,Integer> getMinSupportedAppVersions() {
        return minSupportedAppVersions;
    }

    @Override
    public void setMinSupportedAppVersions(Map<String,Integer> map) {
        this.minSupportedAppVersions = (map == null) ? new HashMap<>() : map;
    }
    
    /** {@inheritDoc} */
    @Override
    public Map<String,String> getPushNotificationARNs() {
        return pushNotificationARNs;
    }

    @Override
    public void setPushNotificationARNs(Map<String,String> map) {
        this.pushNotificationARNs = (map == null) ? new HashMap<>() : map;
    }

    /** {@inheritDoc} */
    @Override
    public Map<String,String> getInstallLinks() {
        return installLinks;
    }

    @Override
    public void setInstallLinks(Map<String,String> map) {
        this.installLinks = (map == null) ? new HashMap<>() : map;
    }
    
    @Override public boolean getDisableExport() {
        return this.disableExport;
    }

    @Override public void setDisableExport(boolean disable) {
        this.disableExport = disable;
    }

    @Override
    public boolean isExternalIdRequiredOnSignup() {
        return externalIdRequiredOnSignup;
    }

    @Override
    public void setExternalIdRequiredOnSignup(boolean externalIdRequiredOnSignup) {
        this.externalIdRequiredOnSignup = externalIdRequiredOnSignup;
    }
    
    @Override
    public int getAccountLimit() {
        return accountLimit;
    }
    
    @Override
    public void setAccountLimit(int accountLimit) {
        this.accountLimit = accountLimit;
    }
    
    @JsonProperty("oAuthProviders")
    @DynamoDBTypeConverted(converter = OAuthProviderMapMarshaller.class)
    @Override
    public Map<String, OAuthProvider> getOAuthProviders() {
        return oauthProviders;
    }
    
    @Override
    public void setOAuthProviders(Map<String, OAuthProvider> oauthProviders) {
        this.oauthProviders = (oauthProviders == null) ? new HashMap<>() : oauthProviders;
    }
    
    @DynamoDBTypeConverted(converter = AppleLinksMarshaller.class)
    @Override
    public List<AppleAppLink> getAppleAppLinks() {
        return appleAppLinks;
    }
    
    @Override
    public void setAppleAppLinks(List<AppleAppLink> appleAppLinks) {
        this.appleAppLinks = appleAppLinks;
    }
    
    @DynamoDBTypeConverted(converter = AndroidLinksMarshaller.class)
    @Override
    public List<AndroidAppLink> getAndroidAppLinks() {
        return androidAppLinks;
    }
    
    @Override
    public void setAndroidAppLinks(List<AndroidAppLink> androidAppLinks) {
        this.androidAppLinks = androidAppLinks;
    }
    
    @DynamoDBTypeConvertedJson
    @Override
    public SmsTemplate getResetPasswordSmsTemplate() {
        return resetPasswordSmsTemplate;
    }

    @Override
    public void setResetPasswordSmsTemplate(SmsTemplate resetPasswordSmsTemplate) {
        this.resetPasswordSmsTemplate = resetPasswordSmsTemplate;
    }

    @DynamoDBTypeConvertedJson
    @Override
    public SmsTemplate getPhoneSignInSmsTemplate() {
        return phoneSignInSmsTemplate;
    }

    @Override
    public void setPhoneSignInSmsTemplate(SmsTemplate phoneSignInSmsTemplate) {
        this.phoneSignInSmsTemplate = phoneSignInSmsTemplate;
    }

    @DynamoDBTypeConvertedJson
    @Override
    public SmsTemplate getAppInstallLinkSmsTemplate() {
        return appInstallLinkSmsTemplate;
    }

    @Override
    public void setAppInstallLinkSmsTemplate(SmsTemplate appInstallLinkSmsTemplate) {
        this.appInstallLinkSmsTemplate = appInstallLinkSmsTemplate;
    }

    @DynamoDBTypeConvertedJson
    @Override
    public SmsTemplate getVerifyPhoneSmsTemplate() {
        return verifyPhoneSmsTemplate;
    }

    @Override
    public void setVerifyPhoneSmsTemplate(SmsTemplate verifyPhoneSmsTemplate) {
        this.verifyPhoneSmsTemplate = verifyPhoneSmsTemplate;
    }

    @DynamoDBTypeConvertedJson
    @Override
    public SmsTemplate getAccountExistsSmsTemplate() {
        return accountExistsSmsTemplate;
    }

    @Override
    public void setAccountExistsSmsTemplate(SmsTemplate accountExistsSmsTemplate) {
        this.accountExistsSmsTemplate = accountExistsSmsTemplate;
    }

    @Override
    public int hashCode() {
        return Objects.hash(name, shortName, sponsorName, identifier, autoVerificationEmailSuppressed,
                studyIdExcludedInExport, supportEmail, synapseDataAccessTeamId, synapseProjectId, technicalEmail,
                usesCustomExportSchedule, uploadMetadataFieldDefinitions, uploadValidationStrictness,
                consentNotificationEmail, consentNotificationEmailVerified, minAgeOfConsent, accountLimit, version,
                active, profileAttributes, taskIdentifiers, activityEventKeys, dataGroups, passwordPolicy,
                verifyEmailTemplate, resetPasswordTemplate, emailSignInTemplate, accountExistsTemplate,
                strictUploadValidationEnabled, healthCodeExportEnabled, emailVerificationEnabled,
<<<<<<< HEAD
                externalIdValidationEnabled, emailSignInEnabled, phoneSignInEnabled, externalIdRequiredOnSignup,
                minSupportedAppVersions, pushNotificationARNs, installLinks, disableExport, oauthProviders,
                appleAppLinks, androidAppLinks, reauthenticationEnabled);
=======
                externalIdValidationEnabled, emailSignInEnabled, externalIdRequiredOnSignup, minSupportedAppVersions,
                pushNotificationARNs, installLinks, disableExport, oauthProviders, appleAppLinks, androidAppLinks,
                reauthenticationEnabled, resetPasswordSmsTemplate, phoneSignInSmsTemplate, appInstallLinkSmsTemplate,
                verifyPhoneSmsTemplate, accountExistsSmsTemplate);
>>>>>>> 551d095f
    }

    @Override
    public boolean equals(Object obj) {
        if (this == obj)
            return true;
        if (obj == null || getClass() != obj.getClass())
            return false;
        DynamoStudy other = (DynamoStudy) obj;

        return (Objects.equals(identifier, other.identifier)
                && Objects.equals(autoVerificationEmailSuppressed, other.autoVerificationEmailSuppressed)
                && Objects.equals(studyIdExcludedInExport, other.studyIdExcludedInExport)
                && Objects.equals(supportEmail, other.supportEmail)
                && Objects.equals(uploadMetadataFieldDefinitions, other.uploadMetadataFieldDefinitions)
                && Objects.equals(uploadValidationStrictness, other.uploadValidationStrictness)
                && Objects.equals(minAgeOfConsent, other.minAgeOfConsent) 
                && Objects.equals(name, other.name)
                && Objects.equals(shortName, other.shortName)
                && Objects.equals(passwordPolicy, other.passwordPolicy) 
                && Objects.equals(active, other.active))
                && Objects.equals(verifyEmailTemplate, other.verifyEmailTemplate)
                && Objects.equals(consentNotificationEmail, other.consentNotificationEmail)
                && Objects.equals(consentNotificationEmailVerified, other.consentNotificationEmailVerified)
                && Objects.equals(resetPasswordTemplate, other.resetPasswordTemplate)
                && Objects.equals(accountExistsTemplate, other.accountExistsTemplate)
                && Objects.equals(version, other.version)
                && Objects.equals(profileAttributes, other.profileAttributes)
                && Objects.equals(taskIdentifiers, other.taskIdentifiers)
                && Objects.equals(activityEventKeys, other.activityEventKeys)
                && Objects.equals(dataGroups, other.dataGroups)
                && Objects.equals(sponsorName, other.sponsorName)
                && Objects.equals(synapseDataAccessTeamId, other.synapseDataAccessTeamId)
                && Objects.equals(synapseProjectId, other.synapseProjectId)
                && Objects.equals(technicalEmail, other.technicalEmail)
                && Objects.equals(usesCustomExportSchedule, other.usesCustomExportSchedule)
                && Objects.equals(strictUploadValidationEnabled, other.strictUploadValidationEnabled)
                && Objects.equals(healthCodeExportEnabled, other.healthCodeExportEnabled)
                && Objects.equals(externalIdValidationEnabled, other.externalIdValidationEnabled)
                && Objects.equals(emailVerificationEnabled, other.emailVerificationEnabled)
                && Objects.equals(externalIdRequiredOnSignup, other.externalIdRequiredOnSignup)
                && Objects.equals(minSupportedAppVersions, other.minSupportedAppVersions)
                && Objects.equals(pushNotificationARNs, other.pushNotificationARNs)
                && Objects.equals(installLinks, other.installLinks)
                && Objects.equals(disableExport, other.disableExport)
                && Objects.equals(emailSignInTemplate, other.emailSignInTemplate)
                && Objects.equals(emailSignInEnabled, other.emailSignInEnabled)
                && Objects.equals(phoneSignInEnabled, other.phoneSignInEnabled)
                && Objects.equals(accountLimit, other.accountLimit)
                && Objects.equals(oauthProviders, other.oauthProviders)
                && Objects.equals(appleAppLinks, other.appleAppLinks)
                && Objects.equals(androidAppLinks, other.androidAppLinks)
                && Objects.equals(reauthenticationEnabled,  other.reauthenticationEnabled)
                && Objects.equals(resetPasswordSmsTemplate, other.resetPasswordSmsTemplate)
                && Objects.equals(phoneSignInSmsTemplate, other.phoneSignInSmsTemplate)
                && Objects.equals(appInstallLinkSmsTemplate, other.appInstallLinkSmsTemplate)
                && Objects.equals(verifyPhoneSmsTemplate, other.verifyPhoneSmsTemplate)
                && Objects.equals(accountExistsSmsTemplate, other.accountExistsSmsTemplate);
    }

    @Override
    public String toString() {
        return String.format(
                "DynamoStudy [name=%s, shortName=%s, active=%s, sponsorName=%s, identifier=%s, "
                        + "autoVerificationEmailSuppressed=%b, minAgeOfConsent=%s, studyIdExcludedInExport=%b, "
                        + "supportEmail=%s, synapseDataAccessTeamId=%s, synapseProjectId=%s, technicalEmail=%s, "
                        + "uploadValidationStrictness=%s, consentNotificationEmail=%s, "
                        + "consentNotificationEmailVerified=%s, version=%s, userProfileAttributes=%s, taskIdentifiers=%s, "
                        + "activityEventKeys=%s, dataGroups=%s, passwordPolicy=%s, verifyEmailTemplate=%s, "
                        + "resetPasswordTemplate=%s, strictUploadValidationEnabled=%s, healthCodeExportEnabled=%s, "
                        + "emailVerificationEnabled=%s, externalIdValidationEnabled=%s, externalIdRequiredOnSignup=%s, "
                        + "minSupportedAppVersions=%s, usesCustomExportSchedule=%s, pushNotificationARNs=%s, installLinks=%s"
<<<<<<< HEAD
                        + "disableExport=%s, emailSignInTemplate=%s, emailSignInEnabled=%s, phoneSignInEnabled=%s, "
                        + "accountLimit=%s, oauthProviders=%s, appleAppLinks=%s, androidAppLinks=%s, reauthenticationEnabled=%s]",
=======
                        + "disableExport=%s, emailSignInTemplate=%s, emailSignInEnabled=%s, accountLimit=%s, oauthProviders=%s, "
                        + "appleAppLinks=%s, androidAppLinks=%s, reauthenticationEnabled=%s, resetPasswordSmsTemplate=%s, "
                        + "phoneSignInSmsTemplate=%s, appInstallLinkSmsTemplate=%s, verifyPhoneSmsTemplate=%s, "
                        + "accountExistsSmsTemplate=%s]",
>>>>>>> 551d095f
                name, shortName, active, sponsorName, identifier, autoVerificationEmailSuppressed, minAgeOfConsent,
                studyIdExcludedInExport, supportEmail, synapseDataAccessTeamId, synapseProjectId, technicalEmail,
                uploadValidationStrictness, consentNotificationEmail, consentNotificationEmailVerified, version,
                profileAttributes, taskIdentifiers, activityEventKeys, dataGroups, passwordPolicy, verifyEmailTemplate,
                resetPasswordTemplate, strictUploadValidationEnabled, healthCodeExportEnabled, emailVerificationEnabled,
                externalIdValidationEnabled, externalIdRequiredOnSignup, minSupportedAppVersions,
                usesCustomExportSchedule, pushNotificationARNs, installLinks, disableExport, emailSignInTemplate,
<<<<<<< HEAD
                emailSignInEnabled, phoneSignInEnabled, accountLimit, oauthProviders, appleAppLinks, androidAppLinks,
                reauthenticationEnabled);
=======
                emailSignInEnabled, accountLimit, oauthProviders, appleAppLinks, androidAppLinks,
                reauthenticationEnabled, resetPasswordSmsTemplate, phoneSignInSmsTemplate, appInstallLinkSmsTemplate,
                verifyPhoneSmsTemplate, accountExistsSmsTemplate);
>>>>>>> 551d095f
    }
}<|MERGE_RESOLUTION|>--- conflicted
+++ resolved
@@ -688,16 +688,10 @@
                 active, profileAttributes, taskIdentifiers, activityEventKeys, dataGroups, passwordPolicy,
                 verifyEmailTemplate, resetPasswordTemplate, emailSignInTemplate, accountExistsTemplate,
                 strictUploadValidationEnabled, healthCodeExportEnabled, emailVerificationEnabled,
-<<<<<<< HEAD
                 externalIdValidationEnabled, emailSignInEnabled, phoneSignInEnabled, externalIdRequiredOnSignup,
                 minSupportedAppVersions, pushNotificationARNs, installLinks, disableExport, oauthProviders,
-                appleAppLinks, androidAppLinks, reauthenticationEnabled);
-=======
-                externalIdValidationEnabled, emailSignInEnabled, externalIdRequiredOnSignup, minSupportedAppVersions,
-                pushNotificationARNs, installLinks, disableExport, oauthProviders, appleAppLinks, androidAppLinks,
-                reauthenticationEnabled, resetPasswordSmsTemplate, phoneSignInSmsTemplate, appInstallLinkSmsTemplate,
-                verifyPhoneSmsTemplate, accountExistsSmsTemplate);
->>>>>>> 551d095f
+                appleAppLinks, androidAppLinks, reauthenticationEnabled, resetPasswordSmsTemplate,
+                phoneSignInSmsTemplate, appInstallLinkSmsTemplate, verifyPhoneSmsTemplate, accountExistsSmsTemplate);
     }
 
     @Override
@@ -764,21 +758,16 @@
                 "DynamoStudy [name=%s, shortName=%s, active=%s, sponsorName=%s, identifier=%s, "
                         + "autoVerificationEmailSuppressed=%b, minAgeOfConsent=%s, studyIdExcludedInExport=%b, "
                         + "supportEmail=%s, synapseDataAccessTeamId=%s, synapseProjectId=%s, technicalEmail=%s, "
-                        + "uploadValidationStrictness=%s, consentNotificationEmail=%s, "
-                        + "consentNotificationEmailVerified=%s, version=%s, userProfileAttributes=%s, taskIdentifiers=%s, "
-                        + "activityEventKeys=%s, dataGroups=%s, passwordPolicy=%s, verifyEmailTemplate=%s, "
-                        + "resetPasswordTemplate=%s, strictUploadValidationEnabled=%s, healthCodeExportEnabled=%s, "
-                        + "emailVerificationEnabled=%s, externalIdValidationEnabled=%s, externalIdRequiredOnSignup=%s, "
-                        + "minSupportedAppVersions=%s, usesCustomExportSchedule=%s, pushNotificationARNs=%s, installLinks=%s"
-<<<<<<< HEAD
-                        + "disableExport=%s, emailSignInTemplate=%s, emailSignInEnabled=%s, phoneSignInEnabled=%s, "
-                        + "accountLimit=%s, oauthProviders=%s, appleAppLinks=%s, androidAppLinks=%s, reauthenticationEnabled=%s]",
-=======
-                        + "disableExport=%s, emailSignInTemplate=%s, emailSignInEnabled=%s, accountLimit=%s, oauthProviders=%s, "
-                        + "appleAppLinks=%s, androidAppLinks=%s, reauthenticationEnabled=%s, resetPasswordSmsTemplate=%s, "
-                        + "phoneSignInSmsTemplate=%s, appInstallLinkSmsTemplate=%s, verifyPhoneSmsTemplate=%s, "
-                        + "accountExistsSmsTemplate=%s]",
->>>>>>> 551d095f
+                        + "uploadValidationStrictness=%s, consentNotificationEmail=%s, consentNotificationEmailVerified=%s, "
+                        + "version=%s, userProfileAttributes=%s, taskIdentifiers=%s, activityEventKeys=%s, dataGroups=%s, "
+                        + "passwordPolicy=%s, verifyEmailTemplate=%s, resetPasswordTemplate=%s, "
+                        + "strictUploadValidationEnabled=%s, healthCodeExportEnabled=%s, emailVerificationEnabled=%s, "
+                        + "externalIdValidationEnabled=%s, externalIdRequiredOnSignup=%s, minSupportedAppVersions=%s, "
+                        + "usesCustomExportSchedule=%s, pushNotificationARNs=%s, installLinks=%s, disableExport=%s, "
+                        + "emailSignInTemplate=%s, emailSignInEnabled=%s, phoneSignInEnabled=%s, accountLimit=%s, "
+                        + "oauthProviders=%s, appleAppLinks=%s, androidAppLinks=%s, reauthenticationEnabled=%s, "
+                        + "resetPasswordSmsTemplate=%s, phoneSignInSmsTemplate=%s, appInstallLinkSmsTemplate=%s, "
+                        + "verifyPhoneSmsTemplate=%s, accountExistsSmsTemplate=%s]",
                 name, shortName, active, sponsorName, identifier, autoVerificationEmailSuppressed, minAgeOfConsent,
                 studyIdExcludedInExport, supportEmail, synapseDataAccessTeamId, synapseProjectId, technicalEmail,
                 uploadValidationStrictness, consentNotificationEmail, consentNotificationEmailVerified, version,
@@ -786,13 +775,8 @@
                 resetPasswordTemplate, strictUploadValidationEnabled, healthCodeExportEnabled, emailVerificationEnabled,
                 externalIdValidationEnabled, externalIdRequiredOnSignup, minSupportedAppVersions,
                 usesCustomExportSchedule, pushNotificationARNs, installLinks, disableExport, emailSignInTemplate,
-<<<<<<< HEAD
                 emailSignInEnabled, phoneSignInEnabled, accountLimit, oauthProviders, appleAppLinks, androidAppLinks,
-                reauthenticationEnabled);
-=======
-                emailSignInEnabled, accountLimit, oauthProviders, appleAppLinks, androidAppLinks,
                 reauthenticationEnabled, resetPasswordSmsTemplate, phoneSignInSmsTemplate, appInstallLinkSmsTemplate,
                 verifyPhoneSmsTemplate, accountExistsSmsTemplate);
->>>>>>> 551d095f
     }
 }