--- conflicted
+++ resolved
@@ -607,14 +607,9 @@
                         + "resetPasswordTemplate=%s, strictUploadValidationEnabled=%s, healthCodeExportEnabled=%s, "
                         + "emailVerificationEnabled=%s, externalIdValidationEnabled=%s, externalIdRequiredOnSignup=%s, "
                         + "minSupportedAppVersions=%s, usesCustomExportSchedule=%s, pushNotificationARNs=%s, "
-<<<<<<< HEAD
                         + "disableExport=%s, emailSignInTemplate=%s, emailSignInEnabled=%s, accountLimit=%s, "
                         + "appleAppLinks=%s, androidAppLinks=%s]",
-                name, active, sponsorName, identifier, minAgeOfConsent, studyIdExcludedInExport, supportEmail,
-=======
-                        + "disableExport=%s, emailSignInTemplate=%s, emailSignInEnabled=%s, accountLimit=%s]",
                 name, shortName, active, sponsorName, identifier, minAgeOfConsent, studyIdExcludedInExport, supportEmail,
->>>>>>> 82d57749
                 synapseDataAccessTeamId, synapseProjectId, technicalEmail, uploadValidationStrictness, consentNotificationEmail, version,
                 profileAttributes, taskIdentifiers, activityEventKeys, dataGroups, passwordPolicy, verifyEmailTemplate,
                 resetPasswordTemplate, strictUploadValidationEnabled, healthCodeExportEnabled, emailVerificationEnabled,
