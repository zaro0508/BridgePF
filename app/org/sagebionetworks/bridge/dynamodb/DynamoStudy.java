--- conflicted
+++ resolved
@@ -88,11 +88,8 @@
     private boolean externalIdRequiredOnSignup;
     private Map<String, Integer> minSupportedAppVersions;
     private Map<String, String> pushNotificationARNs;
-<<<<<<< HEAD
     private Map<String, String> installLinks;
-=======
     private Map<String, OAuthProvider> oauthProviders;
->>>>>>> 8ebfd920
     private boolean disableExport;
     private List<AppleAppLink> appleAppLinks;
     private List<AndroidAppLink> androidAppLinks;
@@ -105,13 +102,10 @@
         dataGroups = new HashSet<>();
         minSupportedAppVersions = new HashMap<>();
         pushNotificationARNs = new HashMap<>();
-<<<<<<< HEAD
         installLinks = new HashMap<>();
-=======
         oauthProviders = new HashMap<>();
         appleAppLinks = new ArrayList<>();
         androidAppLinks = new ArrayList<>();
->>>>>>> 8ebfd920
     }
 
     /** {@inheritDoc} */
@@ -582,11 +576,7 @@
                 passwordPolicy, verifyEmailTemplate, resetPasswordTemplate, emailSignInTemplate, accountExistsTemplate,
                 strictUploadValidationEnabled, healthCodeExportEnabled, emailVerificationEnabled,
                 externalIdValidationEnabled, emailSignInEnabled, externalIdRequiredOnSignup, minSupportedAppVersions,
-<<<<<<< HEAD
-                pushNotificationARNs, installLinks, disableExport);
-=======
-                pushNotificationARNs, disableExport, oauthProviders, appleAppLinks, androidAppLinks);
->>>>>>> 8ebfd920
+                pushNotificationARNs, installLinks, disableExport, oauthProviders, appleAppLinks, androidAppLinks);
     }
 
     @Override
@@ -647,26 +637,15 @@
                         + "activityEventKeys=%s, dataGroups=%s, passwordPolicy=%s, verifyEmailTemplate=%s, "
                         + "resetPasswordTemplate=%s, strictUploadValidationEnabled=%s, healthCodeExportEnabled=%s, "
                         + "emailVerificationEnabled=%s, externalIdValidationEnabled=%s, externalIdRequiredOnSignup=%s, "
-<<<<<<< HEAD
                         + "minSupportedAppVersions=%s, usesCustomExportSchedule=%s, pushNotificationARNs=%s, installLinks=%s"
-                        + "disableExport=%s, emailSignInTemplate=%s, emailSignInEnabled=%s, accountLimit=%s]",
-                name, active, sponsorName, identifier, minAgeOfConsent, studyIdExcludedInExport, supportEmail,
-=======
-                        + "minSupportedAppVersions=%s, usesCustomExportSchedule=%s, pushNotificationARNs=%s, "
                         + "disableExport=%s, emailSignInTemplate=%s, emailSignInEnabled=%s, accountLimit=%s, oauthProviders=%s, "
                         + "appleAppLinks=%s, androidAppLinks=%s]",
                 name, shortName, active, sponsorName, identifier, minAgeOfConsent, studyIdExcludedInExport, supportEmail,
->>>>>>> 8ebfd920
                 synapseDataAccessTeamId, synapseProjectId, technicalEmail, uploadValidationStrictness, consentNotificationEmail, version,
                 profileAttributes, taskIdentifiers, activityEventKeys, dataGroups, passwordPolicy, verifyEmailTemplate,
                 resetPasswordTemplate, strictUploadValidationEnabled, healthCodeExportEnabled, emailVerificationEnabled,
                 externalIdValidationEnabled, externalIdRequiredOnSignup, minSupportedAppVersions,
-<<<<<<< HEAD
                 usesCustomExportSchedule, pushNotificationARNs, installLinks, disableExport, emailSignInTemplate,
-                emailSignInEnabled, accountLimit);
-=======
-                usesCustomExportSchedule, pushNotificationARNs, disableExport, emailSignInTemplate,
                 emailSignInEnabled, accountLimit, oauthProviders, appleAppLinks, androidAppLinks);
->>>>>>> 8ebfd920
     }
 }