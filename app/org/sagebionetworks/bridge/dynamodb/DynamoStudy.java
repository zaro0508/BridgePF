package org.sagebionetworks.bridge.dynamodb;

import java.util.HashMap;
import java.util.HashSet;
import java.util.Map;
import java.util.Objects;
import java.util.Set;

import com.amazonaws.services.dynamodbv2.datamodeling.DynamoDBHashKey;
import com.amazonaws.services.dynamodbv2.datamodeling.DynamoDBIgnore;
import com.amazonaws.services.dynamodbv2.datamodeling.DynamoDBTable;
import com.amazonaws.services.dynamodbv2.datamodeling.DynamoDBTypeConverted;
import com.amazonaws.services.dynamodbv2.datamodeling.DynamoDBTypeConvertedJson;
import com.amazonaws.services.dynamodbv2.datamodeling.DynamoDBVersionAttribute;
import com.fasterxml.jackson.annotation.JsonFilter;
import com.fasterxml.jackson.annotation.JsonIgnore;
import com.google.common.collect.Sets;

import org.sagebionetworks.bridge.json.BridgeTypeName;
import org.sagebionetworks.bridge.models.studies.EmailTemplate;
import org.sagebionetworks.bridge.models.studies.PasswordPolicy;
import org.sagebionetworks.bridge.models.studies.Study;
import org.sagebionetworks.bridge.models.studies.StudyIdentifier;
import org.sagebionetworks.bridge.models.studies.StudyIdentifierImpl;

@DynamoDBTable(tableName = "Study")
@BridgeTypeName("Study")
@JsonFilter("filter")
public final class DynamoStudy implements Study {
    private String name;
    private String sponsorName;
    private String identifier;
    private String stormpathHref;
    private String supportEmail;
    private Long synapseDataAccessTeamId;
    private String synapseProjectId;
    private String technicalEmail;
    private boolean usesCustomExportSchedule;
    private String consentNotificationEmail;
    private int minAgeOfConsent;
    private int accountLimit;
    private Long version;
    private boolean active;
    private Set<String> profileAttributes;
    private Set<String> taskIdentifiers;
    private Set<String> activityEventKeys;
    private Set<String> dataGroups;
    private PasswordPolicy passwordPolicy;
    private EmailTemplate verifyEmailTemplate;
    private EmailTemplate resetPasswordTemplate;
    private EmailTemplate emailSignInTemplate;
    private EmailTemplate accountExistsTemplate;
    private boolean strictUploadValidationEnabled;
    private boolean healthCodeExportEnabled;
    private boolean emailVerificationEnabled;
    private boolean externalIdValidationEnabled;
    private boolean emailSignInEnabled;
    private boolean externalIdRequiredOnSignup;
    private Map<String, Integer> minSupportedAppVersions;
    private Map<String, String> pushNotificationARNs;
    private boolean disableExport;

    public DynamoStudy() {
        profileAttributes = new HashSet<>();
        taskIdentifiers = new HashSet<>();
        activityEventKeys = new HashSet<>();
        dataGroups = new HashSet<>();
        minSupportedAppVersions = new HashMap<>();
        pushNotificationARNs = new HashMap<>();
    }

    /** {@inheritDoc} */
    @Override
    public String getSponsorName() {
        return sponsorName;
    }

    @Override
    public void setSponsorName(String sponsorName) {
        this.sponsorName = sponsorName;
    }

    /** {@inheritDoc} */
    @Override
    public String getName() {
        return name;
    }

    @Override
    public void setName(String name) {
        this.name = name;
    }

    /** {@inheritDoc} */
    @Override
    @DynamoDBHashKey
    public String getIdentifier() {
        return identifier;
    }

    @Override
    public void setIdentifier(String identifier) {
        this.identifier = identifier;
    }

    /** {@inheritDoc} */
    @Override
    @JsonIgnore
    @DynamoDBIgnore
    public StudyIdentifier getStudyIdentifier() {
        return (identifier == null) ? null : new StudyIdentifierImpl(identifier);
    }

    /** {@inheritDoc} */
    @Override
    @DynamoDBVersionAttribute
    public Long getVersion() {
        return version;
    }

    public void setVersion(Long version) {
        this.version = version;
    }

    /** {@inheritDoc} */
    @Override
    public int getMinAgeOfConsent() {
        return minAgeOfConsent;
    }

    @Override
    public void setMinAgeOfConsent(int minAge) {
        this.minAgeOfConsent = minAge;
    }

    /** {@inheritDoc} */
    @Override
    public String getStormpathHref() {
        return stormpathHref;
    }

    @Override
    public void setStormpathHref(String stormpathHref) {
        this.stormpathHref = stormpathHref;
    }

    /** {@inheritDoc} */
    @Override
    public String getSupportEmail() {
        return supportEmail;
    }

    @Override
    public void setSupportEmail(String supportEmail) {
        this.supportEmail = supportEmail;
    }

    /** {@inheritDoc} */
    @Override
    public Long getSynapseDataAccessTeamId() {
        return synapseDataAccessTeamId;
    }

    /** {@inheritDoc} */
    @Override
    public void setSynapseDataAccessTeamId(Long teamId) {
        this.synapseDataAccessTeamId = teamId;
    }

    /** {@inheritDoc} */
    @Override
    public String getSynapseProjectId() {
        return synapseProjectId;
    }

    /** {@inheritDoc} */
    @Override
    public void setSynapseProjectId(String projectId) {
        this.synapseProjectId = projectId;
    }

    /** {@inheritDoc} */
    @Override
    public String getTechnicalEmail() {
        return technicalEmail;
    }

    @Override
    public void setTechnicalEmail(String technicalEmail) {
        this.technicalEmail = technicalEmail;
    }

    /** {@inheritDoc} */
    @Override
    public boolean getUsesCustomExportSchedule() {
        return usesCustomExportSchedule;
    }

    /** {@inheritDoc} */
    @Override
    public void setUsesCustomExportSchedule(boolean usesCustomExportSchedule) {
        this.usesCustomExportSchedule = usesCustomExportSchedule;
    }

    /** {@inheritDoc} */
    @Override
    public String getConsentNotificationEmail() {
        return consentNotificationEmail;
    }

    @Override
    public void setConsentNotificationEmail(String consentNotificationEmail) {
        this.consentNotificationEmail = consentNotificationEmail;
    }

    /** {@inheritDoc} */
    @DynamoDBTypeConverted(converter=StringSetMarshaller.class)
    @Override
    public Set<String> getUserProfileAttributes() {
        return profileAttributes;
    }

    @Override
    public void setUserProfileAttributes(Set<String> profileAttributes) {
        this.profileAttributes = (profileAttributes == null) ? new HashSet<>() : profileAttributes;
    }

    /** {@inheritDoc} */
    @DynamoDBTypeConverted(converter=StringSetMarshaller.class)
    @Override
    public Set<String> getTaskIdentifiers() {
        return taskIdentifiers;
    }

    @Override
    public void setTaskIdentifiers(Set<String> taskIdentifiers) {
        this.taskIdentifiers = (taskIdentifiers == null) ? new HashSet<>() : taskIdentifiers;
    }

    /** {@inheritDoc} */
    @DynamoDBTypeConverted(converter = StringSetMarshaller.class)
    @Override
    public Set<String> getActivityEventKeys() {
        return activityEventKeys;
    }

    /** {@inheritDoc} */
    @Override
    public void setActivityEventKeys(Set<String> activityEventKeys) {
        this.activityEventKeys = (activityEventKeys==null) ? new HashSet<>() : activityEventKeys;
    }

    /** {@inheritDoc} */
    @DynamoDBTypeConverted(converter=StringSetMarshaller.class)
    @Override
    public Set<String> getDataGroups() {
        return dataGroups;
    }

    @Override
    public void setDataGroups(Set<String> dataGroups) {
        this.dataGroups = (dataGroups == null) ? new HashSet<>() : dataGroups;
    }
    
    /** {@inheritDoc} */
    @DynamoDBTypeConvertedJson
    @Override
    public PasswordPolicy getPasswordPolicy() {
        return passwordPolicy;
    }

    @Override
    public void setPasswordPolicy(PasswordPolicy passwordPolicy) {
        this.passwordPolicy = passwordPolicy;
    }

    /** {@inheritDoc} */
    @DynamoDBTypeConvertedJson
    @Override
    public EmailTemplate getVerifyEmailTemplate() {
        return verifyEmailTemplate;
    }

    @Override
    public void setVerifyEmailTemplate(EmailTemplate template) {
        this.verifyEmailTemplate = template;
    }

    /** {@inheritDoc} */
    @DynamoDBTypeConvertedJson
    @Override
    public EmailTemplate getResetPasswordTemplate() {
        return resetPasswordTemplate;
    }

    @Override
    public void setResetPasswordTemplate(EmailTemplate template) {
        this.resetPasswordTemplate = template;
    }
    
    /** {@inheritDoc} */
    @DynamoDBTypeConvertedJson
    @Override
    public EmailTemplate getEmailSignInTemplate() {
        return emailSignInTemplate;
    }
    
    @Override
    public void setEmailSignInTemplate(EmailTemplate template) {
        this.emailSignInTemplate = template;
    }
    
    /** {@inheritDoc} */
    @DynamoDBTypeConvertedJson
    @Override
    public EmailTemplate getAccountExistsTemplate() {
        return accountExistsTemplate;
    }
    
    @Override
    public void setAccountExistsTemplate(EmailTemplate template) {
        this.accountExistsTemplate = template;
    }

    /** {@inheritDoc} */
    @Override
    public boolean isActive() {
        return active;
    }

    @Override
    public void setActive(boolean active) {
        this.active = active;
    }

    /** {@inheritDoc} */
    @Override
    public boolean isStrictUploadValidationEnabled() {
        return strictUploadValidationEnabled;
    }

    /** {@inheritDoc} */
    @Override
    public void setStrictUploadValidationEnabled(boolean enabled) {
        this.strictUploadValidationEnabled = enabled;
    }
    
    /** {@inheritDoc} */
    @Override 
    public boolean isEmailSignInEnabled() {
        return emailSignInEnabled;
    }
    
    /** {@inheritDoc} */
    @Override
    public void setEmailSignInEnabled(boolean enabled){
        this.emailSignInEnabled = enabled;
    }
    
    
    /** {@inheritDoc} */
    @Override
    public boolean isHealthCodeExportEnabled() {
        return healthCodeExportEnabled;
    }

    /** {@inheritDoc} */
    @Override
    public void setHealthCodeExportEnabled(boolean enabled) {
        this.healthCodeExportEnabled = enabled;
    }
    
    /** {@inheritDoc} */
    @Override
    public boolean isEmailVerificationEnabled() {
        return emailVerificationEnabled;
    }
    
    /** {@inheritDoc} */
    @Override
    public void setEmailVerificationEnabled(boolean enabled) {
        this.emailVerificationEnabled = enabled;
    }
    
    /** {@inheritDoc} */
    @Override
    public boolean isExternalIdValidationEnabled() {
        return externalIdValidationEnabled;
    }

    /** {@inheritDoc} */
    @Override
    public void setExternalIdValidationEnabled(boolean externalIdValidationEnabled) {
        this.externalIdValidationEnabled = externalIdValidationEnabled;
    }
    
    /** {@inheritDoc} */
    @Override
    public Map<String,Integer> getMinSupportedAppVersions() {
        return minSupportedAppVersions;
    }

    @Override
    public void setMinSupportedAppVersions(Map<String,Integer> map) {
        this.minSupportedAppVersions = (map == null) ? new HashMap<>() : map;
    }
    
    /** {@inheritDoc} */
    @Override
    public Map<String,String> getPushNotificationARNs() {
        return pushNotificationARNs;
    }

    @Override
    public void setPushNotificationARNs(Map<String,String> map) {
        this.pushNotificationARNs = (map == null) ? new HashMap<>() : map;
    }

    @Override public boolean getDisableExport() {
        return this.disableExport;
    }

    @Override public void setDisableExport(boolean disable) {
        this.disableExport = disable;
    }

    @Override
    public boolean isExternalIdRequiredOnSignup() {
        return externalIdRequiredOnSignup;
    }

    @Override
    public void setExternalIdRequiredOnSignup(boolean externalIdRequiredOnSignup) {
        this.externalIdRequiredOnSignup = externalIdRequiredOnSignup;
    }
    
    @Override
    public int getAccountLimit() {
        return accountLimit;
    };
    
    @Override
    public void setAccountLimit(int accountLimit) {
        this.accountLimit = accountLimit;
    }

    @Override
    public int hashCode() {
        return Objects.hash(identifier, minAgeOfConsent, name, sponsorName, supportEmail, technicalEmail,
<<<<<<< HEAD
                consentNotificationEmail, stormpathHref, version, profileAttributes, taskIdentifiers,
                activityEventKeys, dataGroups, passwordPolicy, verifyEmailTemplate, resetPasswordTemplate, active,
=======
                consentNotificationEmail, stormpathHref, version, profileAttributes, taskIdentifiers, dataGroups,
                passwordPolicy, verifyEmailTemplate, resetPasswordTemplate, accountExistsTemplate, active,
>>>>>>> 01cedaf1
                strictUploadValidationEnabled, healthCodeExportEnabled, emailVerificationEnabled,
                externalIdValidationEnabled, externalIdRequiredOnSignup, minSupportedAppVersions,
                synapseDataAccessTeamId, synapseProjectId, usesCustomExportSchedule, pushNotificationARNs,
                disableExport, emailSignInTemplate, emailSignInEnabled, accountLimit);
    }

    @Override
    public boolean equals(Object obj) {
        if (this == obj)
            return true;
        if (obj == null || getClass() != obj.getClass())
            return false;
        DynamoStudy other = (DynamoStudy) obj;

        return (Objects.equals(identifier, other.identifier) && Objects.equals(supportEmail, other.supportEmail)
                && Objects.equals(minAgeOfConsent, other.minAgeOfConsent) && Objects.equals(name, other.name)
                && Objects.equals(stormpathHref, other.stormpathHref)
                && Objects.equals(passwordPolicy, other.passwordPolicy) && Objects.equals(active, other.active))
                && Objects.equals(verifyEmailTemplate, other.verifyEmailTemplate)
                && Objects.equals(consentNotificationEmail, other.consentNotificationEmail)
                && Objects.equals(resetPasswordTemplate, other.resetPasswordTemplate)
                && Objects.equals(accountExistsTemplate, other.accountExistsTemplate)
                && Objects.equals(version, other.version)
                && Objects.equals(profileAttributes, other.profileAttributes)
                && Objects.equals(taskIdentifiers, other.taskIdentifiers)
                && Objects.equals(activityEventKeys, other.activityEventKeys)
                && Objects.equals(dataGroups, other.dataGroups)
                && Objects.equals(sponsorName, other.sponsorName)
                && Objects.equals(synapseDataAccessTeamId, other.synapseDataAccessTeamId)
                && Objects.equals(synapseProjectId, other.synapseProjectId)
                && Objects.equals(technicalEmail, other.technicalEmail)
                && Objects.equals(usesCustomExportSchedule, other.usesCustomExportSchedule)
                && Objects.equals(strictUploadValidationEnabled, other.strictUploadValidationEnabled)
                && Objects.equals(healthCodeExportEnabled, other.healthCodeExportEnabled)
                && Objects.equals(externalIdValidationEnabled, other.externalIdValidationEnabled)
                && Objects.equals(emailVerificationEnabled, other.emailVerificationEnabled)
                && Objects.equals(externalIdRequiredOnSignup, other.externalIdRequiredOnSignup)
                && Objects.equals(minSupportedAppVersions, other.minSupportedAppVersions)
                && Objects.equals(pushNotificationARNs, other.pushNotificationARNs)
                && Objects.equals(disableExport, other.disableExport)
                && Objects.equals(emailSignInTemplate, other.emailSignInTemplate)
                && Objects.equals(emailSignInEnabled, other.emailSignInEnabled)
                && Objects.equals(accountLimit, other.accountLimit);
    }

    @Override
    public String toString() {
        return String.format(
            "DynamoStudy [name=%s, active=%s, sponsorName=%s, identifier=%s, stormpathHref=%s, minAgeOfConsent=%s, "
                        + "supportEmail=%s, synapseDataAccessTeamId=%s, synapseProjectId=%s, technicalEmail=%s, "
                        + "consentNotificationEmail=%s, version=%s, userProfileAttributes=%s, taskIdentifiers=%s, "
<<<<<<< HEAD
                        + "activityEventKeys=%s, dataGroups=%s, passwordPolicy=%s, verifyEmailTemplate=%s, "
                        + "resetPasswordTemplate=%s, strictUploadValidationEnabled=%s, healthCodeExportEnabled=%s, "
                        + "emailVerificationEnabled=%s, externalIdValidationEnabled=%s, externalIdRequiredOnSignup=%s, "
                        + "minSupportedAppVersions=%s, usesCustomExportSchedule=%s, pushNotificationARNs=%s, "
                        + "disableExport=%s, emailSignInTemplate=%s, emailSignInEnabled=%s, accountLimit=%s]",
=======
                        + "dataGroups=%s, passwordPolicy=%s, verifyEmailTemplate=%s, resetPasswordTemplate=%s, "
                        + "strictUploadValidationEnabled=%s, healthCodeExportEnabled=%s, emailVerificationEnabled=%s, "
                        + "externalIdValidationEnabled=%s, externalIdRequiredOnSignup=%s, minSupportedAppVersions=%s, "
                        + "usesCustomExportSchedule=%s, pushNotificationARNs=%s, disableExport=%s, "
                        + "emailSignInTemplate=%s, emailSignInEnabled=%s, accountLimit=%s, accountExistsTemplate=%s]",
>>>>>>> 01cedaf1
                name, active, sponsorName, identifier, stormpathHref, minAgeOfConsent, supportEmail,
                synapseDataAccessTeamId, synapseProjectId, technicalEmail, consentNotificationEmail, version,
                profileAttributes, taskIdentifiers, activityEventKeys, dataGroups, passwordPolicy, verifyEmailTemplate,
                resetPasswordTemplate, strictUploadValidationEnabled, healthCodeExportEnabled, emailVerificationEnabled,
                externalIdValidationEnabled, externalIdRequiredOnSignup, minSupportedAppVersions,
                usesCustomExportSchedule, pushNotificationARNs, disableExport, emailSignInTemplate,
                emailSignInEnabled, accountLimit, accountExistsTemplate);
    }
}<|MERGE_RESOLUTION|>--- conflicted
+++ resolved
@@ -446,18 +446,13 @@
 
     @Override
     public int hashCode() {
-        return Objects.hash(identifier, minAgeOfConsent, name, sponsorName, supportEmail, technicalEmail,
-<<<<<<< HEAD
-                consentNotificationEmail, stormpathHref, version, profileAttributes, taskIdentifiers,
-                activityEventKeys, dataGroups, passwordPolicy, verifyEmailTemplate, resetPasswordTemplate, active,
-=======
-                consentNotificationEmail, stormpathHref, version, profileAttributes, taskIdentifiers, dataGroups,
-                passwordPolicy, verifyEmailTemplate, resetPasswordTemplate, accountExistsTemplate, active,
->>>>>>> 01cedaf1
+        return Objects.hash(name, sponsorName, identifier, stormpathHref, supportEmail, synapseDataAccessTeamId,
+                synapseProjectId, technicalEmail, usesCustomExportSchedule, consentNotificationEmail, minAgeOfConsent,
+                accountLimit, version, active, profileAttributes, taskIdentifiers, activityEventKeys, dataGroups,
+                passwordPolicy, verifyEmailTemplate, resetPasswordTemplate, emailSignInTemplate, accountExistsTemplate,
                 strictUploadValidationEnabled, healthCodeExportEnabled, emailVerificationEnabled,
-                externalIdValidationEnabled, externalIdRequiredOnSignup, minSupportedAppVersions,
-                synapseDataAccessTeamId, synapseProjectId, usesCustomExportSchedule, pushNotificationARNs,
-                disableExport, emailSignInTemplate, emailSignInEnabled, accountLimit);
+                externalIdValidationEnabled, emailSignInEnabled, externalIdRequiredOnSignup, minSupportedAppVersions,
+                pushNotificationARNs, disableExport);
     }
 
     @Override
@@ -505,19 +500,11 @@
             "DynamoStudy [name=%s, active=%s, sponsorName=%s, identifier=%s, stormpathHref=%s, minAgeOfConsent=%s, "
                         + "supportEmail=%s, synapseDataAccessTeamId=%s, synapseProjectId=%s, technicalEmail=%s, "
                         + "consentNotificationEmail=%s, version=%s, userProfileAttributes=%s, taskIdentifiers=%s, "
-<<<<<<< HEAD
                         + "activityEventKeys=%s, dataGroups=%s, passwordPolicy=%s, verifyEmailTemplate=%s, "
                         + "resetPasswordTemplate=%s, strictUploadValidationEnabled=%s, healthCodeExportEnabled=%s, "
                         + "emailVerificationEnabled=%s, externalIdValidationEnabled=%s, externalIdRequiredOnSignup=%s, "
                         + "minSupportedAppVersions=%s, usesCustomExportSchedule=%s, pushNotificationARNs=%s, "
                         + "disableExport=%s, emailSignInTemplate=%s, emailSignInEnabled=%s, accountLimit=%s]",
-=======
-                        + "dataGroups=%s, passwordPolicy=%s, verifyEmailTemplate=%s, resetPasswordTemplate=%s, "
-                        + "strictUploadValidationEnabled=%s, healthCodeExportEnabled=%s, emailVerificationEnabled=%s, "
-                        + "externalIdValidationEnabled=%s, externalIdRequiredOnSignup=%s, minSupportedAppVersions=%s, "
-                        + "usesCustomExportSchedule=%s, pushNotificationARNs=%s, disableExport=%s, "
-                        + "emailSignInTemplate=%s, emailSignInEnabled=%s, accountLimit=%s, accountExistsTemplate=%s]",
->>>>>>> 01cedaf1
                 name, active, sponsorName, identifier, stormpathHref, minAgeOfConsent, supportEmail,
                 synapseDataAccessTeamId, synapseProjectId, technicalEmail, consentNotificationEmail, version,
                 profileAttributes, taskIdentifiers, activityEventKeys, dataGroups, passwordPolicy, verifyEmailTemplate,
