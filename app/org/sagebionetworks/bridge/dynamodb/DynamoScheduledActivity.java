package org.sagebionetworks.bridge.dynamodb;

import java.util.Objects;

import org.joda.time.DateTime;
import org.joda.time.DateTimeZone;
import org.joda.time.LocalDateTime;
import org.sagebionetworks.bridge.json.BridgeTypeName;
import org.sagebionetworks.bridge.json.DateTimeSerializer;
import org.sagebionetworks.bridge.json.DateTimeToLongDeserializer;
import org.sagebionetworks.bridge.json.DateTimeToLongSerializer;
import org.sagebionetworks.bridge.json.JsonUtils;
import org.sagebionetworks.bridge.models.BridgeEntity;
import org.sagebionetworks.bridge.models.schedules.Activity;
import org.sagebionetworks.bridge.models.schedules.ScheduledActivity;
import org.sagebionetworks.bridge.models.schedules.ScheduledActivityStatus;

import com.amazonaws.services.dynamodbv2.datamodeling.DynamoDBAttribute;
import com.amazonaws.services.dynamodbv2.datamodeling.DynamoDBHashKey;
import com.amazonaws.services.dynamodbv2.datamodeling.DynamoDBIgnore;
import com.amazonaws.services.dynamodbv2.datamodeling.DynamoDBIndexHashKey;
import com.amazonaws.services.dynamodbv2.datamodeling.DynamoDBRangeKey;
import com.amazonaws.services.dynamodbv2.datamodeling.DynamoDBTable;
import com.amazonaws.services.dynamodbv2.datamodeling.DynamoDBTypeConverted;
import com.amazonaws.services.dynamodbv2.model.ProjectionType;
import com.fasterxml.jackson.annotation.JsonFilter;
import com.fasterxml.jackson.annotation.JsonIgnore;
import com.fasterxml.jackson.databind.JsonNode;
import com.fasterxml.jackson.databind.annotation.JsonDeserialize;
import com.fasterxml.jackson.databind.annotation.JsonSerialize;
import com.fasterxml.jackson.databind.node.JsonNodeFactory;
import com.fasterxml.jackson.databind.node.ObjectNode;

@BridgeTypeName("ScheduledActivity")
@DynamoDBTable(tableName = "Task")
@JsonFilter("filter")
public final class DynamoScheduledActivity implements ScheduledActivity, BridgeEntity {

    private static final String ACTIVITY_PROPERTY = "activity";

    private String healthCode;
    private String guid;
    private String schedulePlanGuid;
    private Long startedOn;
    private Long finishedOn;
    private LocalDateTime localScheduledOn;
    private LocalDateTime localExpiresOn;
    private Activity activity;
    private boolean persistent;
    private DateTimeZone timeZone;
    private JsonNode clientData;

    @Override
    @DynamoDBIgnore
    public ScheduledActivityStatus getStatus() {
        if (finishedOn != null && startedOn == null) {
            return ScheduledActivityStatus.DELETED;
        } else if (finishedOn != null && startedOn != null) {
            return ScheduledActivityStatus.FINISHED;
        } else if (startedOn != null) {
            return ScheduledActivityStatus.STARTED;
        }
        if (timeZone != null) {
            DateTime now = DateTime.now(timeZone);
            DateTime expiresOn = getExpiresOn();
            DateTime scheduledOn = getScheduledOn();
            if (expiresOn != null && now.isAfter(expiresOn)) {
                return ScheduledActivityStatus.EXPIRED;
            } else if (scheduledOn != null && now.isBefore(scheduledOn)) {
                return ScheduledActivityStatus.SCHEDULED;
            }
        }
        return ScheduledActivityStatus.AVAILABLE;
    }

    @DynamoDBIgnore
    @JsonIgnore
    @Override
    public DateTimeZone getTimeZone() {
        return timeZone;
    }

    @Override
    public void setTimeZone(DateTimeZone zone) {
        this.timeZone = zone;
    }

    @Override
    @DynamoDBIgnore
    @JsonSerialize(using = DateTimeSerializer.class)
    public DateTime getScheduledOn() {
        return getInstant(getLocalScheduledOn());
    }

    @Override
    @DynamoDBIgnore
    @JsonSerialize(using = DateTimeSerializer.class)
    public DateTime getExpiresOn() {
        return getInstant(getLocalExpiresOn());
    }
    
    private DateTime getInstant(LocalDateTime localDateTime) {
        return (localDateTime == null || timeZone == null) ? null : localDateTime.toDateTime(timeZone);
    }

    /**
     * The scheduled time without a time zone. This value is stored, but not returned in the JSON of the API. It is
     * localized using the caller's time zone.
     */
    @DynamoDBAttribute
    @DynamoDBTypeConverted(converter = LocalDateTimeMarshaller.class)
    @JsonIgnore
    public LocalDateTime getLocalScheduledOn() {
        return localScheduledOn;
    }

    @Override
    public void setLocalScheduledOn(LocalDateTime localScheduledOn) {
        this.localScheduledOn = localScheduledOn;
    }

    /**
     * The expiration time without a time zone. This value is stored, but not returned in the JSON of the API. It is
     * localized using the caller's time zone.
     */
    @DynamoDBAttribute
    @DynamoDBTypeConverted(converter = LocalDateTimeMarshaller.class)
    @JsonIgnore
    public LocalDateTime getLocalExpiresOn() {
        return localExpiresOn;
    }

    @Override
    public void setLocalExpiresOn(LocalDateTime localExpiresOn) {
        this.localExpiresOn = localExpiresOn;
    }

    @DynamoDBHashKey
    @Override
    public String getHealthCode() {
        return healthCode;
    }

    @Override
    public void setHealthCode(String healthCode) {
        this.healthCode = healthCode;
    }

    @DynamoDBRangeKey
    @Override
    public String getGuid() {
        return guid;
    }

    @Override
    public void setGuid(String guid) {
        this.guid = guid;
    }
    
    @DynamoDBIndexHashKey(attributeName = "schedulePlanGuid", globalSecondaryIndexName = "schedulePlanGuid-index")
    @DynamoProjection(projectionType = ProjectionType.KEYS_ONLY, globalSecondaryIndexName = "schedulePlanGuid-index")
    @Override
    public String getSchedulePlanGuid() {
        return schedulePlanGuid;
    }

    @Override
    public void setSchedulePlanGuid(String schedulePlanGuid) {
        this.schedulePlanGuid = schedulePlanGuid;
    }

    @DynamoDBIgnore
    @Override
    public Activity getActivity() {
        return activity;
    }

    @Override
    public void setActivity(Activity activity) {
        this.activity = activity;
    }

    @DynamoDBAttribute
    @JsonSerialize(using = DateTimeToLongSerializer.class)
    @Override
    public Long getStartedOn() {
        return startedOn;
    }

    @JsonDeserialize(using = DateTimeToLongDeserializer.class)
    @Override
    public void setStartedOn(Long startedOn) {
        this.startedOn = startedOn;
    }

    @DynamoDBAttribute
    @JsonSerialize(using = DateTimeToLongSerializer.class)
    @Override
    public Long getFinishedOn() {
        return finishedOn;
    }

    @JsonDeserialize(using = DateTimeToLongDeserializer.class)
    @Override
    public void setFinishedOn(Long finishedOn) {
        this.finishedOn = finishedOn;
    }

    @DynamoDBTypeConverted(converter = JsonNodeMarshaller.class)
    @JsonIgnore
    public ObjectNode getData() {
        ObjectNode node = JsonNodeFactory.instance.objectNode();
        node.putPOJO(ACTIVITY_PROPERTY, activity);
        return node;
    }

    public void setData(ObjectNode data) {
        this.activity = JsonUtils.asEntity(data, ACTIVITY_PROPERTY, Activity.class);
    }

    @DynamoDBTypeConverted(converter = JsonNodeMarshaller.class)
    @DynamoDBAttribute
    public JsonNode getClientData() {
        return clientData;
    }
    
    @DynamoDBTypeConverted(converter = JsonNodeMarshaller.class)
    public void setClientData(JsonNode clientData) {
        this.clientData = clientData;
    }
    
    @DynamoDBAttribute
    @Override
    public boolean getPersistent() {
        return persistent;
    }

    @Override
    public void setPersistent(boolean persistent) {
        this.persistent = persistent;
    }

    @Override
    public int hashCode() {
<<<<<<< HEAD
        return Objects.hash(activity, guid, localScheduledOn, scheduledOnUTC, localExpiresOn, startedOn, finishedOn,
                healthCodeActivityGuid, healthCode, persistent, timeZone, schedulePlanGuid, clientData);
=======
        return Objects.hash(activity, guid, localScheduledOn, localExpiresOn, startedOn, finishedOn,
                healthCode, persistent, timeZone, schedulePlanGuid);
>>>>>>> 91e4f536
    }

    @Override
    public boolean equals(Object obj) {
        if (this == obj)
            return true;
        if (obj == null || getClass() != obj.getClass())
            return false;
        DynamoScheduledActivity other = (DynamoScheduledActivity) obj;
        return (Objects.equals(activity, other.activity) 
                && Objects.equals(localExpiresOn, other.localExpiresOn)
                && Objects.equals(localScheduledOn, other.localScheduledOn)
                && Objects.equals(guid, other.guid)
                && Objects.equals(startedOn, other.startedOn) 
                && Objects.equals(finishedOn, other.finishedOn)
                && Objects.equals(healthCode, other.healthCode) && Objects.equals(persistent, other.persistent)
                && Objects.equals(timeZone, other.timeZone)
                && Objects.equals(schedulePlanGuid, other.schedulePlanGuid)
                && Objects.equals(clientData, other.clientData));
    }

    @Override
    public String toString() {
        return String.format(
<<<<<<< HEAD
                "DynamoScheduledActivity [healthCode=%s, guid=%s, healthCodeActivityGuid=%s, healthCodeActivityGuidlocalScheduledOn=%s, scheduledOnUTC=%s, localExpiresOn=%s, startedOn=%s, finishedOn=%s, persistent=%s, timeZone=%s, activity=%s, schedulePlanGuid=%s, clientData=%s]",
                healthCode, guid, healthCodeActivityGuid, localScheduledOn, scheduledOnUTC, localExpiresOn, startedOn, finishedOn, persistent, timeZone,
                activity, schedulePlanGuid, clientData);
=======
                "DynamoScheduledActivity [healthCode=%s, guid=%s, localScheduledOn=%s, localExpiresOn=%s, startedOn=%s, finishedOn=%s, persistent=%s, timeZone=%s, activity=%s, schedulePlanGuid=%s]",
                healthCode, guid, localScheduledOn, localExpiresOn, startedOn, finishedOn, persistent, timeZone,
                activity, schedulePlanGuid);
>>>>>>> 91e4f536
    }
}<|MERGE_RESOLUTION|>--- conflicted
+++ resolved
@@ -242,13 +242,8 @@
 
     @Override
     public int hashCode() {
-<<<<<<< HEAD
-        return Objects.hash(activity, guid, localScheduledOn, scheduledOnUTC, localExpiresOn, startedOn, finishedOn,
-                healthCodeActivityGuid, healthCode, persistent, timeZone, schedulePlanGuid, clientData);
-=======
         return Objects.hash(activity, guid, localScheduledOn, localExpiresOn, startedOn, finishedOn,
-                healthCode, persistent, timeZone, schedulePlanGuid);
->>>>>>> 91e4f536
+                healthCode, persistent, timeZone, schedulePlanGuid, clientData);
     }
 
     @Override
@@ -273,14 +268,8 @@
     @Override
     public String toString() {
         return String.format(
-<<<<<<< HEAD
-                "DynamoScheduledActivity [healthCode=%s, guid=%s, healthCodeActivityGuid=%s, healthCodeActivityGuidlocalScheduledOn=%s, scheduledOnUTC=%s, localExpiresOn=%s, startedOn=%s, finishedOn=%s, persistent=%s, timeZone=%s, activity=%s, schedulePlanGuid=%s, clientData=%s]",
-                healthCode, guid, healthCodeActivityGuid, localScheduledOn, scheduledOnUTC, localExpiresOn, startedOn, finishedOn, persistent, timeZone,
+                "DynamoScheduledActivity [healthCode=%s, guid=%s, localScheduledOn=%s, localExpiresOn=%s, startedOn=%s, finishedOn=%s, persistent=%s, timeZone=%s, activity=%s, schedulePlanGuid=%s, clientData=%s]",
+                healthCode, guid, localScheduledOn, localExpiresOn, startedOn, finishedOn, persistent, timeZone,
                 activity, schedulePlanGuid, clientData);
-=======
-                "DynamoScheduledActivity [healthCode=%s, guid=%s, localScheduledOn=%s, localExpiresOn=%s, startedOn=%s, finishedOn=%s, persistent=%s, timeZone=%s, activity=%s, schedulePlanGuid=%s]",
-                healthCode, guid, localScheduledOn, localExpiresOn, startedOn, finishedOn, persistent, timeZone,
-                activity, schedulePlanGuid);
->>>>>>> 91e4f536
     }
 }