package org.sagebionetworks.bridge.dynamodb;

import java.util.ArrayList;
import java.util.List;

import org.sagebionetworks.bridge.BridgeUtils;
import org.sagebionetworks.bridge.dao.SchedulePlanDao;
import org.sagebionetworks.bridge.events.SchedulePlanCreatedEvent;
import org.sagebionetworks.bridge.events.SchedulePlanDeletedEvent;
import org.sagebionetworks.bridge.events.SchedulePlanUpdatedEvent;
import org.sagebionetworks.bridge.exceptions.EntityNotFoundException;
import org.sagebionetworks.bridge.json.DateUtils;
import org.sagebionetworks.bridge.models.Study;
import org.sagebionetworks.bridge.models.schedules.SchedulePlan;
import org.sagebionetworks.bridge.validators.SchedulePlanValidator;
import org.springframework.context.ApplicationEventPublisher;
import org.springframework.context.ApplicationEventPublisherAware;

import com.amazonaws.services.dynamodbv2.AmazonDynamoDB;
import com.amazonaws.services.dynamodbv2.datamodeling.DynamoDBMapper;
import com.amazonaws.services.dynamodbv2.datamodeling.DynamoDBMapperConfig;
import com.amazonaws.services.dynamodbv2.datamodeling.DynamoDBQueryExpression;
import com.amazonaws.services.dynamodbv2.datamodeling.DynamoDBMapperConfig.ConsistentReads;
import com.amazonaws.services.dynamodbv2.datamodeling.DynamoDBMapperConfig.SaveBehavior;
import com.amazonaws.services.dynamodbv2.model.AttributeValue;
import com.amazonaws.services.dynamodbv2.model.ComparisonOperator;
import com.amazonaws.services.dynamodbv2.model.Condition;

public class DynamoSchedulePlanDao implements SchedulePlanDao, ApplicationEventPublisherAware {

    private static final SchedulePlanValidator VALIDATOR = new SchedulePlanValidator();
<<<<<<< HEAD
=======
    private static Function<DynamoSchedulePlan,SchedulePlan> DOWNCASTER = new Function<DynamoSchedulePlan,SchedulePlan>() {
        @Override public SchedulePlan apply(DynamoSchedulePlan plan) {
            return (SchedulePlan)plan;
        }
    };

>>>>>>> 4ad9a97e
    private DynamoDBMapper mapper;
    private ApplicationEventPublisher publisher;

    public void setDynamoDbClient(AmazonDynamoDB client) {
        DynamoDBMapperConfig mapperConfig = new DynamoDBMapperConfig(
                SaveBehavior.UPDATE,
                ConsistentReads.CONSISTENT,
                TableNameOverrideFactory.getTableNameOverride(DynamoSchedulePlan.class));
        mapper = new DynamoDBMapper(client, mapperConfig);
    }

    @Override
    public void setApplicationEventPublisher(ApplicationEventPublisher publisher) {
        this.publisher = publisher;
    }
    
    @Override
    public List<SchedulePlan> getSchedulePlans(Study study) {
        DynamoSchedulePlan plan = new DynamoSchedulePlan();
        plan.setStudyKey(study.getKey());
        
        DynamoDBQueryExpression<DynamoSchedulePlan> query = new DynamoDBQueryExpression<DynamoSchedulePlan>();
        query.withScanIndexForward(false);
        query.withHashKeyValues(plan);
        
        return new ArrayList<SchedulePlan>(mapper.queryPage(DynamoSchedulePlan.class, query).getResults());
    }
    
    @Override
    public SchedulePlan getSchedulePlan(Study study, String guid) {
        DynamoSchedulePlan plan = new DynamoSchedulePlan();
        plan.setStudyKey(study.getKey());
        
        Condition condition = new Condition();
        condition.withComparisonOperator(ComparisonOperator.EQ);
        condition.withAttributeValueList(new AttributeValue().withS(guid));
        
        DynamoDBQueryExpression<DynamoSchedulePlan> query = new DynamoDBQueryExpression<DynamoSchedulePlan>();
        query.withScanIndexForward(false);
        query.withHashKeyValues(plan);
        query.withRangeKeyCondition("guid", condition);
        
        List<DynamoSchedulePlan> plans = mapper.queryPage(DynamoSchedulePlan.class, query).getResults();
        if (plans.isEmpty()) {
            throw new EntityNotFoundException(SchedulePlan.class);
        }
        return plans.get(0);
    }

    @Override
    public SchedulePlan createSchedulePlan(SchedulePlan plan) {
        VALIDATOR.validate(plan);
        plan.setGuid(BridgeUtils.generateGuid());
        plan.setModifiedOn(DateUtils.getCurrentMillisFromEpoch());
        mapper.save(plan);
<<<<<<< HEAD
        return plan;
=======
        publisher.publishEvent(new SchedulePlanCreatedEvent(plan));
        return new GuidHolder(plan.getGuid());
>>>>>>> 4ad9a97e
    }

    @Override
    public void updateSchedulePlan(SchedulePlan plan) {
        VALIDATOR.validate(plan);
        plan.setModifiedOn(DateUtils.getCurrentMillisFromEpoch());
        mapper.save(plan);
        publisher.publishEvent(new SchedulePlanUpdatedEvent(plan));
    }

    @Override
    public void deleteSchedulePlan(Study study, String guid) {
        SchedulePlan plan = getSchedulePlan(study, guid);
        mapper.delete(plan);
        publisher.publishEvent(new SchedulePlanDeletedEvent(plan));
    }

}<|MERGE_RESOLUTION|>--- conflicted
+++ resolved
@@ -29,15 +29,6 @@
 public class DynamoSchedulePlanDao implements SchedulePlanDao, ApplicationEventPublisherAware {
 
     private static final SchedulePlanValidator VALIDATOR = new SchedulePlanValidator();
-<<<<<<< HEAD
-=======
-    private static Function<DynamoSchedulePlan,SchedulePlan> DOWNCASTER = new Function<DynamoSchedulePlan,SchedulePlan>() {
-        @Override public SchedulePlan apply(DynamoSchedulePlan plan) {
-            return (SchedulePlan)plan;
-        }
-    };
-
->>>>>>> 4ad9a97e
     private DynamoDBMapper mapper;
     private ApplicationEventPublisher publisher;
 
@@ -93,12 +84,8 @@
         plan.setGuid(BridgeUtils.generateGuid());
         plan.setModifiedOn(DateUtils.getCurrentMillisFromEpoch());
         mapper.save(plan);
-<<<<<<< HEAD
+        publisher.publishEvent(new SchedulePlanCreatedEvent(plan));
         return plan;
-=======
-        publisher.publishEvent(new SchedulePlanCreatedEvent(plan));
-        return new GuidHolder(plan.getGuid());
->>>>>>> 4ad9a97e
     }
 
     @Override
