--- conflicted
+++ resolved
@@ -18,26 +18,10 @@
 import com.fasterxml.jackson.datatype.joda.deser.LocalDateDeserializer;
 import org.joda.time.LocalDate;
 
-<<<<<<< HEAD
 /** DynamoDB implementation of {@link org.sagebionetworks.bridge.models.healthdata.HealthDataRecord}. */
 @DynamoDBTable(tableName = "HealthDataRecord3")
-public class DynamoHealthDataRecord implements HealthDataRecord, DynamoTable {
+public class DynamoHealthDataRecord implements HealthDataRecord {
     private Long createdOn;
-=======
-@DynamoDBTable(tableName = "HealthDataRecord2")
-public class DynamoHealthDataRecord implements HealthDataRecord {
-
-    private static final String GUID_FIELD = "guid";
-    private static final String START_DATE_FIELD = "startDate";
-    private static final String END_DATE_FIELD = "endDate";
-    private static final String VERSION_FIELD = "version";
-    private static final String DATA_FIELD = "data";
-    
-    private String key;
-    private String guid;
-    private long startDate;
-    private long endDate;
->>>>>>> 3584bc02
     private JsonNode data;
     private String healthCode;
     private String id;
