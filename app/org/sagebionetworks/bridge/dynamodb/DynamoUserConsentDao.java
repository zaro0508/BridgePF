package org.sagebionetworks.bridge.dynamodb;

import static com.google.common.base.Preconditions.checkArgument;
import static com.google.common.base.Preconditions.checkNotNull;
import static org.apache.commons.lang3.StringUtils.isNotBlank;

import java.util.List;
import java.util.Set;

import org.joda.time.DateTime;
import org.joda.time.DateTimeZone;
import org.sagebionetworks.bridge.dao.UserConsentDao;
import org.sagebionetworks.bridge.exceptions.EntityAlreadyExistsException;
import org.sagebionetworks.bridge.exceptions.EntityNotFoundException;
import org.sagebionetworks.bridge.models.UserConsent;
import org.sagebionetworks.bridge.models.studies.StudyConsent;

import com.amazonaws.services.dynamodbv2.AmazonDynamoDB;
import com.amazonaws.services.dynamodbv2.datamodeling.DynamoDBMapper;
import com.amazonaws.services.dynamodbv2.datamodeling.DynamoDBMapperConfig;
import com.amazonaws.services.dynamodbv2.datamodeling.DynamoDBMapperConfig.ConsistentReads;
import com.amazonaws.services.dynamodbv2.datamodeling.DynamoDBMapperConfig.SaveBehavior;
import com.amazonaws.services.dynamodbv2.datamodeling.DynamoDBScanExpression;
import com.amazonaws.services.dynamodbv2.model.AttributeValue;
import com.amazonaws.services.dynamodbv2.model.ComparisonOperator;
import com.amazonaws.services.dynamodbv2.model.Condition;
import com.amazonaws.services.dynamodbv2.model.ConditionalCheckFailedException;
import com.google.common.collect.Sets;

public class DynamoUserConsentDao implements UserConsentDao {

    private DynamoDBMapper mapper;

    public void setDynamoDbClient(AmazonDynamoDB client) {
        DynamoDBMapperConfig mapperConfig = new DynamoDBMapperConfig.Builder().withSaveBehavior(SaveBehavior.UPDATE)
                .withConsistentReads(ConsistentReads.CONSISTENT)
                .withTableNameOverride(TableNameOverrideFactory.getTableNameOverride(DynamoUserConsent2.class)).build();
        mapper = new DynamoDBMapper(client, mapperConfig);
    }

    @Override
    public void giveConsent(String healthCode, StudyConsent studyConsent) {
        checkArgument(isNotBlank(healthCode), "Health code is blank or null");
        checkNotNull(studyConsent);
        DynamoUserConsent2 consent = null;
        try {
            consent = getUserConsent(healthCode, studyConsent);
            if (consent == null) {
                consent = new DynamoUserConsent2(healthCode, studyConsent);
            }
            consent.setSignedOn(DateTime.now(DateTimeZone.UTC).getMillis());
            mapper.save(consent);
        } catch (ConditionalCheckFailedException e) {
            throw new EntityAlreadyExistsException(consent);
        }
    }

    @Override
    public boolean withdrawConsent(String healthCode, String studyIdentifier) {
        DynamoUserConsent2 consent = (DynamoUserConsent2) getUserConsent(healthCode, studyIdentifier);
        if (consent != null) {
            mapper.delete(consent);
            return true;
        }
        return false;
    }

    @Override
    public boolean hasConsented(String healthCode, String studyIdentifier) {
        return getUserConsent(healthCode, studyIdentifier) != null;
    }

    @Override
    public UserConsent getUserConsent(String healthCode, String studyIdentifier) {
        DynamoUserConsent2 consent = new DynamoUserConsent2(healthCode, studyIdentifier);
        consent = mapper.load(consent);
        return consent;
    }

    @Override
    public long getNumberOfParticipants(String studyKey) {
        DynamoDBScanExpression scan = new DynamoDBScanExpression();

        Condition condition = new Condition();
        condition.withComparisonOperator(ComparisonOperator.EQ);
        condition.withAttributeValueList(new AttributeValue().withS(studyKey));
        scan.addFilterCondition("studyKey", condition);

        Set<String> healthCodes = Sets.newHashSet();
        List<DynamoUserConsent2> mappings = mapper.scan(DynamoUserConsent2.class, scan);
        for (DynamoUserConsent2 consent : mappings) {
            healthCodes.add(consent.getHealthCode());
        }
        return healthCodes.size();
    }

<<<<<<< HEAD
    private DynamoUserConsent2 getUserConsent(String healthCode, StudyConsent studyConsent) {
=======
    // TODO: Remove after backfill
    @Override
    public void removeConsentSignature(String healthCode, String studyIdentifier) {
        DynamoUserConsent2 consent = new DynamoUserConsent2(healthCode, studyIdentifier);
        consent = mapper.load(consent);
        if (consent == null) {
            throw new EntityNotFoundException(UserConsent.class);
        }
        consent.setBirthdate(null);
        consent.setImageData(null);
        consent.setImageMimeType(null);
        consent.setName(null);
        mapper.save(consent);
    }

    // TODO: Remove after backfill
    void putConsentSignature(String healthCode, String studyIdentifier, ConsentSignature consentSignature) {
        DynamoUserConsent2 consent = (DynamoUserConsent2)getUserConsent(healthCode, studyIdentifier);
        consent = mapper.load(consent);
        consent.setName(consentSignature.getName());
        consent.setBirthdate(consentSignature.getBirthdate());
        consent.setImageData(consentSignature.getImageData());
        consent.setImageMimeType(consentSignature.getImageMimeType());
        mapper.save(consent);
    }

    UserConsent getUserConsent2(String healthCode, StudyConsent studyConsent) {
>>>>>>> c5ee4c19
        DynamoUserConsent2 consent = new DynamoUserConsent2(healthCode, studyConsent);
        consent = mapper.load(consent);
        return consent;
    }

    boolean hasConsented(String healthCode, StudyConsent studyConsent) {
        return getUserConsent(healthCode, studyConsent) != null;
    }
}<|MERGE_RESOLUTION|>--- conflicted
+++ resolved
@@ -94,37 +94,7 @@
         return healthCodes.size();
     }
 
-<<<<<<< HEAD
     private DynamoUserConsent2 getUserConsent(String healthCode, StudyConsent studyConsent) {
-=======
-    // TODO: Remove after backfill
-    @Override
-    public void removeConsentSignature(String healthCode, String studyIdentifier) {
-        DynamoUserConsent2 consent = new DynamoUserConsent2(healthCode, studyIdentifier);
-        consent = mapper.load(consent);
-        if (consent == null) {
-            throw new EntityNotFoundException(UserConsent.class);
-        }
-        consent.setBirthdate(null);
-        consent.setImageData(null);
-        consent.setImageMimeType(null);
-        consent.setName(null);
-        mapper.save(consent);
-    }
-
-    // TODO: Remove after backfill
-    void putConsentSignature(String healthCode, String studyIdentifier, ConsentSignature consentSignature) {
-        DynamoUserConsent2 consent = (DynamoUserConsent2)getUserConsent(healthCode, studyIdentifier);
-        consent = mapper.load(consent);
-        consent.setName(consentSignature.getName());
-        consent.setBirthdate(consentSignature.getBirthdate());
-        consent.setImageData(consentSignature.getImageData());
-        consent.setImageMimeType(consentSignature.getImageMimeType());
-        mapper.save(consent);
-    }
-
-    UserConsent getUserConsent2(String healthCode, StudyConsent studyConsent) {
->>>>>>> c5ee4c19
         DynamoUserConsent2 consent = new DynamoUserConsent2(healthCode, studyConsent);
         consent = mapper.load(consent);
         return consent;
