package org.sagebionetworks.bridge.dynamodb;

import static com.google.common.base.Preconditions.checkNotNull;

import java.util.ArrayList;
import java.util.Collections;
import java.util.Comparator;
import java.util.List;
import java.util.Map;

import javax.annotation.Resource;

import org.sagebionetworks.bridge.BridgeUtils;
import org.sagebionetworks.bridge.dao.SurveyDao;
<<<<<<< HEAD
import org.sagebionetworks.bridge.dao.SurveyResponseDao;
import org.sagebionetworks.bridge.dao.UploadSchemaDao;
=======
>>>>>>> 41cbb9ac
import org.sagebionetworks.bridge.exceptions.BridgeServiceException;
import org.sagebionetworks.bridge.exceptions.ConcurrentModificationException;
import org.sagebionetworks.bridge.exceptions.EntityNotFoundException;
import org.sagebionetworks.bridge.exceptions.PublishedSurveyException;
import org.sagebionetworks.bridge.json.DateUtils;
import org.sagebionetworks.bridge.models.GuidCreatedOnVersionHolder;
import org.sagebionetworks.bridge.models.studies.StudyIdentifier;
import org.sagebionetworks.bridge.models.surveys.Survey;
import org.sagebionetworks.bridge.models.surveys.SurveyElement;
import org.sagebionetworks.bridge.models.surveys.SurveyElementFactory;
<<<<<<< HEAD
import org.sagebionetworks.bridge.models.upload.UploadSchema;

import org.springframework.beans.factory.annotation.Autowired;
=======
>>>>>>> 41cbb9ac
import org.springframework.stereotype.Component;

import com.amazonaws.services.dynamodbv2.datamodeling.DynamoDBMapper;
import com.amazonaws.services.dynamodbv2.datamodeling.DynamoDBMapper.FailedBatch;
import com.amazonaws.services.dynamodbv2.datamodeling.DynamoDBQueryExpression;
import com.amazonaws.services.dynamodbv2.datamodeling.DynamoDBScanExpression;
import com.amazonaws.services.dynamodbv2.datamodeling.QueryResultPage;
import com.amazonaws.services.dynamodbv2.model.AttributeValue;
import com.amazonaws.services.dynamodbv2.model.ComparisonOperator;
import com.amazonaws.services.dynamodbv2.model.Condition;
import com.amazonaws.services.dynamodbv2.model.ConditionalCheckFailedException;
import com.google.common.collect.Lists;
import com.google.common.collect.Maps;

@Component
public class DynamoSurveyDao implements SurveyDao {

    Comparator<DynamoSurvey> VERSIONED_ON_DESC_SORTER = new Comparator<DynamoSurvey>() {
        @Override public int compare(DynamoSurvey o1, DynamoSurvey o2) {
            return (int)(o2.getCreatedOn() - o1.getCreatedOn());
        }
    };
    
    class QueryBuilder {
        
        private static final String PUBLISHED_PROPERTY = "published";
        private static final String DELETED_PROPERTY = "deleted";
        private static final String CREATED_ON_PROPERTY = "versionedOn";
        private static final String STUDY_KEY_PROPERTY = "studyKey";
        private static final String IDENTIFIER_PROPERTY = "identifier";
        
        String surveyGuid;
        String studyIdentifier;
        String identifier;
        long createdOn;
        boolean published;
        boolean notDeleted;
        
        QueryBuilder setSurvey(String surveyGuid) {
            this.surveyGuid = surveyGuid;
            return this;
        }
        QueryBuilder setStudy(StudyIdentifier studyIdentifier) {
            this.studyIdentifier = studyIdentifier.getIdentifier();
            return this;
        }
        QueryBuilder setIdentifier(String identifier) {
            this.identifier = identifier;
            return this;
        }
        QueryBuilder setCreatedOn(long createdOn) {
            this.createdOn = createdOn;
            return this;
        }
        QueryBuilder isPublished() {
            this.published = true;
            return this;
        }
        QueryBuilder isNotDeleted() {
            this.notDeleted = true;
            return this;
        }
        
        int getCount() {
            DynamoSurvey key = new DynamoSurvey();
            key.setGuid(surveyGuid);
            DynamoDBQueryExpression<DynamoSurvey> query = new DynamoDBQueryExpression<DynamoSurvey>();
            query.withScanIndexForward(false);
            query.withHashKeyValues(key);    
            if (studyIdentifier != null) {
                query.withQueryFilterEntry(STUDY_KEY_PROPERTY, equalsString(studyIdentifier));
            }
            if (createdOn != 0L) {
                query.withRangeKeyCondition(CREATED_ON_PROPERTY, equalsNumber(Long.toString(createdOn)));
            }
            if (published) {
                query.withQueryFilterEntry(PUBLISHED_PROPERTY, equalsNumber("1"));
            }
            if (notDeleted) {
                query.withQueryFilterEntry(DELETED_PROPERTY, equalsNumber("0"));
            }
            return surveyMapper.queryPage(DynamoSurvey.class, query).getCount();
        }
        
        List<Survey> getAll(boolean exceptionIfEmpty) {
            List<DynamoSurvey> dynamoSurveys = null;
            if (surveyGuid == null) {
                dynamoSurveys = scan();
            } else {
                dynamoSurveys = query();
            }
            if (exceptionIfEmpty && dynamoSurveys.size() == 0) {
                throw new EntityNotFoundException(DynamoSurvey.class);
            }
            List<Survey> surveys = Lists.newArrayListWithCapacity(dynamoSurveys.size());
            for (DynamoSurvey s : dynamoSurveys) {
                surveys.add((Survey)s);
            }
            return surveys;
        }
        
        Survey getOne(boolean exceptionIfEmpty) {
            List<Survey> surveys = getAll(exceptionIfEmpty);
            if (!surveys.isEmpty()) {
                attachSurveyElements(surveys.get(0));
                return surveys.get(0);
            }
            return null;
        }

        private List<DynamoSurvey> query() {
            DynamoDBQueryExpression<DynamoSurvey> query = new DynamoDBQueryExpression<DynamoSurvey>();
            query.withScanIndexForward(false);
            query.withHashKeyValues(new DynamoSurvey(surveyGuid, createdOn));    
            if (studyIdentifier != null) {
                query.withQueryFilterEntry(STUDY_KEY_PROPERTY, equalsString(studyIdentifier));
            }
            if (createdOn != 0L) {
                query.withRangeKeyCondition(CREATED_ON_PROPERTY, equalsNumber(Long.toString(createdOn)));
            }
            if (published) {
                query.withQueryFilterEntry(PUBLISHED_PROPERTY, equalsNumber("1"));
            }
            if (notDeleted) {
                query.withQueryFilterEntry(DELETED_PROPERTY, equalsNumber("0"));
            }
            return surveyMapper.queryPage(DynamoSurvey.class, query).getResults();
        }

        private List<DynamoSurvey> scan() {
            DynamoDBScanExpression scan = new DynamoDBScanExpression();
            if (studyIdentifier != null) {
                scan.addFilterCondition(STUDY_KEY_PROPERTY, equalsString(studyIdentifier));
            }
            if (createdOn != 0L) {
                scan.addFilterCondition(CREATED_ON_PROPERTY, equalsNumber(Long.toString(createdOn)));
            }
            if (published) {
                scan.addFilterCondition(PUBLISHED_PROPERTY, equalsNumber("1"));
            }
            if (identifier != null) {
                scan.addFilterCondition(IDENTIFIER_PROPERTY, equalsString(identifier));
            }
            if (notDeleted) {
                scan.addFilterCondition(DELETED_PROPERTY, equalsNumber("0"));
            }
            // Scans will not sort as queries do. Sort Manually.
            List<DynamoSurvey> surveys = Lists.newArrayList(surveyMapper.scan(DynamoSurvey.class, scan));
            Collections.sort(surveys, VERSIONED_ON_DESC_SORTER);
            return surveys;
        }

        private Condition equalsNumber(String equalTo) {
            Condition condition = new Condition();
            condition.withComparisonOperator(ComparisonOperator.EQ);
            condition.withAttributeValueList(new AttributeValue().withN(equalTo));
            return condition;
        }
        
        private Condition equalsString(String equalTo) {
            Condition condition = new Condition();
            condition.withComparisonOperator(ComparisonOperator.EQ);
            condition.withAttributeValueList(new AttributeValue().withS(equalTo));
            return condition;
        }
        
        private void attachSurveyElements(Survey survey) {
            DynamoSurveyElement template = new DynamoSurveyElement();
            template.setSurveyKeyComponents(survey.getGuid(), survey.getCreatedOn());
            
            DynamoDBQueryExpression<DynamoSurveyElement> query = new DynamoDBQueryExpression<DynamoSurveyElement>();
            query.withHashKeyValues(template);
            
            QueryResultPage<DynamoSurveyElement> page = surveyElementMapper.queryPage(DynamoSurveyElement.class, query);

            List<SurveyElement> elements = Lists.newArrayList();
            for (DynamoSurveyElement element : page.getResults()) {
                elements.add(SurveyElementFactory.fromDynamoEntity(element));
            }
            survey.setElements(elements);
        }
    }

    private DynamoDBMapper surveyMapper;
    private DynamoDBMapper surveyElementMapper;
<<<<<<< HEAD
    private SurveyResponseDao responseDao;
    private SchedulePlanDao schedulePlanDao;
    private UploadSchemaDao uploadSchemaDao;
=======
>>>>>>> 41cbb9ac

    @Resource(name = "surveyMapper")
    public void setSurveyMapper(DynamoDBMapper surveyMapper) {
        this.surveyMapper = surveyMapper;
    }
    
    @Resource(name = "surveyElementMapper")
    public void setSurveyElementMapper(DynamoDBMapper surveyElementMapper) {
        this.surveyElementMapper = surveyElementMapper;
    }

    @Autowired
    public final void setUploadSchemaDao(UploadSchemaDao uploadSchemaDao) {
        this.uploadSchemaDao = uploadSchemaDao;
    }

    @Override
    public Survey createSurvey(Survey survey) {
        checkNotNull(survey.getStudyIdentifier(), "Survey study identifier is null");
        if (survey.getGuid() == null) {
            survey.setGuid(BridgeUtils.generateGuid());
        }
        long time = DateUtils.getCurrentMillisFromEpoch();
        survey.setCreatedOn(time);
        survey.setModifiedOn(time);
<<<<<<< HEAD
        survey.setSchemaRevision(null);
=======
        survey.setPublished(false);
        survey.setDeleted(false);
>>>>>>> 41cbb9ac
        return saveSurvey(survey);
    }

    @Override
    public Survey publishSurvey(StudyIdentifier study, GuidCreatedOnVersionHolder keys) {
        Survey survey = getSurvey(keys);
        if (survey.isDeleted()) {
            throw new EntityNotFoundException(Survey.class);
        }
        if (!survey.isPublished()) {
            // make schema from survey
            UploadSchema schema = uploadSchemaDao.createUploadSchemaFromSurvey(study, survey);

            // update survey
            survey.setPublished(true);
            survey.setModifiedOn(DateUtils.getCurrentMillisFromEpoch());
            survey.setSchemaRevision(schema.getRevision());
            try {
                surveyMapper.save(survey);
            } catch(ConditionalCheckFailedException e) {
                throw new ConcurrentModificationException(survey);
            }
        }
        return survey;
    }
    
    @Override
    public Survey updateSurvey(Survey survey) {
        Survey existing = getSurvey(survey);
        if (existing.isDeleted()) {
            throw new EntityNotFoundException(Survey.class);
        }
        if (existing.isPublished()) {
            throw new PublishedSurveyException(survey);
        }

        // copy over mutable fields
        existing.setIdentifier(survey.getIdentifier());
        existing.setName(survey.getName());
        existing.setElements(survey.getElements());

        // copy over DDB version so we can handle concurrent modification exceptions
        existing.setVersion(survey.getVersion());

        // internal bookkeeping - update modified timestamp, clear schema revision from unpublished survey
        existing.setModifiedOn(DateUtils.getCurrentMillisFromEpoch());
        existing.setSchemaRevision(null);

        return saveSurvey(existing);
    }
    
    @Override
    public Survey versionSurvey(GuidCreatedOnVersionHolder keys) {
        DynamoSurvey existing = (DynamoSurvey)getSurvey(keys);
        if (existing.isDeleted()) {
            throw new EntityNotFoundException(Survey.class);
        }
        DynamoSurvey copy = new DynamoSurvey(existing);
        copy.setPublished(false);
        copy.setDeleted(false);
        copy.setVersion(null);
        long time = DateUtils.getCurrentMillisFromEpoch();
        copy.setCreatedOn(time);
        copy.setModifiedOn(time);
        copy.setSchemaRevision(null);
        for (SurveyElement element : copy.getElements()) {
            element.setGuid(BridgeUtils.generateGuid());
        }
        return saveSurvey(copy);
    }

    @Override
    public void deleteSurvey(GuidCreatedOnVersionHolder keys) {
        Survey existing = getSurvey(keys);
        if (existing.isDeleted()) {
            throw new EntityNotFoundException(Survey.class);
        }
        // If a survey has been published, you can't delete the last published version of that survey.
        // This is going to create a lot of test errors.
        if (existing.isPublished()) {
            int publishedVersionCount = new QueryBuilder().setSurvey(keys.getGuid()).isPublished().isNotDeleted().getCount();
            if (publishedVersionCount < 2) {
                throw new PublishedSurveyException(existing, "You cannot delete the last published version of a published survey.");
            }
        }
<<<<<<< HEAD
        deleteAllElements(existing.getGuid(), existing.getCreatedOn());
        surveyMapper.delete(existing);
    }
    
    @Override
    public Survey closeSurvey(GuidCreatedOnVersionHolder keys) {
        Survey existing = getSurvey(keys);
        existing.setPublished(false);
        existing.setModifiedOn(DateUtils.getCurrentMillisFromEpoch());
        existing.setSchemaRevision(null);
        try {
            surveyMapper.save(existing);
        } catch(ConditionalCheckFailedException e) {
            throw new ConcurrentModificationException(existing);
        }
        return existing;
=======
        existing.setDeleted(true);
        saveSurvey(existing);
>>>>>>> 41cbb9ac
    }

    @Override
    public List<Survey> getSurveyAllVersions(StudyIdentifier studyIdentifier, String guid) {
        return new QueryBuilder().setStudy(studyIdentifier).setSurvey(guid).isNotDeleted().getAll(true);
    }
    
    @Override
    public Survey getSurveyMostRecentVersion(StudyIdentifier studyIdentifier, String guid) {
        return new QueryBuilder().setStudy(studyIdentifier).setSurvey(guid).isNotDeleted().getOne(true);
    }

    @Override
    public Survey getSurveyMostRecentlyPublishedVersion(StudyIdentifier studyIdentifier, String guid) {
        return new QueryBuilder().setStudy(studyIdentifier).isPublished().setSurvey(guid).isNotDeleted().getOne(true);
    }
    
    @Override
    public Survey getSurveyMostRecentlyPublishedVersionByIdentifier(StudyIdentifier studyIdentifier, String identifier) {
        return new QueryBuilder().setStudy(studyIdentifier).setIdentifier(identifier).isPublished().isNotDeleted().getOne(true);
    }
    
    @Override
    public List<Survey> getAllSurveysMostRecentlyPublishedVersion(StudyIdentifier studyIdentifier) {
        return new QueryBuilder().setStudy(studyIdentifier).isPublished().isNotDeleted().getAll(false);
    }
    
    @Override
    public List<Survey> getAllSurveysMostRecentVersion(StudyIdentifier studyIdentifier) {
        List<Survey> surveys = new QueryBuilder().setStudy(studyIdentifier).isNotDeleted().getAll(false);
        if (surveys.isEmpty()) {
            return surveys;
        }
        // If you knew the number of unique guids, you could iterate until you had found
        // that many unique GUIDs, and stop, since they're ordered from largest timestamp 
        // to smaller. This would be faster with many versions to go through.
        Map<String, Survey> map = Maps.newLinkedHashMap();
        for (Survey survey : surveys) {
            Survey stored = map.get(survey.getGuid());
            if (stored == null || survey.getCreatedOn() > stored.getCreatedOn()) {
                map.put(survey.getGuid(), survey);
            }
        }
        return new ArrayList<Survey>(map.values());
    }
    
    /**
     * Get a specific survey version regardless of whether or not is has been deleted. This is the only call 
     * that will return a deleted survey. With most scheduling now pointing to the most recently published 
     * version (not a specific timestamped version), this method should be rarely called.
     */
    @Override
    public Survey getSurvey(GuidCreatedOnVersionHolder keys) {
        return new QueryBuilder().setSurvey(keys.getGuid()).setCreatedOn(keys.getCreatedOn()).getOne(true);
    }
    
    private Survey saveSurvey(Survey survey) {
        deleteAllElements(survey.getGuid(), survey.getCreatedOn());
        
        List<DynamoSurveyElement> dynamoElements = Lists.newArrayList();
        for (int i=0; i < survey.getElements().size(); i++) {
            SurveyElement element = survey.getElements().get(i);
            element.setSurveyKeyComponents(survey.getGuid(), survey.getCreatedOn());
            element.setOrder(i);
            if (element.getGuid() == null) {
                element.setGuid(BridgeUtils.generateGuid());
            }
            dynamoElements.add((DynamoSurveyElement)element);
        }
        
        List<FailedBatch> failures = surveyElementMapper.batchSave(dynamoElements);
        BridgeUtils.ifFailuresThrowException(failures);
        
        try {
            surveyMapper.save(survey);    
        } catch(ConditionalCheckFailedException throwable) {
            throw new ConcurrentModificationException(survey);
        } catch(Throwable t) {
            throw new BridgeServiceException(t);
        }
        return survey;
    }
    
    private void deleteAllElements(String surveyGuid, long createdOn) {
        DynamoSurveyElement template = new DynamoSurveyElement();
        template.setSurveyKeyComponents(surveyGuid, createdOn);
        
        DynamoDBQueryExpression<DynamoSurveyElement> query = new DynamoDBQueryExpression<DynamoSurveyElement>();
        query.withHashKeyValues(template);
        
        QueryResultPage<DynamoSurveyElement> page = surveyElementMapper.queryPage(DynamoSurveyElement.class, query);
        List<FailedBatch> failures = surveyElementMapper.batchDelete(page.getResults());
        BridgeUtils.ifFailuresThrowException(failures);
    }
}<|MERGE_RESOLUTION|>--- conflicted
+++ resolved
@@ -12,11 +12,7 @@
 
 import org.sagebionetworks.bridge.BridgeUtils;
 import org.sagebionetworks.bridge.dao.SurveyDao;
-<<<<<<< HEAD
-import org.sagebionetworks.bridge.dao.SurveyResponseDao;
 import org.sagebionetworks.bridge.dao.UploadSchemaDao;
-=======
->>>>>>> 41cbb9ac
 import org.sagebionetworks.bridge.exceptions.BridgeServiceException;
 import org.sagebionetworks.bridge.exceptions.ConcurrentModificationException;
 import org.sagebionetworks.bridge.exceptions.EntityNotFoundException;
@@ -27,12 +23,9 @@
 import org.sagebionetworks.bridge.models.surveys.Survey;
 import org.sagebionetworks.bridge.models.surveys.SurveyElement;
 import org.sagebionetworks.bridge.models.surveys.SurveyElementFactory;
-<<<<<<< HEAD
 import org.sagebionetworks.bridge.models.upload.UploadSchema;
 
 import org.springframework.beans.factory.annotation.Autowired;
-=======
->>>>>>> 41cbb9ac
 import org.springframework.stereotype.Component;
 
 import com.amazonaws.services.dynamodbv2.datamodeling.DynamoDBMapper;
@@ -218,12 +211,7 @@
 
     private DynamoDBMapper surveyMapper;
     private DynamoDBMapper surveyElementMapper;
-<<<<<<< HEAD
-    private SurveyResponseDao responseDao;
-    private SchedulePlanDao schedulePlanDao;
     private UploadSchemaDao uploadSchemaDao;
-=======
->>>>>>> 41cbb9ac
 
     @Resource(name = "surveyMapper")
     public void setSurveyMapper(DynamoDBMapper surveyMapper) {
@@ -249,12 +237,9 @@
         long time = DateUtils.getCurrentMillisFromEpoch();
         survey.setCreatedOn(time);
         survey.setModifiedOn(time);
-<<<<<<< HEAD
         survey.setSchemaRevision(null);
-=======
         survey.setPublished(false);
         survey.setDeleted(false);
->>>>>>> 41cbb9ac
         return saveSurvey(survey);
     }
 
@@ -340,27 +325,8 @@
                 throw new PublishedSurveyException(existing, "You cannot delete the last published version of a published survey.");
             }
         }
-<<<<<<< HEAD
-        deleteAllElements(existing.getGuid(), existing.getCreatedOn());
-        surveyMapper.delete(existing);
-    }
-    
-    @Override
-    public Survey closeSurvey(GuidCreatedOnVersionHolder keys) {
-        Survey existing = getSurvey(keys);
-        existing.setPublished(false);
-        existing.setModifiedOn(DateUtils.getCurrentMillisFromEpoch());
-        existing.setSchemaRevision(null);
-        try {
-            surveyMapper.save(existing);
-        } catch(ConditionalCheckFailedException e) {
-            throw new ConcurrentModificationException(existing);
-        }
-        return existing;
-=======
         existing.setDeleted(true);
         saveSurvey(existing);
->>>>>>> 41cbb9ac
     }
 
     @Override
