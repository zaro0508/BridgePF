@(auth: String)<!DOCTYPE html>
<html lang="en">
<head>
    <meta charset="utf-8" />
    <title>Parkinson&rsquo;s Disease Mobile Study - Sage Bionetworks</title>
    <meta name="viewport" content="width=device-width" />
    <base href="/"/>
    <script>window._session = @Html(auth);</script>
    <!-- These file names are updated by the grunt build; do not modify directly. -->
    <link rel="stylesheet" href="../shared/build/bridge-shared.min.aabcc93c.css" />
<<<<<<< HEAD
    <link rel="stylesheet" href="neurod/build/neurod.min.1edd1d3e.css" />
=======
    <link rel="stylesheet" href="neurod/build/neurod.min.cbeaff96.css" />
>>>>>>> ba48b9b3
</head>
<body ng-app="neurod" ng-controller="MainController">
  
<div class="header">
    <div class="box">
        <div class="inner-box">
            <div class="logo">
                <h1>Parkinson&rsquo;s Disease Mobile Study</h1>
            </div>
            <div class="auth">
                Already have an account? <button id="signInLink" class="btn" ng-click="signIn()">Sign In</button>
            </div>
        </div>
    </div>
</div>
<div class="main_content" ng-view></div>
<footer>
    <div class="box">
        <div class="sage_logo"></div>
        <div class="center"></div>
        <div class="rwjf_logo"></div>
    </div>
</footer>

<script src="//code.jquery.com/jquery-1.11.0.min.js"></script>
<!-- These file names are updated by the grunt build; do not modify directly. -->
<script src="shared/build/bridge-shared.min.5491fd67.js"></script>
<script src="neurod/build/neurod.min.5f1fc397.js"></script>

</body>
</html>
<|MERGE_RESOLUTION|>--- conflicted
+++ resolved
@@ -8,11 +8,7 @@
     <script>window._session = @Html(auth);</script>
     <!-- These file names are updated by the grunt build; do not modify directly. -->
     <link rel="stylesheet" href="../shared/build/bridge-shared.min.aabcc93c.css" />
-<<<<<<< HEAD
-    <link rel="stylesheet" href="neurod/build/neurod.min.1edd1d3e.css" />
-=======
     <link rel="stylesheet" href="neurod/build/neurod.min.cbeaff96.css" />
->>>>>>> ba48b9b3
 </head>
 <body ng-app="neurod" ng-controller="MainController">
   
