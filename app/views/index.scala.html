--- conflicted
+++ resolved
@@ -6,7 +6,6 @@
     <meta name="viewport" content="width=device-width" />
     <base href="/app/"/>
     <!-- These file names are updated by the grunt build; do not modify directly. -->
-<<<<<<< HEAD
     <style>
     	* { margin: 0; padding: 0; font-family: Helvetica, Droid Sans, sans-serif; background-color: #F9F9F9;  }
     	
@@ -28,39 +27,6 @@
 <body ng-app="bridge" ng-controller="ApplicationController">
     <div id="content-pane" ng-view></div>
     <script src="../shared/build/bridge-shared.min.35def929.js"></script>
-    <script src="build/bridge.min.d35b07c5.js"></script>
-=======
-    <link rel="stylesheet" href="../shared/build/bridge-shared.min.937b506a.css" />
-    <link rel="stylesheet" href="build/bridge.min.17b99f26.css" />
-    <script>window._session = @Html(auth);</script>
-</head>
-<body ng-app="bridge" ng-controller="ApplicationController">
-    <div class="container">
-        <div class="row header">
-            <div class="col-sm-6">
-                <a href="/" class="partner-header">@study</a>
-            </div>
-            <div class="col-sm-6 bridge-header" ng-cloak>
-                <div class="loadingclock" ng-show="loading"></div>
-                <bg-user-menu></bg-user-menu>
-            </div>
-        </div>
-        <div class="row main-pane">
-            <ul class="nav nav-tabs" ng-show="session.authenticated && session.consented" ng-cloak>
-                <li ng-class="{active: tabClass(tab)}" ng-repeat="tab in tabs">
-                    <a href="{{tab.link}}">{{tab.label}}</a>
-                </li>
-            </ul>
-            <div id="content-pane" ng-view></div>
-        </div>
-        <div class="footer-break">
-            <p>&copy; 2014 <a href="http://www.sagebase.org">Sage Bionetworks</a></p>
-        </div>
-    </div>
-
-    <!-- These file names are updated by the grunt build; do not modify directly. -->
-    <script src="../shared/build/bridge-shared.min.5491fd67.js"></script>
-    <script src="build/bridge.min.6a7b1dc9.js"></script>
->>>>>>> 96e07434
+    <script src="build/bridge.min.18bbc8aa.js"></script>
 </body>
 </html>
