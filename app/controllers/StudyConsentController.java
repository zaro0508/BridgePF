--- conflicted
+++ resolved
@@ -25,76 +25,38 @@
     public Result getAllConsents() throws Exception {
         checkForAdmin();
         String studyKey = studyControllerService.getStudyByHostname(request()).getKey();
-<<<<<<< HEAD
-
-        List<StudyConsent> consents = studyConsentService.getAllConsents(user, studyKey);
-        
-        return ok(constructJSON(consents));
-=======
         List<StudyConsent> consents = studyConsentService.getAllConsents(studyKey);
         return ok(Json.toJson(consents));
->>>>>>> aa7a6f22
     }
 
     public Result getActiveConsent() throws Exception {
         checkForAdmin();
         String studyKey = studyControllerService.getStudyByHostname(request()).getKey();
-<<<<<<< HEAD
-
-        StudyConsent consent = studyConsentService.getActiveConsent(user, studyKey);
-
-        return ok(constructJSON(consent));
-    }
-
-    public Result getConsent(String createdOn) throws Exception {
-        User user = getSession().getUser();
-        String studyKey = studyControllerService.getStudyByHostname(request()).getKey();
-        
-        long timestamp = DateConverter.convertMillisFromEpoch(createdOn);
-        StudyConsent consent = studyConsentService.getConsent(user, studyKey, timestamp);
-        
-        return ok(constructJSON(consent));
-=======
         StudyConsent consent = studyConsentService.getActiveConsent(studyKey);
         return ok(Json.toJson(consent));
     }
 
-    public Result getConsent(long timestamp) throws Exception {
+    public Result getConsent(String createdOn) throws Exception {
         checkForAdmin();
         String studyKey = studyControllerService.getStudyByHostname(request()).getKey();
+	long timestamp = DateConverter.convertMillisFromEpoch(createdOn);
         StudyConsent consent = studyConsentService.getConsent(studyKey, timestamp);
         return ok(Json.toJson(consent));
->>>>>>> aa7a6f22
     }
 
     public Result addConsent() throws Exception {
         checkForAdmin();
         String studyKey = studyControllerService.getStudyByHostname(request()).getKey();
         StudyConsentForm form = StudyConsentForm.fromJson(requestToJSON(request()));
-<<<<<<< HEAD
-
-        StudyConsent consent = studyConsentService.addConsent(user, studyKey, form);
-        
-        return ok(constructJSON(consent));
-    }
-
-    public Result setActiveConsent(String createdOn) throws Exception {
-        User user = getSession().getUser();
-        String studyKey = studyControllerService.getStudyByHostname(request()).getKey();
-
-        long timestamp = DateConverter.convertMillisFromEpoch(createdOn);
-        studyConsentService.activateConsent(user, studyKey, timestamp);
-
-=======
         StudyConsent studyConsent = studyConsentService.addConsent(studyKey, form);
         return ok(Json.toJson(studyConsent));
     }
 
-    public Result setActiveConsent(long timestamp) throws Exception {
+    public Result setActiveConsent(String createdOn) throws Exception {
         checkForAdmin();
         String studyKey = studyControllerService.getStudyByHostname(request()).getKey();
+	long timestamp = DateConverter.convertMillisFromEpoch(createdOn);
         studyConsentService.activateConsent(studyKey, timestamp);
->>>>>>> aa7a6f22
         return okResult("Consent document set as active.");
     }
 }