package controllers;

import org.sagebionetworks.bridge.json.JsonUtils;
import org.sagebionetworks.bridge.models.SignUp;
import org.sagebionetworks.bridge.models.Study;
import org.sagebionetworks.bridge.models.User;
import org.sagebionetworks.bridge.models.UserSession;
import org.sagebionetworks.bridge.services.UserAdminService;

import play.mvc.Result;

import com.fasterxml.jackson.databind.JsonNode;

public class UserManagementController extends AdminController {

    private static final String EMAIL_FIELD = "email";
    private static final String CONSENT_FIELD = "consent";

    private UserAdminService userAdminService;

    public void setUserAdminService(UserAdminService userAdminService) {
        this.userAdminService = userAdminService;
    }
    
    public Result createUser() throws Exception {
        getAuthenticatedAdminSession();

        Study study = studyService.getStudyByHostname(getHostname());

        JsonNode node = requestToJSON(request());
        SignUp signUp = SignUp.fromJson(node, true);
        
        boolean consent = JsonUtils.asBoolean(node, CONSENT_FIELD);
        
        // If you don't sign the user in, there will certainly be no session
        UserSession session = userAdminService.createUser(signUp, study, true, consent);
        session.getUser().setHealthDataCode(null);
        
        return createdResult(session);
    }

    public Result deleteUser(String email) throws Exception {
        getAuthenticatedAdminSession();
<<<<<<< HEAD

        User user = getUser(email);
=======
        Study study = studyService.getStudyByHostname(getHostname());
        
        User user = authenticationService.getUser(study, email);
>>>>>>> bc0e442d
        userAdminService.deleteUser(user);

        return okResult("Deleted user successfully.");
    }

    public Result revokeAllConsentRecords(String email) throws Exception {
        getAuthenticatedAdminSession();
        Study study = studyService.getStudyByHostname(getHostname());
<<<<<<< HEAD
=======
        
        JsonNode node = requestToJSON(request());
        String email = JsonUtils.asText(node, EMAIL_FIELD);
>>>>>>> bc0e442d

        User user = authenticationService.getUser(study, email);
        userAdminService.revokeAllConsentRecords(user, study);

        return okResult("Revoked all consent records successfully.");
    }
}<|MERGE_RESOLUTION|>--- conflicted
+++ resolved
@@ -21,7 +21,7 @@
     public void setUserAdminService(UserAdminService userAdminService) {
         this.userAdminService = userAdminService;
     }
-    
+
     public Result createUser() throws Exception {
         getAuthenticatedAdminSession();
 
@@ -29,26 +29,21 @@
 
         JsonNode node = requestToJSON(request());
         SignUp signUp = SignUp.fromJson(node, true);
-        
+
         boolean consent = JsonUtils.asBoolean(node, CONSENT_FIELD);
-        
+
         // If you don't sign the user in, there will certainly be no session
         UserSession session = userAdminService.createUser(signUp, study, true, consent);
         session.getUser().setHealthDataCode(null);
-        
+
         return createdResult(session);
     }
 
     public Result deleteUser(String email) throws Exception {
         getAuthenticatedAdminSession();
-<<<<<<< HEAD
+        Study study = studyService.getStudyByHostname(getHostname());
 
-        User user = getUser(email);
-=======
-        Study study = studyService.getStudyByHostname(getHostname());
-        
         User user = authenticationService.getUser(study, email);
->>>>>>> bc0e442d
         userAdminService.deleteUser(user);
 
         return okResult("Deleted user successfully.");
@@ -57,12 +52,6 @@
     public Result revokeAllConsentRecords(String email) throws Exception {
         getAuthenticatedAdminSession();
         Study study = studyService.getStudyByHostname(getHostname());
-<<<<<<< HEAD
-=======
-        
-        JsonNode node = requestToJSON(request());
-        String email = JsonUtils.asText(node, EMAIL_FIELD);
->>>>>>> bc0e442d
 
         User user = authenticationService.getUser(study, email);
         userAdminService.revokeAllConsentRecords(user, study);
