name := "BridgePF"

version := "0.1-SNAPSHOT"

scalaVersion := "2.10.4"

resolvers += "Sage Local Repository" at "http://sagebionetworks.artifactoryonline.com/sagebionetworks/libs-releases-local"

libraryDependencies ++= Seq(
  javaJdbc,
  javaEbean,
  cache,
  "com.amazonaws" % "aws-java-sdk" % "1.7.7",
  "org.springframework" % "spring-context" % "4.0.3.RELEASE",
  "org.springframework" % "spring-test" % "4.0.3.RELEASE",
  "org.sagebionetworks" % "synapseJavaClient" % "2014-04-23-1152-e52b875",
  "cglib" % "cglib" % "2.2.2",
  "org.codehaus.jackson" % "jackson-mapper-asl" % "1.9.13",
  "com.google.guava" % "guava" % "17.0",
  "org.mockito" % "mockito-all" % "1.9.5",
  "org.jasypt" % "jasypt" % "1.9.2",
  "com.github.fge" % "json-schema-validator" % "2.2.3",
  "commons-httpclient" % "commons-httpclient" % "3.1",
<<<<<<< HEAD
  "com.stormpath.sdk" % "stormpath-sdk-api" % "1.0.beta",
  "com.stormpath.sdk" % "stormpath-sdk-httpclient" % "1.0.beta"
=======
  "com.github.detro.ghostdriver" % "phantomjsdriver" % "1.1.0" % "test"
>>>>>>> 06779ce7
)

play.Project.playJavaSettings<|MERGE_RESOLUTION|>--- conflicted
+++ resolved
@@ -21,12 +21,9 @@
   "org.jasypt" % "jasypt" % "1.9.2",
   "com.github.fge" % "json-schema-validator" % "2.2.3",
   "commons-httpclient" % "commons-httpclient" % "3.1",
-<<<<<<< HEAD
   "com.stormpath.sdk" % "stormpath-sdk-api" % "1.0.beta",
   "com.stormpath.sdk" % "stormpath-sdk-httpclient" % "1.0.beta"
-=======
   "com.github.detro.ghostdriver" % "phantomjsdriver" % "1.1.0" % "test"
->>>>>>> 06779ce7
 )
 
 play.Project.playJavaSettings