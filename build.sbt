name := "BridgePF"

version := "0.1-SNAPSHOT"

resolvers += "Typesafe repository" at "http://repo.typesafe.com/typesafe/releases/"

resolvers += "Sage Local Repository" at "http://sagebionetworks.artifactoryonline.com/sagebionetworks/libs-releases-local"

libraryDependencies ++= Seq(
  javaJdbc,
  javaEbean,
  cache,
  "org.springframework" % "spring-context" % "4.0.3.RELEASE",
  "org.sagebionetworks" % "synapseJavaClient" % "2014-04-23-1152-e52b875",
<<<<<<< HEAD
  "org.sagebionetworks" % "lib-stackConfiguration" % "2014-04-23-1152-e52b875",
=======
>>>>>>> b59a5f8d
  "cglib" % "cglib" % "2.2.2",
  "org.codehaus.jackson" % "jackson-mapper-asl" % "1.9.13"
)

play.Project.playJavaSettings<|MERGE_RESOLUTION|>--- conflicted
+++ resolved
@@ -12,10 +12,7 @@
   cache,
   "org.springframework" % "spring-context" % "4.0.3.RELEASE",
   "org.sagebionetworks" % "synapseJavaClient" % "2014-04-23-1152-e52b875",
-<<<<<<< HEAD
   "org.sagebionetworks" % "lib-stackConfiguration" % "2014-04-23-1152-e52b875",
-=======
->>>>>>> b59a5f8d
   "cglib" % "cglib" % "2.2.2",
   "org.codehaus.jackson" % "jackson-mapper-asl" % "1.9.13"
 )
