--- conflicted
+++ resolved
@@ -18,13 +18,8 @@
   cache,
   filters,
   // Sage packages
-<<<<<<< HEAD
-  "org.sagebionetworks" % "bridge-base" % "2.7.6",
+  "org.sagebionetworks" % "bridge-base" % "2.7.7",
   "org.sagebionetworks" % "synapseJavaClient" % "206.0-9-gb27c77a5f7",
-=======
-  "org.sagebionetworks" % "bridge-base" % "2.7.7",
-  "org.sagebionetworks" % "synapseJavaClient" % "161.0-4-g843de2c",
->>>>>>> dae8e111
   // AWS
   "com.amazonaws" % "aws-java-sdk-s3" % "1.11.198",
   "com.amazonaws" % "aws-java-sdk-sqs" % "1.11.198",
