--- conflicted
+++ resolved
@@ -52,55 +52,6 @@
             }
             return target;
         },
-<<<<<<< HEAD
-        createPayload: function(form, dateFields, fields, toMidnight) {
-            toMidnight = (typeof toMidnight === "boolean") ? toMidnight : false;
-            var startDate = form[dateFields[0]].$modelValue;
-            var endDate = form[dateFields[0]].$modelValue;
-            if (toMidnight) {
-                startDate.setUTCHours(0,0,0,0);
-                endDate.setUTCHours(0,0,0,0);
-            }
-            var payload = { startDate: startDate.getTime(), endDate: endDate.getTime(), data: {} };
-            fields.forEach(function(field) {
-                payload.data[field] = form[field].$modelValue;
-            });
-            return payload;
-        },
-        updateRecord: function(record, form, dateFields, fields) {
-            var startDate = form[dateFields[0]].$modelValue;
-            var endDate = form[dateFields[0]].$modelValue;
-            if (toMidnight) {
-                startDate.setUTCHours(0,0,0,0);
-                endDate.setUTCHours(0,0,0,0);
-            }
-            record.startDate = startDate.getTime();
-            record.endDate = endDate.getTime();
-            fields.forEach(function(field) {
-                record.data[field] = form[field].$modelValue;
-            });
-            delete record.$$hashKey; // oh Angular
-            return record;
-        },
-        refreshChartFromServer: function(chartScope) {
-            var deferred = $q.defer();
-            var start = this.dateWindow[0];
-            var end = this.dateWindow[1];
-            // We want more data than the window. We want it to be possible for the user to scroll
-            // back in time. Grab 2x the period and make that the date range for the data, but not the UI.
-            start = start - ((end-start)*2);
-
-            healthDataService.getByDateRange(chartScope.tracker.id, start, end).then(function(data, status) {
-                chartScope.dataset.convert(data.payload);
-                deferred.resolve(chartScope.dataset);
-            }, function(data, status) {
-                chartScope.dataset.clear();
-                deferred.reject(data);
-            });
-            return deferred.promise;
-        },
-=======
->>>>>>> 1ce897df
         getDateWindowData: function() {
             return [ [this.dateWindow[0], 0], [this.dateWindow[1], 0] ];
         },
