<beans xmlns="http://www.springframework.org/schema/beans"
   xmlns:context="http://www.springframework.org/schema/context"
   xmlns:xsi="http://www.w3.org/2001/XMLSchema-instance"
   xmlns:mvc="http://www.springframework.org/schema/mvc"
   xsi:schemaLocation="
        http://www.springframework.org/schema/beans     
        http://www.springframework.org/schema/beans/spring-beans-3.0.xsd
        http://www.springframework.org/schema/context 
        http://www.springframework.org/schema/context/spring-context-3.0.xsd
        http://www.springframework.org/schema/mvc
        http://www.springframework.org/schema/mvc/spring-mvc.xsd">

    <bean id="bridgeConfig" class="org.sagebionetworks.bridge.config.BridgeConfigFactory"
            factory-method="getConfig" />

    <bean id="healthCodeEncryptor" class="org.sagebionetworks.bridge.crypto.BridgeEncryptor">
        <constructor-arg value="#{bridgeConfig.healthCodePassword}"/>
    </bean>

    <bean id="awsCredentials" class="com.amazonaws.auth.BasicAWSCredentials">
        <constructor-arg index="0" value="#{bridgeConfig.getProperty('aws.key')}"/>
        <constructor-arg index="1" value="#{bridgeConfig.getProperty('aws.secret.key')}"/>
    </bean>

    <bean id="s3UploadCredentials" class="com.amazonaws.auth.BasicAWSCredentials">
        <constructor-arg index="0" value="#{bridgeConfig.getProperty('aws.key.upload')}"/>
        <constructor-arg index="1" value="#{bridgeConfig.getProperty('aws.secret.key.upload')}"/>
    </bean>

    <!-- Simple Email Service -->

    <bean id="sesClient" class="com.amazonaws.services.simpleemail.AmazonSimpleEmailServiceClient">
        <constructor-arg index="0">
            <ref bean="awsCredentials" />
        </constructor-arg>
    </bean>

    <!-- S3 -->

    <bean id="s3Client" class="com.amazonaws.services.s3.AmazonS3Client">
        <constructor-arg index="0">
            <ref bean="awsCredentials" />
        </constructor-arg>
    </bean>

    <bean id="s3UploadClient" class="com.amazonaws.services.s3.AmazonS3Client">
        <constructor-arg index="0">
            <ref bean="s3UploadCredentials" />
        </constructor-arg>
    </bean>

    <bean id="uploadTokenServiceClient" class="com.amazonaws.services.securitytoken.AWSSecurityTokenServiceClient">
        <constructor-arg index="0">
            <ref bean="s3UploadCredentials" />
        </constructor-arg>
    </bean>

    <!-- DynamoDB -->

    <bean id="dynamoDbClient" class="com.amazonaws.services.dynamodbv2.AmazonDynamoDBClient">
        <constructor-arg index="0">
            <ref bean="awsCredentials" />
        </constructor-arg>
    </bean>

    <bean id="healthCodeDao" class="org.sagebionetworks.bridge.dynamodb.DynamoHealthCodeDao">
        <property name="dynamoDbClient" ref="dynamoDbClient" />
    </bean>

    <bean id="healthIdDao" class="org.sagebionetworks.bridge.dynamodb.DynamoHealthIdDao">
        <property name="dynamoDbClient" ref="dynamoDbClient" />
    </bean>

    <bean id="studyConsentDao" class="org.sagebionetworks.bridge.dynamodb.DynamoStudyConsentDao">
        <property name="dynamoDbClient" ref="dynamoDbClient" />
    </bean>

    <bean id="userConsentDao" class="org.sagebionetworks.bridge.dynamodb.DynamoUserConsentDao">
        <property name="dynamoDbClient" ref="dynamoDbClient" />
    </bean>

    <bean id="surveyDao" class="org.sagebionetworks.bridge.dynamodb.DynamoSurveyDao">
        <property name="dynamoDbClient" ref="dynamoDbClient" />
    </bean>
    
    <bean id="surveyResponseDao" class="org.sagebionetworks.bridge.dynamodb.DynamoSurveyResponseDao">
        <property name="dynamoDbClient" ref="dynamoDbClient" />
        <property name="surveyDao" ref="surveyDao"/>
    </bean>
    
    <bean id="exceptionInterceptor" class="interceptors.ExceptionInterceptor"/>

    <!-- Redis -->
    
    <bean id="userLockDao" class="org.sagebionetworks.bridge.redis.RedisUserLockDao"/>

    <!-- Stormpath identity service -->

    <bean id="stormpathClient" class="org.sagebionetworks.bridge.stormpath.StormpathFactory" 
        factory-method="createStormpathClient" scope="singleton">
    </bean>

    <!-- Caching abstraction -->

    <bean id="cacheProvider" class="org.sagebionetworks.bridge.cache.CacheProvider"/>

    <!-- Play controllers. -->

    <bean id="BaseController" class="controllers.BaseController" abstract="true">
        <property name="authenticationService" ref="authenticationService" />
        <property name="studyService" ref="studyService" />
        <property name="cacheProvider" ref="cacheProvider" />
    </bean>

    <bean id="AdminController" class="controllers.AdminController" abstract="true" parent="BaseController">
    </bean>

    <bean id="proxiedController" class="org.springframework.aop.framework.ProxyFactoryBean">
        <property name="proxyTargetClass" value="true"/>
        <property name="interceptorNames">
            <list><value>exceptionInterceptor</value></list>
        </property>
    </bean>

    <bean id="controllers.ApplicationController" parent="proxiedController">
        <property name="target">
            <bean class="controllers.ApplicationController" parent="BaseController">
            </bean>
        </property>
    </bean>

    <bean id="controllers.AuthenticationController" parent="proxiedController">
        <property name="target">
            <bean class="controllers.AuthenticationController" parent="BaseController">
            </bean>
        </property>
    </bean>

    <bean id="controllers.HealthDataController" parent="proxiedController">
        <property name="target">
            <bean class="controllers.HealthDataController" parent="BaseController">
                <property name="healthDataService" ref="healthDataService"/>
            </bean>
        </property>
    </bean>

    <bean id="controllers.TrackerController" parent="proxiedController">
        <property name="target">
            <bean class="controllers.TrackerController" parent="BaseController">
                <property name="jsonSchemaValidator">
                    <bean class="global.JsonSchemaValidator"/>
                </property>
            </bean>
        </property>
    </bean>

    <bean id="controllers.UserProfileController" parent="proxiedController">
        <property name="target">
            <bean class="controllers.UserProfileController" parent="BaseController">
                <property name="userProfileService" ref="userProfileService"/>
            </bean>
        </property>
    </bean>

    <bean id="controllers.ConsentController" parent="proxiedController">
        <property name="target">
            <bean class="controllers.ConsentController" parent="BaseController">
                <property name="consentService" ref="consentService" />
            </bean>
        </property>
    </bean>

    <bean id="controllers.BackfillController" parent="proxiedController">
        <property name="target">
            <bean class="controllers.BackfillController" parent="AdminController">
                <property name="backfillService" ref="backfillService" />
            </bean>
        </property>
    </bean>

    <bean id="controllers.StudyConsentController" parent="proxiedController">
        <property name="target">
            <bean class="controllers.StudyConsentController" parent="AdminController">
                <property name="studyConsentService" ref="studyConsentService" />
            </bean>
        </property>
    </bean>

    <bean id="controllers.SurveyController" parent="proxiedController">
        <property name="target">
            <bean class="controllers.SurveyController" parent="BaseController">
                <property name="surveyService" ref="surveyService" />
            </bean>
        </property>
    </bean>
<<<<<<< HEAD

    <bean id="controllers.UploadController" parent="proxiedController">
        <property name="target">
            <bean class="controllers.UploadController" parent="BaseController">
                <property name="uploadService" ref="uploadService" />
            </bean>
        </property>
    </bean>

=======
        
    <bean id="controllers.SurveyResponseController" parent="proxiedController">
        <property name="target">
            <bean class="controllers.SurveyResponseController" parent="BaseController">
                <property name="surveyResponseDao" ref="surveyResponseDao" />
            </bean>
        </property>
    </bean>    
    
>>>>>>> d5627525
    <bean id="studyService" class="org.sagebionetworks.bridge.services.StudyServiceImpl">
        <property name="studies">
            <list>
                <bean class="org.sagebionetworks.bridge.models.Study">
                    <constructor-arg index="0" value="Parkinson’s Disease Mobile Study"/>
                    <constructor-arg index="1" value="neurod"/>
                    <constructor-arg index="2" value="17"/>
                    <constructor-arg index="3" value="#{bridgeConfig.getProperty('stormpath.neurod.directory.href')}"/>
                    <constructor-arg index="4">
                        <list>
                            <value>10.0.2.2</value> <!-- IE VirtualBox Machine, local development -->
                            <value>localhost</value>
                            <value>bridge-develop.herokuapp.com</value>
                            <value>bridge-uat.herokuapp.com</value>
                            <value>pd-staging.sagebridge.org</value>
			                 <value>pd.sagebridge.org</value>
                        </list>
                    </constructor-arg>
                    <constructor-arg index="5">
                        <list>
                            <ref bean="pb-tracker"/>
                            <ref bean="med-tracker"/>
                        </list>
                    </constructor-arg>
                    <constructor-arg index="6" value="file:conf/email-templates/neurod-consent.html"/>
                    <constructor-arg index="7" value="neurod_researcher"/>                       
                </bean>
            </list>
        </property>
    </bean>

    <bean id="pb-tracker" class="org.sagebionetworks.bridge.models.Tracker">
        <property name="name" value="Blood Pressure Reading"/>
        <property name="type" value="BloodPressure"/>
        <property name="id" value="1"/>
        <property name="schemaFile" value="file:conf/schemas/bloodpressure.json"/>
    </bean>

    <bean id="med-tracker" class="org.sagebionetworks.bridge.models.Tracker">
        <property name="name" value="Medication"/>
        <property name="type" value="Medication"/>
        <property name="id" value="2"/>
        <property name="schemaFile" value="file:conf/schemas/medication.json"/>
    </bean>

    <!-- Services -->

    <bean id="healthCodeService" class="org.sagebionetworks.bridge.services.HealthCodeServiceImpl">
        <property name="healthIdDao" ref="healthIdDao" />
        <property name="healthCodeDao" ref="healthCodeDao" />
    </bean>

    <bean id="authenticationService" class="org.sagebionetworks.bridge.services.AuthenticationServiceImpl">
        <property name="stormpathClient" ref="stormpathClient" />
        <property name="cacheProvider" ref="cacheProvider" />
        <property name="bridgeConfig" ref="bridgeConfig" />
        <property name="healthCodeEncryptor" ref="healthCodeEncryptor" />
        <property name="healthCodeService" ref="healthCodeService" />
    </bean>

    <bean id="healthDataService" class="org.sagebionetworks.bridge.services.HealthDataServiceImpl">
        <property name="updateMapper">
            <bean class="com.amazonaws.services.dynamodbv2.datamodeling.DynamoDBMapper">
                <constructor-arg index="0" ref="dynamoDbClient"/>
                <constructor-arg index="1">
                    <bean class="org.sagebionetworks.bridge.dynamodb.DynamoDBMapperConfigFactory" factory-method="getUpdateMapper">
                        <constructor-arg><value>org.sagebionetworks.bridge.dynamodb.DynamoHealthDataRecord</value></constructor-arg>
                    </bean>
                </constructor-arg>
            </bean>
        </property>
        <property name="createMapper">
            <bean class="com.amazonaws.services.dynamodbv2.datamodeling.DynamoDBMapper">
                <constructor-arg index="0" ref="dynamoDbClient"/>
                <constructor-arg index="1">
                    <bean class="org.sagebionetworks.bridge.dynamodb.DynamoDBMapperConfigFactory" factory-method="getCreateMapper">
                        <constructor-arg><value>org.sagebionetworks.bridge.dynamodb.DynamoHealthDataRecord</value></constructor-arg>
                    </bean>
                </constructor-arg>
            </bean>
        </property>
    </bean>

    <bean id="userProfileService" class="org.sagebionetworks.bridge.services.UserProfileServiceImpl">
        <property name="stormpathClient" ref="stormpathClient" />
    </bean>

    <bean id="consentService" class="org.sagebionetworks.bridge.services.ConsentServiceImpl">
        <property name="stormpathClient" ref="stormpathClient" />
        <property name="healthCodeEncryptor" ref="healthCodeEncryptor" />
        <property name="healthCodeService" ref="healthCodeService" />
        <property name="sendMailService" ref="sendEmailViaAmazonService"/>
        <property name="studyConsentDao" ref="studyConsentDao"/>
        <property name="userConsentDao" ref="userConsentDao"/>
    </bean>
    
    <bean id="studyConsentService" class="org.sagebionetworks.bridge.services.StudyConsentServiceImpl">
        <property name="studyConsentDao" ref="studyConsentDao" />
    </bean>

    <bean id="uploadSessionCredentialsService" class="org.sagebionetworks.bridge.services.UploadSessionCredentialsService">
        <constructor-arg ref="uploadTokenServiceClient" />
    </bean>

    <bean id="uploadService" class="org.sagebionetworks.bridge.services.UploadServiceImpl">
        <property name="uploadSessionCredentialsService" ref="uploadSessionCredentialsService" />
        <property name="s3UploadClient" ref="s3UploadClient" />
        <property name="s3Client" ref="s3Client" />
    </bean>

    <!-- Backfill -->
    <bean id="backfillService" class="org.sagebionetworks.bridge.services.BackfillService">
        <property name="stormpathClient" ref="stormpathClient"/>
        <property name="healthCodeEncryptor" ref="healthCodeEncryptor" />
        <property name="healthCodeService" ref="healthCodeService" />
        <property name="studyConsentDao" ref="studyConsentDao" />
        <property name="userConsentDao" ref="userConsentDao" />
    </bean>

    <bean id="sendEmailViaAmazonService" class="org.sagebionetworks.bridge.services.SendMailViaAmazonService">
        <property name="fromEmail" value="support@sagebridge.org"/>
        <property name="emailClient" ref="sesClient" />
    </bean>
    
    <bean id="userAdminService" class="org.sagebionetworks.bridge.services.StormPathUserAdminService">
        <property name="authenticationService" ref="authenticationService"/>
        <property name="consentService" ref="consentService"/>
        <property name="healthDataService" ref="healthDataService"/>
        <property name="studyService" ref="studyService"/>
        <property name="stormpathClient" ref="stormpathClient"/>
        <property name="userLockDao" ref="userLockDao"/>
    </bean>
    
    <bean id="surveyService" class="org.sagebionetworks.bridge.services.SurveyServiceImpl">
        <property name="surveyDao" ref="surveyDao"/>
    </bean>    
</beans><|MERGE_RESOLUTION|>--- conflicted
+++ resolved
@@ -193,7 +193,6 @@
             </bean>
         </property>
     </bean>
-<<<<<<< HEAD
 
     <bean id="controllers.UploadController" parent="proxiedController">
         <property name="target">
@@ -203,8 +202,6 @@
         </property>
     </bean>
 
-=======
-        
     <bean id="controllers.SurveyResponseController" parent="proxiedController">
         <property name="target">
             <bean class="controllers.SurveyResponseController" parent="BaseController">
@@ -212,8 +209,7 @@
             </bean>
         </property>
     </bean>    
-    
->>>>>>> d5627525
+
     <bean id="studyService" class="org.sagebionetworks.bridge.services.StudyServiceImpl">
         <property name="studies">
             <list>
