--- conflicted
+++ resolved
@@ -115,11 +115,7 @@
                 <bean class="org.sagebionetworks.bridge.models.Study">
                     <constructor-arg index="0" value="Parkinson’s Disease Mobile Study"/>
                     <constructor-arg index="1" value="neurod"/>
-<<<<<<< HEAD
-                    <constructor-arg index="2" value="https://api.stormpath.com/v1/directories/ojPkm9y0sxo8lH8PuZrId"/>
-=======
                     <constructor-arg index="2" value="#{bridgeConfig.getProperty('stormpath.neurod.directory.href')}"/>
->>>>>>> 59ffad5e
                     <constructor-arg index="3">
                         <list>
                             <!-- IE VirtualBox Machine, local development -->
