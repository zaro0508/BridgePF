<beans xmlns="http://www.springframework.org/schema/beans"
   xmlns:context="http://www.springframework.org/schema/context"
   xmlns:xsi="http://www.w3.org/2001/XMLSchema-instance"
   xmlns:mvc="http://www.springframework.org/schema/mvc"
   xsi:schemaLocation="
        http://www.springframework.org/schema/beans     
        http://www.springframework.org/schema/beans/spring-beans-3.0.xsd
        http://www.springframework.org/schema/context 
        http://www.springframework.org/schema/context/spring-context-3.0.xsd
        http://www.springframework.org/schema/mvc
        http://www.springframework.org/schema/mvc/spring-mvc.xsd">

    <context:annotation-config />
<<<<<<< HEAD
    <bean class="org.sagebionetworks.bridge.config.BridgeSpringConfig" />
=======
>>>>>>> df559a8d

    <bean id="bridgeConfig" class="org.sagebionetworks.bridge.config.BridgeConfigFactory"
            factory-method="getConfig" />

    <bean id="healthCodeEncryptor" class="org.sagebionetworks.bridge.crypto.AesGcmEncryptor">
        <constructor-arg value="#{bridgeConfig.healthCodeKey}" />
    </bean>

    <bean id="awsCredentials" class="com.amazonaws.auth.BasicAWSCredentials">
        <constructor-arg index="0" value="#{bridgeConfig.getProperty('aws.key')}"/>
        <constructor-arg index="1" value="#{bridgeConfig.getProperty('aws.secret.key')}"/>
    </bean>

    <bean id="s3UploadCredentials" class="com.amazonaws.auth.BasicAWSCredentials">
        <constructor-arg index="0" value="#{bridgeConfig.getProperty('aws.key.upload')}"/>
        <constructor-arg index="1" value="#{bridgeConfig.getProperty('aws.secret.key.upload')}"/>
    </bean>

    <bean id="s3CmsCredentials" class="com.amazonaws.auth.BasicAWSCredentials">
        <constructor-arg index="0" value="#{bridgeConfig.getProperty('aws.key.upload.cms')}"/>
        <constructor-arg index="1" value="#{bridgeConfig.getProperty('aws.secret.key.upload.cms')}"/>
    </bean>

    <!-- Simple Email Service -->

    <bean id="sesClient" class="com.amazonaws.services.simpleemail.AmazonSimpleEmailServiceClient">
        <constructor-arg index="0">
            <ref bean="awsCredentials" />
        </constructor-arg>
    </bean>
    
    <bean id="r5client" class="com.amazonaws.services.route53.AmazonRoute53Client">
        <constructor-arg index="0">
            <ref bean="awsCredentials" />
        </constructor-arg>
    </bean>

    <!-- S3 -->

    <bean id="s3Client" class="com.amazonaws.services.s3.AmazonS3Client">
        <constructor-arg index="0">
            <ref bean="awsCredentials" />
        </constructor-arg>
    </bean>

    <bean id="s3UploadClient" class="com.amazonaws.services.s3.AmazonS3Client">
        <constructor-arg index="0">
            <ref bean="s3UploadCredentials" />
        </constructor-arg>
    </bean>

    <bean id="uploadTokenServiceClient" class="com.amazonaws.services.securitytoken.AWSSecurityTokenServiceClient">
        <constructor-arg index="0">
            <ref bean="s3UploadCredentials" />
        </constructor-arg>
    </bean>

    <bean id="s3CmsClient" class="com.amazonaws.services.s3.AmazonS3Client">
        <constructor-arg index="0">
            <ref bean="s3CmsCredentials" />
        </constructor-arg>
    </bean>

    <!-- DynamoDB -->

    <bean id="dynamoDbClient" class="com.amazonaws.services.dynamodbv2.AmazonDynamoDBClient">
        <constructor-arg index="0">
            <ref bean="awsCredentials" />
        </constructor-arg>
    </bean>

    <bean id="healthCodeDao" class="org.sagebionetworks.bridge.dynamodb.DynamoHealthCodeDao">
        <property name="dynamoDbClient" ref="dynamoDbClient" />
    </bean>

    <bean id="healthIdDao" class="org.sagebionetworks.bridge.dynamodb.DynamoHealthIdDao">
        <property name="dynamoDbClient" ref="dynamoDbClient" />
    </bean>

    <bean id="studyConsentDao" class="org.sagebionetworks.bridge.dynamodb.DynamoStudyConsentDao">
        <property name="dynamoDbClient" ref="dynamoDbClient" />
    </bean>

    <bean id="userConsentDao" class="org.sagebionetworks.bridge.dynamodb.DynamoUserConsentDao">
        <property name="dynamoDbClient" ref="dynamoDbClient" />
    </bean>

    <bean id="surveyDao" class="org.sagebionetworks.bridge.dynamodb.DynamoSurveyDao">
        <property name="dynamoDbClient" ref="dynamoDbClient" />
        <property name="surveyResponseDao" ref="surveyResponseDao" />
        <property name="schedulePlanDao" ref="schedulePlanDao" />
    </bean>
    
    <bean id="surveyResponseDao" class="org.sagebionetworks.bridge.dynamodb.DynamoSurveyResponseDao">
        <property name="dynamoDbClient" ref="dynamoDbClient" />
        <property name="surveyDao" ref="surveyDao"/>
    </bean>

    <bean id="uploadDao" class="org.sagebionetworks.bridge.dynamodb.DynamoUploadDao">
        <property name="dynamoDbClient" ref="dynamoDbClient" />
    </bean>

    <bean id="schedulePlanDao" class="org.sagebionetworks.bridge.dynamodb.DynamoSchedulePlanDao">
        <property name="dynamoDbClient" ref="dynamoDbClient" />
    </bean>
    
    <bean id="healthDataDao" class="org.sagebionetworks.bridge.dynamodb.DynamoHealthDataDao">
        <property name="dynamoDbClient" ref="dynamoDbClient" />
    </bean>
    
    <bean id="participantOptionsDao" class="org.sagebionetworks.bridge.dynamodb.DynamoParticipantOptionsDao">
        <property name="dynamoDbClient" ref="dynamoDbClient" />
    </bean>
 
    <bean id="studyDao" class="org.sagebionetworks.bridge.dynamodb.DynamoStudyDao">
        <property name="dynamoDbClient" ref="dynamoDbClient" />
    </bean>
    
    <bean id="directoryDao" class="org.sagebionetworks.bridge.stormpath.StormpathDirectoryDao">
        <property name="bridgeConfig" ref="bridgeConfig"/>
        <property name="stormpathClient" ref="stormpathClient"/>
    </bean>
    
    <bean id="dnsDao" class="org.sagebionetworks.bridge.route53.Route53DnsDao">
        <property name="bridgeConfig" ref="bridgeConfig"/>
        <property name="amazonRoute53Client" ref="r5client"/>
    </bean>

    <bean id="backfillDao" class="org.sagebionetworks.bridge.dynamodb.DynamoBackfillDao">
        <property name="dynamoDbClient" ref="dynamoDbClient" />
    </bean>

    <bean id="herokuApi" class="org.sagebionetworks.bridge.heroku.HerokuApiImpl">
        <property name="bridgeConfig" ref="bridgeConfig"/>
    </bean>
    
    <bean id="exceptionInterceptor" class="interceptors.ExceptionInterceptor">
        <property name="bridgeConfig" ref="bridgeConfig"/>
    </bean>
    
    <bean id="loggingInterceptor" class="interceptors.LoggingInterceptor"/>
    
    <!-- Redis -->

    <bean id="distributedLockDao" class="org.sagebionetworks.bridge.redis.RedisDistributedLockDao"/>

    <!-- Stormpath identity service -->

    <bean id="stormpathClient" class="org.sagebionetworks.bridge.stormpath.StormpathFactory" 
        factory-method="getStormpathClient" scope="singleton">
    </bean>

    <!-- Caching abstraction -->

    <bean id="cacheProvider" class="org.sagebionetworks.bridge.cache.CacheProvider"/>

    <!-- Play controllers. -->

    <bean id="BaseController" class="controllers.BaseController" abstract="true">
        <property name="authenticationService" ref="authenticationService" />
        <property name="studyService" ref="studyService" />
        <property name="cacheProvider" ref="cacheProvider" />
        <property name="bridgeConfig" ref="bridgeConfig" />
    </bean>

    <bean id="AdminController" class="controllers.AdminController" abstract="true" parent="BaseController">
    </bean>

    <bean id="proxiedController" class="org.springframework.aop.framework.ProxyFactoryBean">
        <property name="proxyTargetClass" value="true"/>
        <property name="interceptorNames">
            <list>
                <value>loggingInterceptor</value>
                <value>exceptionInterceptor</value>
            </list>
        </property>
    </bean>

    <bean id="controllers.ApplicationController" parent="proxiedController">
        <property name="target">
            <bean class="controllers.ApplicationController" parent="BaseController">
            </bean>
        </property>
    </bean>

    <bean id="controllers.AuthenticationController" parent="proxiedController">
        <property name="target">
            <bean class="controllers.AuthenticationController" parent="BaseController">
            </bean>
        </property>
    </bean>

    <bean id="controllers.HealthDataController" parent="proxiedController">
        <property name="target">
            <bean class="controllers.HealthDataController" parent="BaseController">
                <property name="healthDataService" ref="healthDataService"/>
            </bean>
        </property>
    </bean>

    <bean id="controllers.TrackerController" parent="proxiedController">
        <property name="target">
            <bean class="controllers.TrackerController" parent="BaseController">
                <property name="jsonSchemaValidator">
                    <bean class="global.JsonSchemaValidator"/>
                </property>
            </bean>
        </property>
    </bean>

    <bean id="controllers.UserProfileController" parent="proxiedController">
        <property name="target">
            <bean class="controllers.UserProfileController" parent="BaseController">
                <property name="userProfileService" ref="userProfileService"/>
            </bean>
        </property>
    </bean>

    <bean id="controllers.UploadSchemaController" parent="proxiedController">
        <property name="target">
            <bean class="controllers.UploadSchemaController" parent="BaseController" />
        </property>
    </bean>

    <bean id="controllers.ConsentController" parent="proxiedController">
        <property name="target">
            <bean class="controllers.ConsentController" parent="BaseController">
                <property name="consentService" ref="consentService" />
                <property name="optionsService" ref="optionsService" />
            </bean>
        </property>
    </bean>
    
    <bean id="controllers.ScheduleController" parent="proxiedController">
        <property name="target">
            <bean class="controllers.ScheduleController" parent="BaseController">
                <property name="schedulePlanService" ref="schedulePlanService" />
            </bean>
        </property>
    </bean>
    
    <bean id="controllers.BackfillController" parent="proxiedController">
        <property name="target">
            <bean class="controllers.BackfillController" parent="AdminController" />
        </property>
    </bean>

    <bean id="controllers.StudyConsentController" parent="proxiedController">
        <property name="target">
            <bean class="controllers.StudyConsentController" parent="AdminController">
                <property name="studyConsentService" ref="studyConsentService" />
            </bean>
        </property>
    </bean>

    <bean id="controllers.SurveyController" parent="proxiedController">
        <property name="target">
            <bean class="controllers.SurveyController" parent="BaseController">
                <property name="surveyService" ref="surveyService" />
            </bean>
        </property>
    </bean>

    <bean id="controllers.UploadController" parent="proxiedController">
        <property name="target">
            <bean class="controllers.UploadController" parent="BaseController">
                <property name="uploadService" ref="uploadService" />
            </bean>
        </property>
    </bean>

    <bean id="controllers.SurveyResponseController" parent="proxiedController">
        <property name="target">
            <bean class="controllers.SurveyResponseController" parent="BaseController">
                <property name="surveyResponseService" ref="surveyResponseService" />
            </bean>
        </property>
    </bean>
    
    <bean id="controllers.UserManagementControler" parent="proxiedController">
        <property name="target">
            <bean class="controllers.UserManagementController" parent="AdminController">
                <property name="userAdminService" ref="userAdminService" />
            </bean>
        </property>
    </bean>    

    <bean id="controllers.SchedulePlanController" parent="proxiedController">
        <property name="target">
            <bean class="controllers.SchedulePlanController" parent="BaseController">
                <property name="schedulePlanService" ref="schedulePlanService" />
            </bean>
        </property>
    </bean>
    
    <bean id="controllers.StudyController" parent="proxiedController">
        <property name="target">
            <bean class="controllers.StudyController" parent="BaseController">
                <property name="studyService" ref="studyService" />
            </bean>
        </property>
    </bean>
    
    <bean id="studyService" class="org.sagebionetworks.bridge.services.StudyServiceImpl">
        <property name="uploadCertificateService" ref="uploadCertificateService"/>
        <property name="studyDao" ref="studyDao"/>
        <property name="directoryDao" ref="directoryDao"/>
        <property name="herokuApi" ref="herokuApi"/>
        <property name="dnsDao" ref="dnsDao"/>
        <property name="distributedLockDao" ref="distributedLockDao"/>
        <property name="bridgeConfig" ref="bridgeConfig"/>
        <property name="cacheProvider" ref="cacheProvider"/>
        <property name="validator">
            <bean class="org.sagebionetworks.bridge.validators.StudyValidator"/>
        </property>
        <property name="trackers">
            <list>
                <ref bean="pb-tracker"/>
                <ref bean="med-tracker"/>
            </list>
        </property>
    </bean>

    <bean id="pb-tracker" class="org.sagebionetworks.bridge.models.studies.Tracker">
        <property name="name" value="Blood Pressure Reading"/>
        <property name="type" value="BloodPressure"/>
        <!-- It should be bp-tracker, but I screwed this up when creating the API study.
            Not currently in use, but if it ever is, I'll update in each environment.
         -->
        <property name="identifier" value="pb-tracker"/>
        <property name="schemaFile" value="file:conf/schemas/bloodpressure.json"/>
    </bean>

    <bean id="med-tracker" class="org.sagebionetworks.bridge.models.studies.Tracker">
        <property name="name" value="Medication"/>
        <property name="type" value="Medication"/>
        <property name="identifier" value="med-tracker"/>
        <property name="schemaFile" value="file:conf/schemas/medication.json"/>
    </bean>

    <bean id="controllers.LunchController" parent="proxiedController">
        <property name="target">
            <bean class="controllers.LunchController" parent="BaseController" />
        </property>
    </bean>
 
    <!-- Services -->

    <bean id="healthCodeService" class="org.sagebionetworks.bridge.services.HealthCodeServiceImpl">
        <property name="healthIdDao" ref="healthIdDao" />
        <property name="healthCodeDao" ref="healthCodeDao" />
    </bean>

    <bean id="authenticationService" class="org.sagebionetworks.bridge.services.AuthenticationServiceImpl">
        <property name="stormpathClient" ref="stormpathClient" />
        <property name="distributedLockDao" ref="distributedLockDao"/>
        <property name="cacheProvider" ref="cacheProvider" />
        <property name="bridgeConfig" ref="bridgeConfig" />
        <property name="accountEncryptionService" ref="accountEncryptionService" />
        <property name="consentService" ref="consentService" />
        <property name="optionsService" ref="optionsService" />
        <property name="signInValidator">
            <bean class="org.sagebionetworks.bridge.validators.SignInValidator"/>
        </property>
        <property name="passwordResetValidator">
            <bean class="org.sagebionetworks.bridge.validators.PasswordResetValidator"/>
        </property>
    </bean>

    <bean id="healthDataService" class="org.sagebionetworks.bridge.services.HealthDataServiceImpl">
        <property name="healthDataDao" ref="healthDataDao"/>
        <property name="validator">
            <bean class="org.sagebionetworks.bridge.validators.HealthDataRecordValidator"/>
        </property>
    </bean>

    <bean id="userProfileService" class="org.sagebionetworks.bridge.services.UserProfileServiceImpl">
        <property name="authenticationService" ref="authenticationService" />
        <property name="healthCodeEncryptor" ref="healthCodeEncryptor" />
    </bean>

    <bean id="consentService" class="org.sagebionetworks.bridge.services.ConsentServiceImpl">
        <property name="authenticationService" ref="authenticationService" />
        <property name="accountEncryptionService" ref="accountEncryptionService" />
        <property name="sendMailService" ref="sendEmailViaAmazonService"/>
        <property name="studyConsentDao" ref="studyConsentDao"/>
        <property name="userConsentDao" ref="userConsentDao"/>
    </bean>

    <bean id="accountEncryptionService" class="org.sagebionetworks.bridge.services.AccountEncryptionServiceImpl">
        <property name="healthCodeEncryptor" ref="healthCodeEncryptor" />
        <property name="healthCodeService" ref="healthCodeService" />
    </bean>

    <bean id="studyConsentService" class="org.sagebionetworks.bridge.services.StudyConsentServiceImpl">
        <property name="studyConsentDao" ref="studyConsentDao" />
        <property name="validator">
            <bean class="org.sagebionetworks.bridge.validators.StudyConsentValidator"/>
        </property>
    </bean>

    <bean id="uploadSessionCredentialsService" class="org.sagebionetworks.bridge.services.UploadSessionCredentialsService">
        <constructor-arg ref="uploadTokenServiceClient" />
    </bean>

    <bean id="uploadService" class="org.sagebionetworks.bridge.services.UploadServiceImpl">
        <property name="uploadSessionCredentialsService" ref="uploadSessionCredentialsService" />
        <property name="s3UploadClient" ref="s3UploadClient" />
        <property name="s3Client" ref="s3Client" />
        <property name="uploadDao" ref="uploadDao" />
        <property name="validator">
            <bean class="org.sagebionetworks.bridge.validators.UploadValidator"/>
        </property>
    </bean>

    <bean id="uploadCertificateService" class="org.sagebionetworks.bridge.services.UploadCertificateServiceImpl">
        <property name="s3CmsClient" ref="s3CmsClient" />
    </bean>

    <bean id="sendEmailViaAmazonService" class="org.sagebionetworks.bridge.services.SendMailViaAmazonService">
        <property name="fromEmail" value="support@sagebridge.org" />
        <property name="emailClient" ref="sesClient" />
        <property name="studyService" ref="studyService" />
    </bean>
    
    <bean id="userAdminService" class="org.sagebionetworks.bridge.services.UserAdminServiceImpl">
        <property name="authenticationService" ref="authenticationService" />
        <property name="consentService" ref="consentService" />
        <property name="healthDataService" ref="healthDataService" />
        <property name="studyService" ref="studyService" />
        <property name="distributedLockDao" ref="distributedLockDao"/>
    </bean>
    
    <bean id="surveyService" class="org.sagebionetworks.bridge.services.SurveyServiceImpl">
        <property name="surveyDao" ref="surveyDao"/>
        <property name="validator">
            <bean class="org.sagebionetworks.bridge.validators.SurveyValidator"/>
        </property>
    </bean> 
    
    <bean id="schedulePlanService" class="org.sagebionetworks.bridge.services.SchedulePlanServiceImpl">
        <property name="schedulePlanDao" ref="schedulePlanDao"/>
        <property name="validator">
            <bean class="org.sagebionetworks.bridge.validators.SchedulePlanValidator"/>
        </property>
    </bean>
    
    <bean id="studyConsentBootstrapper" class="org.sagebionetworks.bridge.StudyConsentBootstrapper">
        <constructor-arg index="0" ref="studyService" />
        <constructor-arg index="1" ref="studyConsentDao" />
    </bean>
    
    <bean id="surveyResponseService" class="org.sagebionetworks.bridge.services.SurveyResponseServiceImpl">
        <property name="surveyResponseDao" ref="surveyResponseDao"/>
        <property name="surveyDao" ref="surveyDao"/>
    </bean>
    
    <bean id="optionsService" class="org.sagebionetworks.bridge.services.ParticipantOptionsServiceImpl">
        <property name="participantOptionsDao" ref="participantOptionsDao"/>
    </bean>

    <bean id="backfillRecordFactory" class="org.sagebionetworks.bridge.services.backfill.BackfillRecordFactory">
        <property name="backfillDao" ref="backfillDao" />
    </bean>

    <bean id="backfillTemplate" abstract="true" class="org.sagebionetworks.bridge.services.backfill.AsyncBackfillTemplate">
        <property name="distributedLockDao" ref="distributedLockDao" />
        <property name="backfillDao" ref="backfillDao" />
        <property name="backfillRecordFactory" ref="backfillRecordFactory" />
    </bean>

    <bean id="healthCodeBackfill" parent="backfillTemplate" class="org.sagebionetworks.bridge.services.backfill.HealthCodeBackfill" />

    <bean id="studyIdBackfill" parent="backfillTemplate" class="org.sagebionetworks.bridge.services.backfill.StudyIdBackfill" />

    <bean id="consentSignatureBackfill" parent="backfillTemplate" class="org.sagebionetworks.bridge.services.backfill.ConsentSignatureBackfill" />

</beans><|MERGE_RESOLUTION|>--- conflicted
+++ resolved
@@ -11,10 +11,7 @@
         http://www.springframework.org/schema/mvc/spring-mvc.xsd">
 
     <context:annotation-config />
-<<<<<<< HEAD
     <bean class="org.sagebionetworks.bridge.config.BridgeSpringConfig" />
-=======
->>>>>>> df559a8d
 
     <bean id="bridgeConfig" class="org.sagebionetworks.bridge.config.BridgeConfigFactory"
             factory-method="getConfig" />
