<beans xmlns="http://www.springframework.org/schema/beans"
   xmlns:context="http://www.springframework.org/schema/context"
   xmlns:xsi="http://www.w3.org/2001/XMLSchema-instance"
   xmlns:mvc="http://www.springframework.org/schema/mvc"
   xsi:schemaLocation="
        http://www.springframework.org/schema/beans     
        http://www.springframework.org/schema/beans/spring-beans-3.0.xsd
        http://www.springframework.org/schema/context 
        http://www.springframework.org/schema/context/spring-context-3.0.xsd
        http://www.springframework.org/schema/mvc
        http://www.springframework.org/schema/mvc/spring-mvc.xsd">

    <bean id="bridgeConfig" class="org.sagebionetworks.bridge.config.BridgeConfigFactory"
            factory-method="getConfig" />

    <bean id="healthCodeEncryptor" class="org.sagebionetworks.bridge.crypto.BridgeEncryptor">
        <constructor-arg value="#{bridgeConfig.healthCodePassword}"/>
    </bean>

    <bean id="awsCredentials" class="com.amazonaws.auth.BasicAWSCredentials">
        <constructor-arg index="0" value="#{bridgeConfig.getProperty('aws.key')}"/>
        <constructor-arg index="1" value="#{bridgeConfig.getProperty('aws.secret.key')}"/>
    </bean>

    <!-- DynamoDB -->

    <bean id="dynamoDbClient" class="com.amazonaws.services.dynamodbv2.AmazonDynamoDBClient">
        <constructor-arg index="0">
            <ref bean="awsCredentials" />
        </constructor-arg>
    </bean>

    <bean id="healthCodeDao" class="org.sagebionetworks.bridge.dynamodb.DynamoHealthCodeDao">
        <property name="dynamoDbClient" ref="dynamoDbClient" />
    </bean>

    <bean id="healthIdDao" class="org.sagebionetworks.bridge.dynamodb.DynamoHealthIdDao">
        <property name="dynamoDbClient" ref="dynamoDbClient" />
    </bean>

    <bean id="exceptionInterceptor" class="interceptors.ExceptionInterceptor" />

    <!-- Stormpath identity service -->

    <bean id="stormpathClient" class="org.sagebionetworks.bridge.stormpath.StormpathFactory" 
        factory-method="createStormpathClient" scope="singleton">
    </bean>

    <!-- Caching abstraction -->

    <bean id="cacheProvider" class="org.sagebionetworks.bridge.cache.CacheProvider"/>

    <!-- Play controllers. -->

    <bean id="proxiedController" class="org.springframework.aop.framework.ProxyFactoryBean">
        <property name="proxyTargetClass" value="true"/>
        <property name="interceptorNames">
            <list><value>exceptionInterceptor</value></list>
        </property>
    </bean>

    <bean id="controllers.ApplicationController" parent="proxiedController">
        <property name="target">
            <bean class="controllers.ApplicationController">
                <property name="authenticationService" ref="authenticationService" />
                <property name="studyControllerService" ref="studyControllerService"/>
            </bean>
        </property>
    </bean>

    <bean id="controllers.AuthenticationController" parent="proxiedController">
        <property name="target">
            <bean class="controllers.AuthenticationController">
                <property name="authenticationService" ref="authenticationService"/>
                <property name="studyControllerService" ref="studyControllerService"/>
            </bean>
        </property>
    </bean>
 
    <bean id="controllers.HealthDataController" parent="proxiedController">
        <property name="target">
            <bean class="controllers.HealthDataController">
                <property name="healthDataService" ref="healthDataService"/>
                <property name="authenticationService" ref="authenticationService"/>
                <property name="studyControllerService" ref="studyControllerService"/>
            </bean>
        </property>
    </bean>

    <bean id="controllers.TrackerController" parent="proxiedController">
        <property name="target">
            <bean class="controllers.TrackerController">
                <property name="jsonSchemaValidator">
                    <bean class="global.JsonSchemaValidator"/>
                </property>
                <property name="studyControllerService" ref="studyControllerService"/>
                <property name="authenticationService" ref="authenticationService"/>
            </bean>
        </property>
    </bean>

<<<<<<< HEAD
    <bean id="controllers.UserProfileController" parent="proxiedController">
        <property name="target">
            <bean class="controllers.UserProfileController">
                <property name="authenticationService" ref="authenticationService"/>
                <property name="userProfileService" ref="userProfileService"/>
=======
    <bean id="controllers.BackfillController" parent="proxiedController">
        <property name="target">
            <bean class="controllers.BackfillController">
                <property name="authenticationService" ref="authenticationService" />
                <property name="stormpathClient" ref="stormpathClient" />
                <property name="healthCodeBackfill" ref="healthCodeBackfill" />
>>>>>>> 74b92800
            </bean>
        </property>
    </bean>

    <bean id="studyControllerService" class="controllers.StudyControllerService">
        <property name="studies">
            <list>
                <bean class="org.sagebionetworks.bridge.models.Study">
                    <constructor-arg index="0" value="Parkinson’s Disease Mobile Study"/>
                    <constructor-arg index="1" value="neurod"/>
                    <constructor-arg index="2">
                        <list>
                            <!-- IE VirtualBox Machine, local development -->
                            <value>10.0.2.2</value>
                            <value>localhost</value>
                            <value>bridge-develop.herokuapp.com</value>
                            <!-- In production however, we'd expect to have DNS
                                entries like neurod.bridgesage.org, that we 
                                would use instead.
                             -->
                            <value>bridge-prod.herokuapp.com</value>
                        </list>
                    </constructor-arg>
                    <constructor-arg index="3">
                        <list>
                            <ref bean="pb-tracker"/>
                            <ref bean="med-tracker"/>
                        </list>
                    </constructor-arg>                    
                </bean>
            </list>
        </property>
    </bean>

    <bean id="pb-tracker" class="org.sagebionetworks.bridge.models.Tracker">
        <property name="name" value="Blood Pressure Reading"/>
        <property name="type" value="BloodPressure"/>
        <property name="id" value="1"/>
        <property name="schemaFile" value="file:conf/schemas/bloodpressure.json"/>
    </bean>

    <bean id="med-tracker" class="org.sagebionetworks.bridge.models.Tracker">
        <property name="name" value="Medication"/>
        <property name="type" value="Medication"/>
        <property name="id" value="2"/>
        <property name="schemaFile" value="file:conf/schemas/medication.json"/>
    </bean>

    <!-- Services -->

    <bean id="healthCodeService" class="org.sagebionetworks.bridge.services.HealthCodeServiceImpl">
        <property name="healthIdDao" ref="healthIdDao" />
        <property name="healthCodeDao" ref="healthCodeDao" />
    </bean>

    <bean id="authenticationService" class="org.sagebionetworks.bridge.services.AuthenticationServiceImpl">
        <property name="stormpathClient" ref="stormpathClient"/>
        <property name="cacheProvider" ref="cacheProvider"/>
        <property name="bridgeConfig" ref="bridgeConfig"/>
        <property name="healthCodeEncryptor" ref="healthCodeEncryptor" />
        <property name="healthCodeService" ref="healthCodeService" />
        <property name="userProfileService" ref="userProfileService" />
    </bean>

    <bean id="healthDataService" class="org.sagebionetworks.bridge.services.HealthDataServiceImpl">
        <property name="updateMapper">
            <bean class="com.amazonaws.services.dynamodbv2.datamodeling.DynamoDBMapper">
                <constructor-arg index="0" ref="dynamoDbClient"/>
                <constructor-arg index="1">
                    <bean class="org.sagebionetworks.bridge.dynamodb.DynamoDBMapperConfigFactory" factory-method="getUpdateMapper">
                        <constructor-arg><value>org.sagebionetworks.bridge.dynamodb.DynamoHealthDataRecord</value></constructor-arg>
                    </bean>
                </constructor-arg>
            </bean>
        </property>
        <property name="createMapper">
            <bean class="com.amazonaws.services.dynamodbv2.datamodeling.DynamoDBMapper">
                <constructor-arg index="0" ref="dynamoDbClient"/>
                <constructor-arg index="1">
                    <bean class="org.sagebionetworks.bridge.dynamodb.DynamoDBMapperConfigFactory" factory-method="getCreateMapper">
                        <constructor-arg><value>org.sagebionetworks.bridge.dynamodb.DynamoHealthDataRecord</value></constructor-arg>
                    </bean>
                </constructor-arg>
            </bean>
        </property>
        <property name="cacheProvider" ref="cacheProvider"/>
    </bean>
    
    <bean id="userProfileService" class="org.sagebionetworks.bridge.services.UserProfileServiceImpl">
        <property name="stormpathClient" ref="stormpathClient" />
    </bean>

    <!-- Backfill -->
    <bean id="healthCodeBackfill" class="org.sagebionetworks.bridge.backfill.HealthCodeBackfill">
        <property name="bridgeConfig" ref="bridgeConfig" />
        <property name="stormpathClient" ref="stormpathClient"/>
        <property name="studyControllerService" ref="studyControllerService" />
        <property name="healthCodeEncryptor" ref="healthCodeEncryptor" />
        <property name="healthCodeService" ref="healthCodeService" />
    </bean>
</beans><|MERGE_RESOLUTION|>--- conflicted
+++ resolved
@@ -99,20 +99,21 @@
         </property>
     </bean>
 
-<<<<<<< HEAD
     <bean id="controllers.UserProfileController" parent="proxiedController">
         <property name="target">
             <bean class="controllers.UserProfileController">
                 <property name="authenticationService" ref="authenticationService"/>
                 <property name="userProfileService" ref="userProfileService"/>
-=======
+            </bean>
+        </property>
+    </bean>
+    
     <bean id="controllers.BackfillController" parent="proxiedController">
         <property name="target">
             <bean class="controllers.BackfillController">
                 <property name="authenticationService" ref="authenticationService" />
                 <property name="stormpathClient" ref="stormpathClient" />
                 <property name="healthCodeBackfill" ref="healthCodeBackfill" />
->>>>>>> 74b92800
             </bean>
         </property>
     </bean>
