--- conflicted
+++ resolved
@@ -11,11 +11,7 @@
   <logger name="play" level="INFO">
     <appender-ref ref="STDOUT" />
   </logger>
-<<<<<<< HEAD
-  <logger name="application" level="DEBUG" additivity="true">
-=======
   <logger name="interceptors" level="DEBUG" additivity="false">
->>>>>>> d297b5da
     <appender-ref ref="STDOUT" />
   </logger>
   <logger name="controllers" level="DEBUG" additivity="true">
