<beans xmlns="http://www.springframework.org/schema/beans"
       xmlns:context="http://www.springframework.org/schema/context"
       xmlns:xsi="http://www.w3.org/2001/XMLSchema-instance"
       xmlns:util="http://www.springframework.org/schema/util"
       xsi:schemaLocation="
        http://www.springframework.org/schema/beans
        http://www.springframework.org/schema/beans/spring-beans.xsd
        http://www.springframework.org/schema/context
        http://www.springframework.org/schema/context/spring-context.xsd
        http://www.springframework.org/schema/util
        http://www.springframework.org/schema/util/spring-util.xsd">

    <!-- This tag enables XML-based config to understand annotation-based config. -->
    <context:annotation-config />

    <bean class="org.sagebionetworks.bridge.config.BridgeSpringConfig" />

    <util:list id="encryptorList">
        <ref bean="healthCodeEncryptor"/>
    </util:list>

    <!--
        Normally, Upload Validation defaults to rev 1. However, some schemas had to be bumped up to higher versions,
        but the apps weren't sending schemaRevision yet. So we need this legacy map to track those exceptions where we
        default to a different revision.

        Hopefully as these schemas and app versions get phased out, we can eventually remove this map.
    -->
    <util:map id="defaultSchemaRevisionMap" key-type="java.lang.String" value-type="java.util.Map">
        <entry key="api">
            <map key-type="java.lang.String" value-type="java.lang.Integer">
                <entry key="schema-rev-test" value="2" />
            </map>
        </entry>
        <entry key="asthma">
            <map key-type="java.lang.String" value-type="java.lang.Integer">
                <entry key="Air Quality Report" value="4" />
                <entry key="NonIdentifiableDemographicsTask" value="2" />
            </map>
        </entry>
        <entry key="breastcancer">
            <map key-type="java.lang.String" value-type="java.lang.Integer">
                <entry key="Journal" value="3"/>
                <entry key="My Journal" value="3"/>
                <entry key="NonIdentifiableDemographicsTask" value="2"/>
            </map>
        </entry>
        <entry key="cardiovascular">
            <map key-type="java.lang.String" value-type="java.lang.Integer">
                <entry key="2-APHHeartAge-7259AC18-D711-47A6-ADBD-6CFCECDED1DF" value="2" />
                <entry key="6-Minute Walk Test" value="3" />
                <entry key="NonIdentifiableDemographicsTask" value="2" />
            </map>
        </entry>
        <entry key="diabetes">
            <map key-type="java.lang.String" value-type="java.lang.Integer">
                <entry key="NonIdentifiableDemographicsTask" value="2" />
                <entry key="glucoseLogEntryStep" value="2" />
            </map>
        </entry>
        <entry key="parkinson">
            <map key-type="java.lang.String" value-type="java.lang.Integer">
                <entry key="NonIdentifiableDemographicsTask" value="2" />
                <entry key="Tapping Activity" value="6" />
                <entry key="Voice Activity" value="3" />
                <entry key="Walking Activity" value="5" />
            </map>
        </entry>
    </util:map>

    <bean id="proxiedController" class="org.springframework.aop.framework.ProxyFactoryBean">
        <property name="proxyTargetClass" value="true"/>
        <property name="interceptorNames">
            <list>
                <value>metricsInterceptor</value>
                <value>deprecationInterceptor</value>
                <value>exceptionInterceptor</value>
            </list>
        </property>
    </bean>

    <bean id="ApplicationControllerProxied" parent="proxiedController">
        <property name="targetName" value="applicationController"/>
    </bean>

    <bean id="AuthenticationControllerProxied" parent="proxiedController">
        <property name="targetName" value="authenticationController"/>
    </bean>

    <bean id="CompoundActivityDefinitionControllerProxied" parent="proxiedController">
        <property name="targetName" value="compoundActivityDefinitionController"/>
    </bean>

    <bean id="ExportControllerProxied" parent="proxiedController">
        <property name="targetName" value="exportController"/>
    </bean>

    <bean id="SharedModuleControllerProxied" parent="proxiedController">
        <property name="targetName" value="sharedModuleController"/>
    </bean>

    <bean id="SharedModuleMetadataControllerProxied" parent="proxiedController">
        <property name="targetName" value="sharedModuleMetadataController"/>
    </bean>

    <bean id="UserDataDownloadControllerProxied" parent="proxiedController">
        <property name="targetName" value="userDataDownloadController"/>
    </bean>

    <bean id="UserProfileControllerProxied" parent="proxiedController">
        <property name="targetName" value="userProfileController"/>
    </bean>

    <bean id="UploadSchemaControllerProxied" parent="proxiedController">
        <property name="targetName" value="uploadSchemaController"/>
    </bean>

    <bean id="ConsentControllerProxied" parent="proxiedController">
        <property name="targetName" value="consentController"/>
    </bean>

    <bean id="ScheduleControllerProxied" parent="proxiedController">
        <property name="targetName" value="scheduleController"/>
    </bean>

    <bean id="BackfillControllerProxied" parent="proxiedController">
        <property name="targetName" value="backfillController" />
    </bean>

    <bean id="StudyConsentControllerProxied" parent="proxiedController">
        <property name="targetName" value="studyConsentController"/>
    </bean>

    <bean id="SurveyControllerProxied" parent="proxiedController">
        <property name="targetName" value="surveyController"/>
    </bean>

    <bean id="UploadControllerProxied" parent="proxiedController">
        <property name="targetName" value="uploadController"/>
    </bean>

    <bean id="ParticipantControllerProxied" parent="proxiedController">
        <property name="targetName" value="participantController"/>
    </bean>

    <bean id="UserManagementControllerProxied" parent="proxiedController">
        <property name="targetName" value="userManagementController"/>
    </bean>

    <bean id="SchedulePlanControllerProxied" parent="proxiedController">
        <property name="targetName" value="schedulePlanController"/>
    </bean>

    <bean id="StudyControllerProxied" parent="proxiedController">
        <property name="targetName" value="studyController"/>
    </bean>

    <bean id="CacheAdminControllerProxied" parent="proxiedController">
        <property name="targetName" value="cacheAdminController"/>
    </bean>

    <bean id="EmailControllerProxied" parent="proxiedController">
        <property name="targetName" value="emailController"/>
    </bean>

    <bean id="ScheduledActivityControllerProxied" parent="proxiedController">
        <property name="targetName" value="scheduledActivityController"/>
    </bean>

    <bean id="SubpopulationControllerProxied" parent="proxiedController">
        <property name="targetName" value="subpopulationController"/>
    </bean>

    <bean id="FPHSControllerProxied" parent="proxiedController">
        <property name="targetName" value="fphsController"/>
    </bean>
    
    <bean id="ExternalIdControllerProxied" parent="proxiedController">
        <property name="targetName" value="externalIdController"/>
    </bean>
    
    <bean id="StudyReportControllerProxied" parent="proxiedController">
        <property name="targetName" value="studyReportController"/>
    </bean>

    <bean id="ParticipantReportControllerProxied" parent="proxiedController">
        <property name="targetName" value="participantReportController"/>
    </bean>

    <bean id="HealthDataControllerProxied" parent="proxiedController">
        <property name="targetName" value="healthDataController"/>
    </bean>
    
    <bean id="NotificationRegistrationControllerProxied" parent="proxiedController">
        <property name="targetName" value="notificationRegistrationController"/>
    </bean>
    
    <bean id="NotificationTopicControllerProxied" parent="proxiedController">
        <property name="targetName" value="notificationTopicController"/>
    </bean>

    <bean id="ActivityEventControllerProxied" parent="proxiedController">
        <property name="targetName" value="activityEventController" />
    </bean>

    <bean id="AppConfigControllerProxied" parent="proxiedController">
        <property name="targetName" value="appConfigController" />
    </bean>
    
<<<<<<< HEAD
    <bean id="IntentControllerProxied" parent="proxiedController">
        <property name="targetName" value="intentController" />
=======
    <bean id="OAuthControllerProxied" parent="proxiedController">
        <property name="targetName" value="oauthController" />
>>>>>>> 8ebfd920
    </bean>
</beans><|MERGE_RESOLUTION|>--- conflicted
+++ resolved
@@ -207,12 +207,11 @@
         <property name="targetName" value="appConfigController" />
     </bean>
     
-<<<<<<< HEAD
     <bean id="IntentControllerProxied" parent="proxiedController">
         <property name="targetName" value="intentController" />
-=======
+    </bean>
+
     <bean id="OAuthControllerProxied" parent="proxiedController">
         <property name="targetName" value="oauthController" />
->>>>>>> 8ebfd920
     </bean>
 </beans>