# Top level views
OPTIONS    /*all                       @controllers.ApplicationController.preflight(all: String)
GET        /                           @controllers.ApplicationController.loadApp
GET        /index.html                 @controllers.ApplicationController.loadApp
GET        /mobile/verifyEmail.html    @controllers.ApplicationController.verifyEmail
GET        /mobile/resetPassword.html  @controllers.ApplicationController.resetPassword

# API - Authentication
POST   /api/v1/auth/signIn                  @controllers.AuthenticationController.signIn
GET    /api/v1/auth/signOut                 @controllers.AuthenticationController.signOut
POST   /api/v1/auth/requestResetPassword    @controllers.AuthenticationController.requestResetPassword
POST   /api/v1/auth/resetPassword           @controllers.AuthenticationController.resetPassword
POST   /api/v1/auth/signUp                  @controllers.AuthenticationController.signUp
POST   /api/v1/auth/verifyEmail             @controllers.AuthenticationController.verifyEmail
POST   /api/v1/auth/resendEmailVerification @controllers.AuthenticationController.resendEmailVerification

# API - Users
GET    /api/v1/profile                   @controllers.UserProfileController.getUserProfile
POST   /api/v1/profile                   @controllers.UserProfileController.updateUserProfile

# API - User Settings
POST   /api/v1/profile/external-id       @controllers.UserProfileController.createExternalIdentifier
POST   /api/v1/profile/unsubscribe       @controllers.EmailController.unsubscribeFromEmail
GET    /api/v1/profile/unsubscribe       @controllers.EmailController.unsubscribeFromEmail

# API - Survey Responses
<<<<<<< HEAD
GET    /api/v1/surveys/response/:guid                      @controllers.SurveyResponseController.getSurveyResponse(guid: String)
POST   /api/v1/surveys/response/:guid                      @controllers.SurveyResponseController.appendSurveyAnswers(guid: String)
GET    /api/v1/surveys/:surveyGuid/published               @controllers.SurveyController.getSurveyMostRecentlyPublishedVersionForUser(surveyGuid: String)
GET    /api/v1/surveys/:surveyGuid/:createdOn              @controllers.SurveyController.getSurveyForUser(surveyGuid: String, createdOn: String)
POST   /api/v1/surveys/:surveyGuid/:createdOn              @controllers.SurveyResponseController.createSurveyResponse(surveyGuid: String, createdOn: String)
POST   /api/v1/surveys/:surveyGuid/:createdOn/:identifier  @controllers.SurveyResponseController.createSurveyResponseWithIdentifier(surveyGuid: String, createdOn: String, identifier: String)
=======
GET    /api/v1/surveyresponses/:guid                                @controllers.SurveyResponseController.getSurveyResponse(guid: String)
POST   /api/v1/surveyresponses/:guid                                @controllers.SurveyResponseController.appendSurveyAnswers(guid: String)
DELETE /api/v1/surveyresponses/:guid                                @controllers.SurveyResponseController.deleteSurveyResponse(guid: String)
GET    /api/v1/surveys/:surveyGuid/revisions/published              @controllers.SurveyController.getSurveyMostRecentlyPublishedVersionForUser(surveyGuid: String)
GET    /api/v1/surveys/:surveyGuid/revisions/:createdOn             @controllers.SurveyController.getSurveyForUser(surveyGuid: String, createdOn: String)
POST   /api/v1/surveys/:surveyGuid/revisions/:createdOn             @controllers.SurveyResponseController.createSurveyResponse(surveyGuid: String, createdOn: String)
POST   /api/v1/surveys/:surveyGuid/revisions/:createdOn/:identifier @controllers.SurveyResponseController.createSurveyResponseWithIdentifier(surveyGuid: String, createdOn: String, identifier: String)
>>>>>>> be110ae2

# API - Schedules
GET    /api/v1/schedules   @controllers.ScheduleController.getSchedules

# API - Tasks
GET    /api/v1/tasks       @controllers.TaskController.getTasks(until: java.lang.String ?= null)
POST   /api/v1/tasks       @controllers.TaskController.updateTasks()

# API - Consent
POST   /api/v1/consent                       @controllers.ConsentController.giveV1
POST   /api/v2/consent                       @controllers.ConsentController.giveV2
GET    /api/v1/consent                       @controllers.ConsentController.getConsentSignature
GET    /api/v2/consent                       @controllers.ConsentController.getConsentSignature
POST   /api/v1/consent/email                 @controllers.ConsentController.emailCopy
POST   /api/v1/consent/dataSharing/suspend   @controllers.ConsentController.suspendDataSharing
POST   /api/v1/consent/dataSharing/resume    @controllers.ConsentController.resumeDataSharing
POST   /api/v2/consent/dataSharing           @controllers.ConsentController.changeSharingScope

# API - Upload
POST   /api/v1/upload                  @controllers.UploadController.upload
POST   /api/v1/upload/:id/complete     @controllers.UploadController.uploadComplete(id: String)
GET    /api/v1/upload/:id/status       @controllers.UploadController.getValidationStatus(id: String)

# Researchers - Surveys
GET    /researchers/v1/surveys                                           @controllers.SurveyController.getAllSurveysMostRecentVersion
POST   /researchers/v1/surveys                                           @controllers.SurveyController.createSurvey
GET    /researchers/v1/surveys/recent                                    @controllers.SurveyController.getAllSurveysMostRecentVersion2
GET    /researchers/v1/surveys/published                                 @controllers.SurveyController.getAllSurveysMostRecentlyPublishedVersion
GET    /researchers/v1/surveys/:identifier                               @controllers.SurveyController.getMostRecentPublishedSurveyVersionByIdentifier(identifier: String)
GET    /researchers/v1/surveys/:surveyGuid/revisions                     @controllers.SurveyController.getSurveyAllVersions(surveyGuid: String)
GET    /researchers/v1/surveys/:surveyGuid/revisions/recent              @controllers.SurveyController.getSurveyMostRecentVersion(surveyGuid: String)
GET    /researchers/v1/surveys/:surveyGuid/revisions/published           @controllers.SurveyController.getSurveyMostRecentlyPublishedVersion(surveyGuid: String)
POST   /researchers/v1/surveys/:surveyGuid/revisions/:createdOn/version  @controllers.SurveyController.versionSurvey(surveyGuid: String, createdOn: String)
POST   /researchers/v1/surveys/:surveyGuid/revisions/:createdOn/publish  @controllers.SurveyController.publishSurvey(surveyGuid: String, createdOn: String)
POST   /researchers/v1/surveys/:surveyGuid/revisions/:createdOn/close    @controllers.SurveyController.closeSurvey(surveyGuid: String, createdOn: String)
GET    /researchers/v1/surveys/:surveyGuid/revisions/:createdOn          @controllers.SurveyController.getSurvey(surveyGuid: String, createdOn: String)
POST   /researchers/v1/surveys/:surveyGuid/revisions/:createdOn          @controllers.SurveyController.updateSurvey(surveyGuid: String, createdOn: String)
DELETE /researchers/v1/surveys/:surveyGuid/revisions/:createdOn          @controllers.SurveyController.deleteSurvey(surveyGuid: String, createdOn: String)

# Researchers - Schedule Plans
GET    /researchers/v1/scheduleplans           @controllers.SchedulePlanController.getSchedulePlans
POST   /researchers/v1/scheduleplans           @controllers.SchedulePlanController.createSchedulePlan
GET    /researchers/v1/scheduleplans/:guid     @controllers.SchedulePlanController.getSchedulePlan(guid: String)
POST   /researchers/v1/scheduleplans/:guid     @controllers.SchedulePlanController.updateSchedulePlan(guid: String)
DELETE /researchers/v1/scheduleplans/:guid     @controllers.SchedulePlanController.deleteSchedulePlan(guid: String)

# Researchers - Study Consent Documents
GET    /researcher/v1/consents                      @controllers.StudyConsentController.getAllConsents
GET    /researcher/v1/consents/active               @controllers.StudyConsentController.getActiveConsent
GET    /researcher/v1/consents/:timestamp           @controllers.StudyConsentController.getConsent(timestamp: String)
POST   /researcher/v1/consents                      @controllers.StudyConsentController.addConsent
POST   /researcher/v1/consents/active/:timestamp    @controllers.StudyConsentController.setActiveConsent(timestamp: String)

# Researchers - Studies
GET    /researcher/v1/study              @controllers.StudyController.getStudyForResearcher
POST   /researcher/v1/study/participants @controllers.StudyController.sendStudyParticipantsRoster          
POST   /researcher/v1/study              @controllers.StudyController.updateStudyForResearcher

# Researchers - Upload Schemas
GET    /researcher/v1/uploadSchemas                           @controllers.UploadSchemaController.getUploadSchemasForStudy
POST   /researcher/v1/uploadSchemas                           @controllers.UploadSchemaController.createOrUpdateUploadSchema
GET    /researcher/v1/uploadSchemas/:schemaId                 @controllers.UploadSchemaController.getUploadSchema(schemaId: String)
DELETE /researcher/v1/uploadSchemas/:schemaId                 @controllers.UploadSchemaController.deleteUploadSchemaById(schemaId: String)
DELETE /researcher/v1/uploadSchemas/:schemaId/revisions/:rev  @controllers.UploadSchemaController.deleteUploadSchemaByIdAndRev(schemaId: String, rev: Int)

# Admin - Studies
GET    /admin/v1/studies/:identifier  @controllers.StudyController.getStudy(identifier: String)
POST   /admin/v1/studies/:identifier  @controllers.StudyController.updateStudy(identifier: String)
GET    /admin/v1/studies              @controllers.StudyController.getAllStudies
POST   /admin/v1/studies              @controllers.StudyController.createStudy 
DELETE /admin/v1/studies/:identifier  @controllers.StudyController.deleteStudy(identifier: String)

# Admin - Backfill
GET    /admin/v1/backfill/:name          @controllers.BackfillController.backfill(name: String)
POST   /admin/v1/backfill/:name/start    @controllers.BackfillController.start(name: String)

# Admin - User Management
POST   /admin/v1/users          @controllers.UserManagementController.createUser
DELETE /admin/v1/users          @controllers.UserManagementController.deleteUser(email: java.lang.String ?= null)

# Admin - Cache Management
GET    /admin/v1/cache           @controllers.CacheAdminController.listItems
DELETE /admin/v1/cache/:cacheKey @controllers.CacheAdminController.removeItem(cacheKey: String)

# Lunch
# GET    /api/v1/lunch/where      @controllers.LunchController.where<|MERGE_RESOLUTION|>--- conflicted
+++ resolved
@@ -24,22 +24,12 @@
 GET    /api/v1/profile/unsubscribe       @controllers.EmailController.unsubscribeFromEmail
 
 # API - Survey Responses
-<<<<<<< HEAD
-GET    /api/v1/surveys/response/:guid                      @controllers.SurveyResponseController.getSurveyResponse(guid: String)
-POST   /api/v1/surveys/response/:guid                      @controllers.SurveyResponseController.appendSurveyAnswers(guid: String)
-GET    /api/v1/surveys/:surveyGuid/published               @controllers.SurveyController.getSurveyMostRecentlyPublishedVersionForUser(surveyGuid: String)
-GET    /api/v1/surveys/:surveyGuid/:createdOn              @controllers.SurveyController.getSurveyForUser(surveyGuid: String, createdOn: String)
-POST   /api/v1/surveys/:surveyGuid/:createdOn              @controllers.SurveyResponseController.createSurveyResponse(surveyGuid: String, createdOn: String)
-POST   /api/v1/surveys/:surveyGuid/:createdOn/:identifier  @controllers.SurveyResponseController.createSurveyResponseWithIdentifier(surveyGuid: String, createdOn: String, identifier: String)
-=======
 GET    /api/v1/surveyresponses/:guid                                @controllers.SurveyResponseController.getSurveyResponse(guid: String)
 POST   /api/v1/surveyresponses/:guid                                @controllers.SurveyResponseController.appendSurveyAnswers(guid: String)
-DELETE /api/v1/surveyresponses/:guid                                @controllers.SurveyResponseController.deleteSurveyResponse(guid: String)
 GET    /api/v1/surveys/:surveyGuid/revisions/published              @controllers.SurveyController.getSurveyMostRecentlyPublishedVersionForUser(surveyGuid: String)
 GET    /api/v1/surveys/:surveyGuid/revisions/:createdOn             @controllers.SurveyController.getSurveyForUser(surveyGuid: String, createdOn: String)
 POST   /api/v1/surveys/:surveyGuid/revisions/:createdOn             @controllers.SurveyResponseController.createSurveyResponse(surveyGuid: String, createdOn: String)
 POST   /api/v1/surveys/:surveyGuid/revisions/:createdOn/:identifier @controllers.SurveyResponseController.createSurveyResponseWithIdentifier(surveyGuid: String, createdOn: String, identifier: String)
->>>>>>> be110ae2
 
 # API - Schedules
 GET    /api/v1/schedules   @controllers.ScheduleController.getSchedules
