# Top level views
OPTIONS    /*all                       @controllers.ApplicationController.preflight(all: String)
GET        /                           @controllers.ApplicationController.loadApp
GET        /index.html                 @controllers.ApplicationController.loadApp
GET        /mobile/verifyEmail.html    @controllers.ApplicationController.verifyEmail
GET        /mobile/resetPassword.html  @controllers.ApplicationController.resetPassword

# API - Authentication
POST   /api/v1/auth/signIn                  @controllers.AuthenticationController.signIn
GET    /api/v1/auth/signOut                 @controllers.AuthenticationController.signOut
POST   /api/v1/auth/requestResetPassword    @controllers.AuthenticationController.requestResetPassword
POST   /api/v1/auth/resetPassword           @controllers.AuthenticationController.resetPassword
POST   /api/v1/auth/signUp                  @controllers.AuthenticationController.signUp
POST   /api/v1/auth/verifyEmail             @controllers.AuthenticationController.verifyEmail
POST   /api/v1/auth/resendEmailVerification @controllers.AuthenticationController.resendEmailVerification

# API - Users
<<<<<<< HEAD
GET    /api/v1/profile                   @controllers.UserProfileController.getUserProfile
POST   /api/v1/profile                   @controllers.UserProfileController.updateUserProfile

# API - User Settings
POST   /api/v1/profile/unsubscribe       @controllers.EmailController.unsubscribeFromEmail
=======
GET    /api/v1/profile              @controllers.UserProfileController.getUserProfile
POST   /api/v1/profile              @controllers.UserProfileController.updateUserProfile
POST   /api/v1/profile/external-id  @controllers.UserProfileController.createExternalIdentifier
>>>>>>> 5070a210

# API - Survey Responses
GET    /api/v1/surveys/response/:guid                      @controllers.SurveyResponseController.getSurveyResponse(guid: String)
POST   /api/v1/surveys/response/:guid                      @controllers.SurveyResponseController.appendSurveyAnswers(guid: String)
DELETE /api/v1/surveys/response/:guid                      @controllers.SurveyResponseController.deleteSurveyResponse(guid: String)
GET    /api/v1/surveys/:surveyGuid/published               @controllers.SurveyController.getSurveyMostRecentlyPublishedVersionForUser(surveyGuid: String)
GET    /api/v1/surveys/:surveyGuid/:createdOn              @controllers.SurveyController.getSurveyForUser(surveyGuid: String, createdOn: String)
POST   /api/v1/surveys/:surveyGuid/:createdOn              @controllers.SurveyResponseController.createSurveyResponse(surveyGuid: String, createdOn: String)
POST   /api/v1/surveys/:surveyGuid/:createdOn/:identifier  @controllers.SurveyResponseController.createSurveyResponseWithIdentifier(surveyGuid: String, createdOn: String, identifier: String)

# API - Schedules
GET    /api/v1/schedules   @controllers.ScheduleController.getSchedules

# API - Consent
POST   /api/v1/consent                       @controllers.ConsentController.giveV1
POST   /api/v2/consent                       @controllers.ConsentController.giveV2
GET    /api/v1/consent                       @controllers.ConsentController.getConsentSignature
GET    /api/v2/consent                       @controllers.ConsentController.getConsentSignature
POST   /api/v1/consent/email                 @controllers.ConsentController.emailCopy
POST   /api/v1/consent/dataSharing/suspend   @controllers.ConsentController.suspendDataSharing
POST   /api/v1/consent/dataSharing/resume    @controllers.ConsentController.resumeDataSharing
POST   /api/v2/consent/dataSharing           @controllers.ConsentController.changeSharingScope

# API - Upload
POST   /api/v1/upload                  @controllers.UploadController.upload
POST   /api/v1/upload/:id/complete     @controllers.UploadController.uploadComplete(id: String)
GET    /api/v1/upload/:id/status       @controllers.UploadController.getValidationStatus(id: String)

# Researchers - Surveys
GET    /researchers/v1/surveys                                 @controllers.SurveyController.getAllSurveysMostRecentVersion
POST   /researchers/v1/surveys                                 @controllers.SurveyController.createSurvey
GET    /researchers/v1/surveys/recent                          @controllers.SurveyController.getAllSurveysMostRecentVersion2
GET    /researchers/v1/surveys/published                       @controllers.SurveyController.getAllSurveysMostRecentlyPublishedVersion
GET    /researchers/v1/surveys/:identifier                     @controllers.SurveyController.getMostRecentPublishedSurveyVersionByIdentifier(identifier: String)
GET    /researchers/v1/surveys/:surveyGuid/versions            @controllers.SurveyController.getSurveyAllVersions(surveyGuid: String)
GET    /researchers/v1/surveys/:surveyGuid/recent              @controllers.SurveyController.getSurveyMostRecentVersion(surveyGuid: String)
GET    /researchers/v1/surveys/:surveyGuid/published           @controllers.SurveyController.getSurveyMostRecentlyPublishedVersion(surveyGuid: String)
POST   /researchers/v1/surveys/:surveyGuid/:createdOn/version  @controllers.SurveyController.versionSurvey(surveyGuid: String, createdOn: String)
POST   /researchers/v1/surveys/:surveyGuid/:createdOn/publish  @controllers.SurveyController.publishSurvey(surveyGuid: String, createdOn: String)
POST   /researchers/v1/surveys/:surveyGuid/:createdOn/close    @controllers.SurveyController.closeSurvey(surveyGuid: String, createdOn: String)
GET    /researchers/v1/surveys/:surveyGuid/:createdOn          @controllers.SurveyController.getSurvey(surveyGuid: String, createdOn: String)
POST   /researchers/v1/surveys/:surveyGuid/:createdOn          @controllers.SurveyController.updateSurvey(surveyGuid: String, createdOn: String)
DELETE /researchers/v1/surveys/:surveyGuid/:createdOn          @controllers.SurveyController.deleteSurvey(surveyGuid: String, createdOn: String)

# Researchers - Schedule Plans
GET    /researchers/v1/scheduleplans           @controllers.SchedulePlanController.getSchedulePlans
POST   /researchers/v1/scheduleplans           @controllers.SchedulePlanController.createSchedulePlan
GET    /researchers/v1/scheduleplans/:guid     @controllers.SchedulePlanController.getSchedulePlan(guid: String)
POST   /researchers/v1/scheduleplans/:guid     @controllers.SchedulePlanController.updateSchedulePlan(guid: String)
DELETE /researchers/v1/scheduleplans/:guid     @controllers.SchedulePlanController.deleteSchedulePlan(guid: String)

# Researchers - Study Consent Documents
GET    /researcher/v1/consents                      @controllers.StudyConsentController.getAllConsents
GET    /researcher/v1/consents/active               @controllers.StudyConsentController.getActiveConsent
GET    /researcher/v1/consents/:timestamp           @controllers.StudyConsentController.getConsent(timestamp: String)
POST   /researcher/v1/consents                      @controllers.StudyConsentController.addConsent
POST   /researcher/v1/consents/active/:timestamp    @controllers.StudyConsentController.setActiveConsent(timestamp: String)

# Researchers - Studies
GET    /researcher/v1/study              @controllers.StudyController.getStudyForResearcher
POST   /researcher/v1/study/participants @controllers.StudyController.sendStudyParticipantsRoster          
POST   /researcher/v1/study              @controllers.StudyController.updateStudyForResearcher

# Researchers - Upload Schemas
GET    /researcher/v1/uploadSchema/byId/:schemaId  @controllers.UploadSchemaController.getUploadSchema(schemaId: String)
GET    /researcher/v1/uploadSchema/forStudy   @controllers.UploadSchemaController.getUploadSchemasForStudy
POST   /researcher/v1/uploadSchema            @controllers.UploadSchemaController.createOrUpdateUploadSchema

# Admin - Studies
GET    /admin/v1/studies/:identifier  @controllers.StudyController.getStudy(identifier: String)
POST   /admin/v1/studies/:identifier  @controllers.StudyController.updateStudy(identifier: String)
GET    /admin/v1/studies              @controllers.StudyController.getAllStudies
POST   /admin/v1/studies              @controllers.StudyController.createStudy 
DELETE /admin/v1/studies/:identifier  @controllers.StudyController.deleteStudy(identifier: String)

# Admin - Backfill
GET    /admin/v1/backfill/:name          @controllers.BackfillController.backfill(name: String)
POST   /admin/v1/backfill/:name/start    @controllers.BackfillController.start(name: String)

# Admin - User Management
POST   /admin/v1/users          @controllers.UserManagementController.createUser
DELETE /admin/v1/users          @controllers.UserManagementController.deleteUser(email: java.lang.String ?= null)

# Admin - Cache Management
GET    /admin/v1/cache           @controllers.CacheAdminController.listItems
DELETE /admin/v1/cache/:cacheKey @controllers.CacheAdminController.removeItem(cacheKey: String)

# Worker - Health Data
GET /worker/v2/healthdata @controllers.HealthDataController.getRecord

# Lunch
GET    /api/v1/lunch/where      @controllers.LunchController.where<|MERGE_RESOLUTION|>--- conflicted
+++ resolved
@@ -15,17 +15,12 @@
 POST   /api/v1/auth/resendEmailVerification @controllers.AuthenticationController.resendEmailVerification
 
 # API - Users
-<<<<<<< HEAD
 GET    /api/v1/profile                   @controllers.UserProfileController.getUserProfile
 POST   /api/v1/profile                   @controllers.UserProfileController.updateUserProfile
 
 # API - User Settings
+POST   /api/v1/profile/external-id       @controllers.UserProfileController.createExternalIdentifier
 POST   /api/v1/profile/unsubscribe       @controllers.EmailController.unsubscribeFromEmail
-=======
-GET    /api/v1/profile              @controllers.UserProfileController.getUserProfile
-POST   /api/v1/profile              @controllers.UserProfileController.updateUserProfile
-POST   /api/v1/profile/external-id  @controllers.UserProfileController.createExternalIdentifier
->>>>>>> 5070a210
 
 # API - Survey Responses
 GET    /api/v1/surveys/response/:guid                      @controllers.SurveyResponseController.getSurveyResponse(guid: String)
