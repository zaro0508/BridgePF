# Top level views
OPTIONS    /*all                       @controllers.ApplicationController.preflight(all: String)
GET        /                           @controllers.ApplicationController.loadApp
GET        /index.html                 @controllers.ApplicationController.loadApp
GET        /mobile/verifyEmail.html    @controllers.ApplicationController.verifyEmail
GET        /mobile/resetPassword.html  @controllers.ApplicationController.resetPassword

# API - Authentication
POST   /api/v1/auth/signIn                  @controllers.AuthenticationController.signIn
GET    /api/v1/auth/signOut                 @controllers.AuthenticationController.signOut
POST   /api/v1/auth/requestResetPassword    @controllers.AuthenticationController.requestResetPassword
POST   /api/v1/auth/resetPassword           @controllers.AuthenticationController.resetPassword
POST   /api/v1/auth/signUp                  @controllers.AuthenticationController.signUp
POST   /api/v1/auth/verifyEmail             @controllers.AuthenticationController.verifyEmail
POST   /api/v1/auth/resendEmailVerification @controllers.AuthenticationController.resendEmailVerification

# API - Users
GET    /api/v1/profile                   @controllers.UserProfileController.getUserProfile
POST   /api/v1/profile                   @controllers.UserProfileController.updateUserProfile

# API - User Settings
POST   /api/v1/profile/external-id       @controllers.UserProfileController.createExternalIdentifier
POST   /api/v1/profile/unsubscribe       @controllers.EmailController.unsubscribeFromEmail
GET    /api/v1/profile/unsubscribe       @controllers.EmailController.unsubscribeFromEmail

<<<<<<< HEAD
# API - Survey Responses
GET    /api/v1/surveyresponses/:identifier                          @controllers.SurveyResponseController.getSurveyResponse(identifier: String)
POST   /api/v1/surveyresponses/:identifier                          @controllers.SurveyResponseController.appendSurveyAnswers(identifier: String)
GET    /api/v1/surveys/:surveyGuid/revisions/published              @controllers.SurveyController.getSurveyMostRecentlyPublishedVersionForUser(surveyGuid: String)
GET    /api/v1/surveys/:surveyGuid/revisions/:createdOn             @controllers.SurveyController.getSurveyForUser(surveyGuid: String, createdOn: String)
POST   /api/v1/surveys/:surveyGuid/revisions/:createdOn             @controllers.SurveyResponseController.createSurveyResponse(surveyGuid: String, createdOn: String)
POST   /api/v1/surveys/:surveyGuid/revisions/:createdOn/:identifier @controllers.SurveyResponseController.createSurveyResponseWithIdentifier(surveyGuid: String, createdOn: String, identifier: String)
=======
# API - Surveys & Survey Response v2 (more consistent with REST API pattern)
GET    /api/v2/surveyresponses/:guid                                @controllers.SurveyResponseController.getSurveyResponse(guid: String)
POST   /api/v2/surveyresponses/:guid                                @controllers.SurveyResponseController.appendSurveyAnswers(guid: String)
DELETE /api/v2/surveyresponses/:guid                                @controllers.SurveyResponseController.deleteSurveyResponse(guid: String)
GET    /api/v2/surveys/:surveyGuid/revisions/published              @controllers.SurveyController.getSurveyMostRecentlyPublishedVersionForUser(surveyGuid: String)
GET    /api/v2/surveys/:surveyGuid/revisions/:createdOn             @controllers.SurveyController.getSurveyForUser(surveyGuid: String, createdOn: String)
POST   /api/v2/surveys/:surveyGuid/revisions/:createdOn             @controllers.SurveyResponseController.createSurveyResponse(surveyGuid: String, createdOn: String)
POST   /api/v2/surveys/:surveyGuid/revisions/:createdOn/:identifier @controllers.SurveyResponseController.createSurveyResponseWithIdentifier(surveyGuid: String, createdOn: String, identifier: String)

# API - Surveys v1 (NOT used in production, but being added now)
GET    /api/v1/surveys/:surveyGuid/published              @controllers.SurveyController.getSurveyMostRecentlyPublishedVersionForUser(surveyGuid: String)
GET    /api/v1/surveys/:surveyGuid/:createdOn             @controllers.SurveyController.getSurveyForUser(surveyGuid: String, createdOn: String)
POST   /api/v1/surveys/:surveyGuid/:createdOn             @controllers.SurveyResponseController.createSurveyResponse(surveyGuid: String, createdOn: String)
POST   /api/v1/surveys/:surveyGuid/:createdOn/:identifier @controllers.SurveyResponseController.createSurveyResponseWithIdentifier(surveyGuid: String, createdOn: String, identifier: String)
>>>>>>> edb9a0f6

# API - Schedules
GET    /api/v1/schedules   @controllers.ScheduleController.getSchedules

# API - Tasks
GET    /api/v1/tasks       @controllers.TaskController.getTasks(until: java.lang.String ?= null)
POST   /api/v1/tasks       @controllers.TaskController.updateTasks()

# API - Consent
POST   /api/v1/consent                       @controllers.ConsentController.giveV1
POST   /api/v2/consent                       @controllers.ConsentController.giveV2
GET    /api/v1/consent                       @controllers.ConsentController.getConsentSignature
GET    /api/v2/consent                       @controllers.ConsentController.getConsentSignature
POST   /api/v1/consent/email                 @controllers.ConsentController.emailCopy
POST   /api/v1/consent/dataSharing/suspend   @controllers.ConsentController.suspendDataSharing
POST   /api/v1/consent/dataSharing/resume    @controllers.ConsentController.resumeDataSharing
POST   /api/v2/consent/dataSharing           @controllers.ConsentController.changeSharingScope

# API - Upload
POST   /api/v1/upload                  @controllers.UploadController.upload
POST   /api/v1/upload/:id/complete     @controllers.UploadController.uploadComplete(id: String)
GET    /api/v1/upload/:id/status       @controllers.UploadController.getValidationStatus(id: String)

# Researchers - Surveys
GET    /researchers/v1/surveys                                           @controllers.SurveyController.getAllSurveysMostRecentVersion
POST   /researchers/v1/surveys                                           @controllers.SurveyController.createSurvey
GET    /researchers/v1/surveys/recent                                    @controllers.SurveyController.getAllSurveysMostRecentVersion2
GET    /researchers/v1/surveys/published                                 @controllers.SurveyController.getAllSurveysMostRecentlyPublishedVersion
GET    /researchers/v1/surveys/:identifier                               @controllers.SurveyController.getMostRecentPublishedSurveyVersionByIdentifier(identifier: String)
GET    /researchers/v1/surveys/:surveyGuid/revisions                     @controllers.SurveyController.getSurveyAllVersions(surveyGuid: String)
GET    /researchers/v1/surveys/:surveyGuid/revisions/recent              @controllers.SurveyController.getSurveyMostRecentVersion(surveyGuid: String)
GET    /researchers/v1/surveys/:surveyGuid/revisions/published           @controllers.SurveyController.getSurveyMostRecentlyPublishedVersion(surveyGuid: String)
POST   /researchers/v1/surveys/:surveyGuid/revisions/:createdOn/version  @controllers.SurveyController.versionSurvey(surveyGuid: String, createdOn: String)
POST   /researchers/v1/surveys/:surveyGuid/revisions/:createdOn/publish  @controllers.SurveyController.publishSurvey(surveyGuid: String, createdOn: String)
POST   /researchers/v1/surveys/:surveyGuid/revisions/:createdOn/close    @controllers.SurveyController.closeSurvey(surveyGuid: String, createdOn: String)
GET    /researchers/v1/surveys/:surveyGuid/revisions/:createdOn          @controllers.SurveyController.getSurvey(surveyGuid: String, createdOn: String)
POST   /researchers/v1/surveys/:surveyGuid/revisions/:createdOn          @controllers.SurveyController.updateSurvey(surveyGuid: String, createdOn: String)
DELETE /researchers/v1/surveys/:surveyGuid/revisions/:createdOn          @controllers.SurveyController.deleteSurvey(surveyGuid: String, createdOn: String)

# Researchers - Schedule Plans
GET    /researchers/v1/scheduleplans           @controllers.SchedulePlanController.getSchedulePlans
POST   /researchers/v1/scheduleplans           @controllers.SchedulePlanController.createSchedulePlan
GET    /researchers/v1/scheduleplans/:guid     @controllers.SchedulePlanController.getSchedulePlan(guid: String)
POST   /researchers/v1/scheduleplans/:guid     @controllers.SchedulePlanController.updateSchedulePlan(guid: String)
DELETE /researchers/v1/scheduleplans/:guid     @controllers.SchedulePlanController.deleteSchedulePlan(guid: String)

# Researchers - Study Consent Documents
GET    /researcher/v1/consents                      @controllers.StudyConsentController.getAllConsents
GET    /researcher/v1/consents/active               @controllers.StudyConsentController.getActiveConsent
GET    /researcher/v1/consents/:timestamp           @controllers.StudyConsentController.getConsent(timestamp: String)
POST   /researcher/v1/consents                      @controllers.StudyConsentController.addConsent
POST   /researcher/v1/consents/active/:timestamp    @controllers.StudyConsentController.setActiveConsent(timestamp: String)

# Researchers - Studies
GET    /researcher/v1/study              @controllers.StudyController.getStudyForResearcher
POST   /researcher/v1/study/participants @controllers.StudyController.sendStudyParticipantsRoster          
POST   /researcher/v1/study              @controllers.StudyController.updateStudyForResearcher

# Researchers - Upload Schemas
GET    /researcher/v1/uploadSchemas                           @controllers.UploadSchemaController.getUploadSchemasForStudy
POST   /researcher/v1/uploadSchemas                           @controllers.UploadSchemaController.createOrUpdateUploadSchema
GET    /researcher/v1/uploadSchemas/:schemaId                 @controllers.UploadSchemaController.getUploadSchema(schemaId: String)
DELETE /researcher/v1/uploadSchemas/:schemaId                 @controllers.UploadSchemaController.deleteUploadSchemaById(schemaId: String)
DELETE /researcher/v1/uploadSchemas/:schemaId/revisions/:rev  @controllers.UploadSchemaController.deleteUploadSchemaByIdAndRev(schemaId: String, rev: Int)

# Admin - Studies
GET    /admin/v1/studies/:identifier  @controllers.StudyController.getStudy(identifier: String)
POST   /admin/v1/studies/:identifier  @controllers.StudyController.updateStudy(identifier: String)
GET    /admin/v1/studies              @controllers.StudyController.getAllStudies
POST   /admin/v1/studies              @controllers.StudyController.createStudy 
DELETE /admin/v1/studies/:identifier  @controllers.StudyController.deleteStudy(identifier: String)

# Admin - Backfill
GET    /admin/v1/backfill/:name          @controllers.BackfillController.backfill(name: String)
POST   /admin/v1/backfill/:name/start    @controllers.BackfillController.start(name: String)

# Admin - User Management
POST   /admin/v1/users          @controllers.UserManagementController.createUser
DELETE /admin/v1/users          @controllers.UserManagementController.deleteUser(email: java.lang.String ?= null)

# Admin - Cache Management
GET    /admin/v1/cache           @controllers.CacheAdminController.listItems
DELETE /admin/v1/cache/:cacheKey @controllers.CacheAdminController.removeItem(cacheKey: String)

# Lunch
# GET    /api/v1/lunch/where      @controllers.LunchController.where<|MERGE_RESOLUTION|>--- conflicted
+++ resolved
@@ -23,30 +23,19 @@
 POST   /api/v1/profile/unsubscribe       @controllers.EmailController.unsubscribeFromEmail
 GET    /api/v1/profile/unsubscribe       @controllers.EmailController.unsubscribeFromEmail
 
-<<<<<<< HEAD
-# API - Survey Responses
-GET    /api/v1/surveyresponses/:identifier                          @controllers.SurveyResponseController.getSurveyResponse(identifier: String)
-POST   /api/v1/surveyresponses/:identifier                          @controllers.SurveyResponseController.appendSurveyAnswers(identifier: String)
-GET    /api/v1/surveys/:surveyGuid/revisions/published              @controllers.SurveyController.getSurveyMostRecentlyPublishedVersionForUser(surveyGuid: String)
-GET    /api/v1/surveys/:surveyGuid/revisions/:createdOn             @controllers.SurveyController.getSurveyForUser(surveyGuid: String, createdOn: String)
-POST   /api/v1/surveys/:surveyGuid/revisions/:createdOn             @controllers.SurveyResponseController.createSurveyResponse(surveyGuid: String, createdOn: String)
-POST   /api/v1/surveys/:surveyGuid/revisions/:createdOn/:identifier @controllers.SurveyResponseController.createSurveyResponseWithIdentifier(surveyGuid: String, createdOn: String, identifier: String)
-=======
 # API - Surveys & Survey Response v2 (more consistent with REST API pattern)
 GET    /api/v2/surveyresponses/:guid                                @controllers.SurveyResponseController.getSurveyResponse(guid: String)
 POST   /api/v2/surveyresponses/:guid                                @controllers.SurveyResponseController.appendSurveyAnswers(guid: String)
-DELETE /api/v2/surveyresponses/:guid                                @controllers.SurveyResponseController.deleteSurveyResponse(guid: String)
 GET    /api/v2/surveys/:surveyGuid/revisions/published              @controllers.SurveyController.getSurveyMostRecentlyPublishedVersionForUser(surveyGuid: String)
 GET    /api/v2/surveys/:surveyGuid/revisions/:createdOn             @controllers.SurveyController.getSurveyForUser(surveyGuid: String, createdOn: String)
 POST   /api/v2/surveys/:surveyGuid/revisions/:createdOn             @controllers.SurveyResponseController.createSurveyResponse(surveyGuid: String, createdOn: String)
 POST   /api/v2/surveys/:surveyGuid/revisions/:createdOn/:identifier @controllers.SurveyResponseController.createSurveyResponseWithIdentifier(surveyGuid: String, createdOn: String, identifier: String)
 
-# API - Surveys v1 (NOT used in production, but being added now)
+# API - Surveys v1 (not used in production, to be phased out after next release of iOS SDK)
 GET    /api/v1/surveys/:surveyGuid/published              @controllers.SurveyController.getSurveyMostRecentlyPublishedVersionForUser(surveyGuid: String)
 GET    /api/v1/surveys/:surveyGuid/:createdOn             @controllers.SurveyController.getSurveyForUser(surveyGuid: String, createdOn: String)
 POST   /api/v1/surveys/:surveyGuid/:createdOn             @controllers.SurveyResponseController.createSurveyResponse(surveyGuid: String, createdOn: String)
 POST   /api/v1/surveys/:surveyGuid/:createdOn/:identifier @controllers.SurveyResponseController.createSurveyResponseWithIdentifier(surveyGuid: String, createdOn: String, identifier: String)
->>>>>>> edb9a0f6
 
 # API - Schedules
 GET    /api/v1/schedules   @controllers.ScheduleController.getSchedules
