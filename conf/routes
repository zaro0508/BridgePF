# Top level views
OPTIONS    /*all                       @controllers.ApplicationController.preflight(all: String)
GET        /                           @controllers.ApplicationController.loadPublicApp
GET        /app/                       @controllers.ApplicationController.loadApp
GET        /index.html                 @controllers.ApplicationController.redirectToPublicApp
GET        /consent/:sessionToken      @controllers.ApplicationController.loadConsent(sessionToken: String)
GET        /mobile/verifyEmail.html    @controllers.ApplicationController.verifyEmail
GET        /mobile/resetPassword.html  @controllers.ApplicationController.resetPassword

# API - Authentication
POST   /api/v1/auth/signIn                  @controllers.AuthenticationController.signIn
GET    /api/v1/auth/signOut                 @controllers.AuthenticationController.signOut
POST   /api/v1/auth/requestResetPassword    @controllers.AuthenticationController.requestResetPassword
POST   /api/v1/auth/resetPassword           @controllers.AuthenticationController.resetPassword
POST   /api/v1/auth/signUp                  @controllers.AuthenticationController.signUp
POST   /api/v1/auth/verifyEmail             @controllers.AuthenticationController.verifyEmail
POST   /api/v1/auth/resendEmailVerification @controllers.AuthenticationController.resendEmailVerification

# API - Users
GET    /api/v1/profile      @controllers.UserProfileController.getUserProfile
POST   /api/v1/profile      @controllers.UserProfileController.updateUserProfile

# API - Survey Responses
GET    /api/v1/surveys/response/:guid                      @controllers.SurveyResponseController.getSurveyResponse(guid: String)
POST   /api/v1/surveys/response/:guid                      @controllers.SurveyResponseController.appendSurveyAnswers(guid: String)
DELETE /api/v1/surveys/response/:guid                      @controllers.SurveyResponseController.deleteSurveyResponse(guid: String)
GET    /api/v1/surveys/:surveyGuid/published               @controllers.SurveyController.getSurveyMostRecentlyPublishedVersionForUser(surveyGuid: String)
GET    /api/v1/surveys/:surveyGuid/:createdOn              @controllers.SurveyController.getSurveyForUser(surveyGuid: String, createdOn: String)
POST   /api/v1/surveys/:surveyGuid/:createdOn              @controllers.SurveyResponseController.createSurveyResponse(surveyGuid: String, createdOn: String)
POST   /api/v1/surveys/:surveyGuid/:createdOn/:identifier  @controllers.SurveyResponseController.createSurveyResponseWithIdentifier(surveyGuid: String, createdOn: String, identifier: String)

# API - Schedules
GET    /api/v1/schedules   @controllers.ScheduleController.getSchedules

# API - Consent
POST   /api/v1/consent                       @controllers.ConsentController.give
GET    /api/v1/consent                       @controllers.ConsentController.getConsentSignature
POST   /api/v1/consent/email                 @controllers.ConsentController.emailCopy
POST   /api/v1/consent/dataSharing/suspend   @controllers.ConsentController.suspendDataSharing
POST   /api/v1/consent/dataSharing/resume    @controllers.ConsentController.resumeDataSharing

# API - Upload
POST   /api/v1/upload                  @controllers.UploadController.upload
POST   /api/v1/upload/:id/complete     @controllers.UploadController.uploadComplete(id: String)
GET    /api/v1/upload/:id/status       @controllers.UploadController.getValidationStatus(id: String)

# Researchers - Surveys
GET    /researchers/v1/surveys                                 @controllers.SurveyController.getAllSurveysMostRecentVersion
POST   /researchers/v1/surveys                                 @controllers.SurveyController.createSurvey
GET    /researchers/v1/surveys/recent                          @controllers.SurveyController.getAllSurveysMostRecentVersion2
GET    /researchers/v1/surveys/published                       @controllers.SurveyController.getAllSurveysMostRecentlyPublishedVersion
GET    /researchers/v1/surveys/:identifier                     @controllers.SurveyController.getMostRecentPublishedSurveyVersionByIdentifier(identifier: String)
GET    /researchers/v1/surveys/:surveyGuid/versions            @controllers.SurveyController.getSurveyAllVersions(surveyGuid: String)
GET    /researchers/v1/surveys/:surveyGuid/recent              @controllers.SurveyController.getSurveyMostRecentVersion(surveyGuid: String)
GET    /researchers/v1/surveys/:surveyGuid/published           @controllers.SurveyController.getSurveyMostRecentlyPublishedVersion(surveyGuid: String)
POST   /researchers/v1/surveys/:surveyGuid/:createdOn/version  @controllers.SurveyController.versionSurvey(surveyGuid: String, createdOn: String)
POST   /researchers/v1/surveys/:surveyGuid/:createdOn/publish  @controllers.SurveyController.publishSurvey(surveyGuid: String, createdOn: String)
POST   /researchers/v1/surveys/:surveyGuid/:createdOn/close    @controllers.SurveyController.closeSurvey(surveyGuid: String, createdOn: String)
GET    /researchers/v1/surveys/:surveyGuid/:createdOn          @controllers.SurveyController.getSurvey(surveyGuid: String, createdOn: String)
POST   /researchers/v1/surveys/:surveyGuid/:createdOn          @controllers.SurveyController.updateSurvey(surveyGuid: String, createdOn: String)
DELETE /researchers/v1/surveys/:surveyGuid/:createdOn          @controllers.SurveyController.deleteSurvey(surveyGuid: String, createdOn: String)

# Researchers - Schedule Plans
GET    /researchers/v1/scheduleplans           @controllers.SchedulePlanController.getSchedulePlans
POST   /researchers/v1/scheduleplans           @controllers.SchedulePlanController.createSchedulePlan
GET    /researchers/v1/scheduleplans/:guid     @controllers.SchedulePlanController.getSchedulePlan(guid: String)
POST   /researchers/v1/scheduleplans/:guid     @controllers.SchedulePlanController.updateSchedulePlan(guid: String)
DELETE /researchers/v1/scheduleplans/:guid     @controllers.SchedulePlanController.deleteSchedulePlan(guid: String)

# Researchers - Study Consent Documents
GET    /researcher/v1/consents                      @controllers.StudyConsentController.getAllConsents
GET    /researcher/v1/consents/active               @controllers.StudyConsentController.getActiveConsent
GET    /researcher/v1/consents/:timestamp           @controllers.StudyConsentController.getConsent(timestamp: String)
POST   /researcher/v1/consents                      @controllers.StudyConsentController.addConsent
POST   /researcher/v1/consents/active/:timestamp    @controllers.StudyConsentController.setActiveConsent(timestamp: String)

# Researchers - Studies
GET    /researcher/v1/study              @controllers.StudyController.getStudyForResearcher
POST   /researcher/v1/study/participants @controllers.StudyController.sendStudyParticipantsRoster          
POST   /researcher/v1/study              @controllers.StudyController.updateStudyForResearcher

# Researchers - Upload Schemas
GET    /researcher/v1/uploadSchema/:schemaId  @controllers.UploadSchemaController.getUploadSchema(schemaId: String)
POST   /researcher/v1/uploadSchema            @controllers.UploadSchemaController.createOrUpdateUploadSchema

# Admin - Studies
GET    /admin/v1/studies/:identifier  @controllers.StudyController.getStudy(identifier: String)
POST   /admin/v1/studies/:identifier  @controllers.StudyController.updateStudy(identifier: String)
GET    /admin/v1/studies              @controllers.StudyController.getAllStudies
POST   /admin/v1/studies              @controllers.StudyController.createStudy 
DELETE /admin/v1/studies/:identifier  @controllers.StudyController.deleteStudy(identifier: String)

# Admin - Backfill
GET    /admin/v1/backfill/:name          @controllers.BackfillController.backfill(name: String)
POST   /admin/v1/backfill/:name/start    @controllers.BackfillController.start(name: String)

# Admin - User Management
POST   /admin/v1/users          @controllers.UserManagementController.createUser
DELETE /admin/v1/users          @controllers.UserManagementController.deleteUser(email: java.lang.String ?= null)

<<<<<<< HEAD
# Admin - Cache Management
GET    /admin/v1/cache           @controllers.CacheAdminController.listItems
DELETE /admin/v1/cache/:cacheKey @controllers.CacheAdminController.removeItem(cacheKey: String)
=======
# Worker - Health Data
POST /worker/v2/healthdata @controllers.HealthDataController.createRecord
GET /worker/v2/healthdata/byUploadDate/:uploadDate @controllers.HealthDataController.getRecordsForUploadDate(uploadDate: String)
>>>>>>> 4db951a2

# Lunch
GET    /api/v1/lunch/where      @controllers.LunchController.where<|MERGE_RESOLUTION|>--- conflicted
+++ resolved
@@ -98,15 +98,13 @@
 POST   /admin/v1/users          @controllers.UserManagementController.createUser
 DELETE /admin/v1/users          @controllers.UserManagementController.deleteUser(email: java.lang.String ?= null)
 
-<<<<<<< HEAD
 # Admin - Cache Management
 GET    /admin/v1/cache           @controllers.CacheAdminController.listItems
 DELETE /admin/v1/cache/:cacheKey @controllers.CacheAdminController.removeItem(cacheKey: String)
-=======
+
 # Worker - Health Data
 POST /worker/v2/healthdata @controllers.HealthDataController.createRecord
 GET /worker/v2/healthdata/byUploadDate/:uploadDate @controllers.HealthDataController.getRecordsForUploadDate(uploadDate: String)
->>>>>>> 4db951a2
 
 # Lunch
 GET    /api/v1/lunch/where      @controllers.LunchController.where