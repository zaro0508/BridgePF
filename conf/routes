--- conflicted
+++ resolved
@@ -14,30 +14,18 @@
 POST   /v3/auth/resendEmailVerification @org.sagebionetworks.bridge.play.controllers.AuthenticationController.resendEmailVerification
 
 # Participants Researcher APIs
-<<<<<<< HEAD
-GET    /v3/participants                              @org.sagebionetworks.bridge.play.controllers.ParticipantController.getParticipants(offsetBy: String ?= null, pageSize: String ?= null, emailFilter: String ?= null)
-POST   /v3/participants                              @org.sagebionetworks.bridge.play.controllers.ParticipantController.createParticipant
-GET    /v3/participants/self                         @org.sagebionetworks.bridge.play.controllers.ParticipantController.getSelfParticipant
-POST   /v3/participants/self                         @org.sagebionetworks.bridge.play.controllers.ParticipantController.updateSelfParticipant
-GET    /v3/participants/:userId                      @org.sagebionetworks.bridge.play.controllers.ParticipantController.getParticipant(userId: String)
-GET    /v3/participants/:userId/activities           @org.sagebionetworks.bridge.play.controllers.ParticipantController.getActivityHistory(userId: String, offsetKey: String ?= null, pageSize: String ?= null)
-DELETE /v3/participants/:userId/activities           @org.sagebionetworks.bridge.play.controllers.ParticipantController.deleteActivities(userId: String)
-POST   /v3/participants/:userId                      @org.sagebionetworks.bridge.play.controllers.ParticipantController.updateParticipant(userId: String)
-POST   /v3/participants/:userId/signOut              @org.sagebionetworks.bridge.play.controllers.ParticipantController.signOut(userId: String)
-POST   /v3/participants/:userId/requestResetPassword @org.sagebionetworks.bridge.play.controllers.ParticipantController.requestResetPassword(userId: String)
-
-=======
-GET  /v3/participants                                            @org.sagebionetworks.bridge.play.controllers.ParticipantController.getParticipants(offsetBy: String ?= null, pageSize: String ?= null, emailFilter: String ?= null)
-POST /v3/participants                                            @org.sagebionetworks.bridge.play.controllers.ParticipantController.createParticipant
-GET  /v3/participants/self                                       @org.sagebionetworks.bridge.play.controllers.ParticipantController.getSelfParticipant
-POST /v3/participants/self                                       @org.sagebionetworks.bridge.play.controllers.ParticipantController.updateSelfParticipant
-GET  /v3/participants/:userId                                    @org.sagebionetworks.bridge.play.controllers.ParticipantController.getParticipant(userId: String)
-POST /v3/participants/:userId                                    @org.sagebionetworks.bridge.play.controllers.ParticipantController.updateParticipant(userId: String)
-POST /v3/participants/:userId/signOut                            @org.sagebionetworks.bridge.play.controllers.ParticipantController.signOut(userId: String)
-POST /v3/participants/:userId/requestResetPassword               @org.sagebionetworks.bridge.play.controllers.ParticipantController.requestResetPassword(userId: String)
-POST /v3/participants/:userId/resendEmailVerification            @org.sagebionetworks.bridge.play.controllers.ParticipantController.resendEmailVerification(userId: String)
-POST /v3/participants/:userId/subpopulations/:guid/resendConsent @org.sagebionetworks.bridge.play.controllers.ParticipantController.resendConsentAgreement(userId: String, guid: String)
->>>>>>> b327c51b
+GET    /v3/participants                                            @org.sagebionetworks.bridge.play.controllers.ParticipantController.getParticipants(offsetBy: String ?= null, pageSize: String ?= null, emailFilter: String ?= null)
+POST   /v3/participants                                            @org.sagebionetworks.bridge.play.controllers.ParticipantController.createParticipant
+GET    /v3/participants/self                                       @org.sagebionetworks.bridge.play.controllers.ParticipantController.getSelfParticipant
+POST   /v3/participants/self                                       @org.sagebionetworks.bridge.play.controllers.ParticipantController.updateSelfParticipant
+GET    /v3/participants/:userId                                    @org.sagebionetworks.bridge.play.controllers.ParticipantController.getParticipant(userId: String)
+POST   /v3/participants/:userId                                    @org.sagebionetworks.bridge.play.controllers.ParticipantController.updateParticipant(userId: String)
+GET    /v3/participants/:userId/activities                         @org.sagebionetworks.bridge.play.controllers.ParticipantController.getActivityHistory(userId: String, offsetKey: String ?= null, pageSize: String ?= null)
+DELETE /v3/participants/:userId/activities                         @org.sagebionetworks.bridge.play.controllers.ParticipantController.deleteActivities(userId: String)
+POST   /v3/participants/:userId/signOut                            @org.sagebionetworks.bridge.play.controllers.ParticipantController.signOut(userId: String)
+POST   /v3/participants/:userId/requestResetPassword               @org.sagebionetworks.bridge.play.controllers.ParticipantController.requestResetPassword(userId: String)
+POST   /v3/participants/:userId/resendEmailVerification            @org.sagebionetworks.bridge.play.controllers.ParticipantController.resendEmailVerification(userId: String)
+POST   /v3/participants/:userId/subpopulations/:guid/resendConsent @org.sagebionetworks.bridge.play.controllers.ParticipantController.resendConsentAgreement(userId: String, guid: String)
 
 # Study Subpopulations
 GET    /v3/subpopulations        @org.sagebionetworks.bridge.play.controllers.SubpopulationController.getAllSubpopulations
